--- conflicted
+++ resolved
@@ -1,11 +1,7 @@
 import _ from 'lodash'
 import CodeMirror from 'codemirror'
 
-<<<<<<< HEAD
-const communityDialects = ['postgresql', 'sqlite', 'sqlserver', 'mysql', 'redshift', 'bigquery', 'firebird', 'duckdb'] as const
-=======
-const communityDialects = ['postgresql', 'sqlite', 'sqlserver', 'mysql', 'redshift', 'bigquery'] as const
->>>>>>> 7888d7c8
+const communityDialects = ['postgresql', 'sqlite', 'sqlserver', 'mysql', 'redshift', 'bigquery', 'duckdb'] as const
 const ultimateDialects = ['oracle', 'cassandra', 'firebird'] as const
 
 export const Dialects = [...communityDialects, ...ultimateDialects] as const
