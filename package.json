{
  "name": "bks-root",
  "version": "1.0.0",
  "repository": "git@github.com:beekeeper-studio/beekeeper-studio.git",
  "author": "Matthew Rathbone <matthew.rathbone@gmail.com>",
  "license": "MIT",
  "private": true,
  "workspaces": {
    "packages": [
      "apps/*"
    ]
  },
  "scripts": {
    "bks:build": "yarn workspace beekeeper-studio electron:build",
    "bks:dev": "yarn workspace beekeeper-studio electron:serve",
    "sqltools:build": "yarn workspace sqltools build",
    "sqltools:dev": "yarn workspace sqltools serve",
    "electron:build": "yarn bks:build",
    "electron:serve": "yarn bks:dev",
    "docs:serve": "yarn workspace beekeeper-studio docs:serve",
    "web:serve": "yarn sqltools:dev",
    "test:e2e": "yarn workspace beekeeper-studio test:e2e",
    "test:integration": "yarn workspace beekeeper-studio test:integration",
    "test:unit": "yarn workspace beekeeper-studio test:unit",
    "test:ci": "yarn workspace beekeeper-studio test:ci",
    "all:lint": "yarn workspace beekeeper-studio lint && yarn workspace sqltools lint && npx eslint 'shared/**' --fix"
  },
  "resolutions": {
    "nan": "2.17.0",
    "node-abi": "^3.34.0",
<<<<<<< HEAD
    "cpu-features": "./.yarn/packages/empty-package",
    "electron-builder": "23.0.2",
    "jest": "27.1.0",
    "ts-jest": "27.1.0",
    "babel-jest": "27.5.1",
    "duckdb": "beekeeper-studio/duckdb-node#8a3b0c595e3d938a6f8442ed69349135e57c9d4a"
=======
    "cpu-features": ".yarn/packages/empty-package",
    "electron-builder": "23.0.2"
>>>>>>> e3a6e4c9
  },
  "volta": {
    "node": "16.19.1",
    "yarn": "1.22.21"
  }
}<|MERGE_RESOLUTION|>--- conflicted
+++ resolved
@@ -28,17 +28,10 @@
   "resolutions": {
     "nan": "2.17.0",
     "node-abi": "^3.34.0",
-<<<<<<< HEAD
     "cpu-features": "./.yarn/packages/empty-package",
     "electron-builder": "23.0.2",
-    "jest": "27.1.0",
-    "ts-jest": "27.1.0",
-    "babel-jest": "27.5.1",
-    "duckdb": "beekeeper-studio/duckdb-node#8a3b0c595e3d938a6f8442ed69349135e57c9d4a"
-=======
-    "cpu-features": ".yarn/packages/empty-package",
+    "duckdb": "beekeeper-studio/duckdb-node#8a3b0c595e3d938a6f8442ed69349135e57c9d4a",
     "electron-builder": "23.0.2"
->>>>>>> e3a6e4c9
   },
   "volta": {
     "node": "16.19.1",
