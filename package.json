--- conflicted
+++ resolved
@@ -25,19 +25,6 @@
     "test:ci": "yarn workspace beekeeper-studio test:ci",
     "all:lint": "yarn workspace beekeeper-studio lint && yarn workspace sqltools lint && npx eslint 'shared/**' --fix"
   },
-<<<<<<< HEAD
-  "resolutions": {
-    "nan": "2.17.0",
-    "node-abi": "^3.34.0",
-    "cpu-features": ".yarn/packages/empty-package",
-    "electron-builder": "23.0.2"
-  },
-  "volta": {
-    "node": "16.19.1",
-    "yarn": "1.22.21"
-  },
+  "resolutions": {},
   "packageManager": "yarn@1.22.22+sha512.a6b2f7906b721bba3d67d4aff083df04dad64c399707841b7acf00f6b133b7ac24255f2652fa22ae3534329dc6180534e98d17432037ff6fd140556e2bb3137e"
-=======
-  "resolutions": {}
->>>>>>> 0525c724
 }