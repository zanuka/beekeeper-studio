--- conflicted
+++ resolved
@@ -150,15 +150,6 @@
       this.editor.scrollTo(scrollInfo.left, scrollInfo.top);
     },
     forceInitialize() {
-<<<<<<< HEAD
-      this.initialize();
-    },
-    keymap() {
-      this.initialize();
-    },
-    vimConfig() {
-=======
->>>>>>> fe33fe00
       this.initialize();
     },
     vimKeymaps() {
