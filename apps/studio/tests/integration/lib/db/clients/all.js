--- conflicted
+++ resolved
@@ -52,7 +52,7 @@
 export function runCommonTests(getUtil, opts = {}) {
   const {
     readOnly = false,
-    dbReadOnlyMode = false,
+    dbReadOnlyMode = false
   } = opts
 
   describe("RO", () => {
@@ -77,44 +77,35 @@
       await getUtil().tableViewTests()
     })
 
-<<<<<<< HEAD
-    test("stream tests", async () => {
-      // ClickHouse doesn't support chunkSize for streaming
-      if (getUtil().dbType === 'cockroachdb' || getUtil().dbType === 'clickhouse') {
-        return
-      }
-      await getUtil().streamTests()
-=======
     describe("stream tests", () => {
       beforeAll(async () => {
         await getUtil().prepareStreamTests()
       })
 
       test("should get all columns", async () => {
-        if (getUtil().dbType === 'cockroachdb') return
+        if (getUtil().dbType === 'cockroachdb' || getUtil().dbType === 'clickhouse') return
         await getUtil().streamColumnsTest()
       })
 
       test("should count exact number of rows", async () => {
-        if (getUtil().dbType === 'cockroachdb') return
+        if (getUtil().dbType === 'cockroachdb' || getUtil().dbType === 'clickhouse') return
         await getUtil().streamCountTest()
       })
 
       test("should stop/cancel streaming", async () => {
-        if (getUtil().dbType === 'cockroachdb') return
+        if (getUtil().dbType === 'cockroachdb' || getUtil().dbType === 'clickhouse') return
         await getUtil().streamStopTest()
       })
 
       test("should use custom chunk size", async () => {
-        if (getUtil().dbType === 'cockroachdb') return
+        if (getUtil().dbType === 'cockroachdb' || getUtil().dbType === 'clickhouse') return
         await getUtil().streamChunkTest()
       })
 
       test("should read all rows", async () => {
-        if (getUtil().dbType === 'cockroachdb') return
+        if (getUtil().dbType === 'cockroachdb' || getUtil().dbType === 'clickhouse') return
         await getUtil().streamReadTest()
       })
->>>>>>> b4362da0
     })
 
     test("query tests", async () => {
@@ -133,6 +124,7 @@
       await getUtil().filterTests()
     })
 
+
     test("table triggers", async () => {
       if (getUtil().data.disabledFeatures?.triggers) return
       await getUtil().triggerTests()
@@ -141,7 +133,6 @@
     test("primary key tests", async () => {
       await getUtil().primaryKeyTests()
     })
-
 
     describe("Table Structure", () => {
       test("should fetch table properties", async () => {
@@ -431,7 +422,6 @@
 }
 
 
-/** @param {DBTestUtil} util */
 export const itShouldInsertGoodData = async function(util) {
 
   const inserts = [
