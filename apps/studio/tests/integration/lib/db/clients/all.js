
export function runCommonTests(getUtil) {

  test("get database version should work", async() => {
    await getUtil().databaseVersionTest()
  })

  test("list tables should work", async() => {
    await getUtil().listTableTests()
  })

  test("column tests", async() => {
    await getUtil().tableColumnsTests()
  })

  test("table view tests", async () => {
    await getUtil().tableViewTests()
  })

  test("stream tests", async () => {
    if (getUtil().dbType === 'cockroachdb') {
      return
    }
    await getUtil().streamTests()
  })

  test("query tests", async () => {
    await getUtil().queryTests()
  })

  test("get insert query tests", async () => {
    await getUtil().getInsertQueryTests()
  })

  test("column filter tests", async () => {
    await getUtil().columnFilterTests()
  })

  test("table filter tests", async () => {
    await getUtil().filterTests()
  })

  test("table triggers", async () => {
    await getUtil().triggerTests()
  })

  test("primary key tests", async () => {
    await getUtil().primaryKeyTests()
  })

  describe("Alter Table Tests", () => {
    beforeEach(async() => {
      await prepareTestTable(getUtil())
    })

    test("should past alter table tests", async () => {
      await getUtil().alterTableTests()
    })
    test("should alter indexes", async () => {
      await getUtil().indexTests()
    })
  })

  describe("Drop Table Tests", () => {
    beforeEach(async() => {
      await prepareTestTable(getUtil())
    })

    test("Should delete table", async () => {
      await getUtil().dropTableTests()
    })

    test("Bad input shouldn't delete table", async () => {
      await getUtil().badDropTableTests()
    })
  })

<<<<<<< HEAD
  describe("Create Database Tests", () => {
    test("Invalid database name", async () => {
      await getUtil().badCreateDatabaseTests()
    })
    
    test("Should create database", async () => {
      await getUtil().createDatabaseTests()
=======
  describe("Truncate Table Tests", () => {
    beforeEach(async() => {
      await prepareTestTable(getUtil())
    })

    test("Should truncate table", async () => {
      await getUtil().truncateTableTests()
    })

    test("Bad input shouldn't allow table truncate", async () => {
      await getUtil().badTruncateTableTests()
>>>>>>> 748ecfb7
    })
  })

  describe("Table Structure", () => {
    test("should fetch table properties", async() => {
      await getUtil().tablePropertiesTests()
    })
  })

  describe("Data modification", () => {
    beforeEach(async () => {
      await prepareTestTable(getUtil())
    })

    test("should insert good data", async () => {
      await itShouldInsertGoodData(getUtil())
    })

    test("should not insert bad data", async () => {
      await itShouldNotInsertBadData(getUtil())
    })

    test("should apply all types of changes", async () => {
      await itShouldApplyAllTypesOfChanges(getUtil())
    })

    test("should not commit on change error", async () => {
      await itShouldNotCommitOnChangeError(getUtil())
    })
  })

  describe("Data modification (with composite primary key)", () => {
    beforeEach(async () => {
      await prepareTestTableCompositePK(getUtil())
    })

    test("should insert good data", async () => {
      await itShouldInsertGoodDataCompositePK(getUtil())
    })

    test("should not insert bad data", async () => {
      await itShouldNotInsertBadDataCompositePK(getUtil())
    })

    test("should apply all types of changes", async () => {
      await itShouldApplyAllTypesOfChangesCompositePK(getUtil())
    })

    test("should not commit on change error", async () => {
      await itShouldNotCommitOnChangeErrorCompositePK(getUtil())
    })
  })

}

// test functions below

const prepareTestTable = async function(util) {
  await util.knex.schema.dropTableIfExists("test_inserts")
  await util.knex.schema.createTable("test_inserts", (table) => {
    table.integer("id").primary().notNullable()
    table.specificType("firstName", "varchar(255)")
    table.specificType("lastName", "varchar(255)")
  })
}


export const itShouldInsertGoodData = async function(util) {

  const inserts = [
    {
      table: 'test_inserts',
      schema: util.options.defaultSchema,
      data: [{
        id: 1,
        firstName: 'Terry',
        lastName: 'Tester'
      }]
    },
    {
      table: 'test_inserts',
      schema: util.options.defaultSchema,
      data: [{
        id: 2,
        firstName: 'John',
        lastName: 'Doe'
      }]
    }
  ]
  await util.connection.applyChanges({ inserts: inserts })

  const results = await util.knex.select().table('test_inserts')
  expect(results.length).toBe(2)
}

export const itShouldNotInsertBadData = async function(util) {

  const inserts = [
    {
      table: 'test_inserts',
      schema: util.options.defaultSchema,
      data: [{
        id: 1,
        firstName: 'Terry',
        lastName: 'Tester'
      }]
    },
    {
      table: 'test_inserts',
      schema: util.options.defaultSchema,
      data: [{
        id: 1,
        firstName: 'John',
        lastName: 'Doe'
      }]
    }
  ]

  await expect(util.connection.applyChanges({ inserts: inserts })).rejects.toThrow()

  const results = await util.knex.select().table('test_inserts')
  expect(results.length).toBe(0)
}

export const itShouldApplyAllTypesOfChanges = async function(util) {

  const changes = {
    inserts: [
      {
        table: 'test_inserts',
        schema: util.options.defaultSchema,
        data: [{
          id: 1,
          firstName: 'Tom',
          lastName: 'Tester'
        }]
      },
      {
        table: 'test_inserts',
        schema: util.options.defaultSchema,
        data: [{
          id: 2,
          firstName: 'Jane',
          lastName: 'Doe'
        }]
      }
    ],
    updates: [
      {
        table: 'test_inserts',
        schema: util.options.defaultSchema,
        primaryKeys: [
          {
            column: 'id',
            value: 1
          }
        ],
        column: 'firstName',
        value: 'Testy'
      }
    ],
    deletes: [
      {
        table: 'test_inserts',
        schema: util.options.defaultSchema,
        primaryKeys: [{
          column: 'id', value: 2
        }],
      }
    ]
  }

  await util.connection.applyChanges(changes)

  const results = await util.knex.select().table('test_inserts')
  expect(results.length).toBe(1)
  const firstResult = { ...results[0] }
  // hack for cockroachdb
  firstResult.id = Number(firstResult.id)
  expect(firstResult).toStrictEqual({
    id: 1,
    firstName: 'Testy',
    lastName: 'Tester'
  })
}

export const itShouldNotCommitOnChangeError = async function(util) {

  const inserts = [
    {
      table: 'test_inserts',
      schema: util.options.defaultSchema,
      data: [{
        id: 1,
        firstName: 'Terry',
        lastName: 'Tester'
      }]
    }
  ]
  await util.connection.applyChanges({ inserts: inserts })

  const changes = {
    inserts: [
      {
        table: 'test_inserts',
        schema: util.options.defaultSchema,
        data: [{
          id: 2,
          firstName: 'Tom',
          lastName: 'Tester'
        }]
      },
      {
        table: 'test_inserts',
        schema: util.options.defaultSchema,
        data: [{
          id: 3,
          firstName: 'Jane',
          lastName: 'Doe'
        }]
      }
    ],
    updates: [
      {
        table: 'test_inserts',
        schema: util.options.defaultSchema,
        primaryKeys: [{
          column: 'id', value: 1
        }],
        column: 'id',
        value: 2
      }
    ],
    deletes: [
      {
        table: 'test_inserts',
        schema: util.options.defaultSchema,
        primaryKeys: [{
          column: 'id', value: 1
        }],
      }
    ]
  }

  await expect(util.connection.applyChanges(changes)).rejects.toThrow()

  const results = await util.knex.select().table('test_inserts')
  expect(results.length).toBe(1)
  const firstResult = { ...results[0]}
  // hack for cockroachdb
  firstResult.id = Number(firstResult.id)
  expect(firstResult).toStrictEqual({
    id: 1,
    firstName: 'Terry',
    lastName: 'Tester'
  })

}

// composite primary key

const prepareTestTableCompositePK = async function(util) {
  await util.knex.schema.dropTableIfExists("test_inserts_composite_pk")
  await util.knex.schema.createTable("test_inserts_composite_pk", (table) => {
    table.integer("id1").notNullable().unsigned()
    table.integer("id2").notNullable().unsigned()
    table.primary(["id1", "id2"])
    table.specificType("firstName", "varchar(255)")
    table.specificType("lastName", "varchar(255)")
  })
}


export const itShouldInsertGoodDataCompositePK = async function(util) {

  const inserts = [
    {
      table: 'test_inserts_composite_pk',
      schema: util.options.defaultSchema,
      data: [{
        id1: 1,
        id2: 1,
        firstName: 'Terry',
        lastName: 'Tester'
      }]
    },
    {
      table: 'test_inserts_composite_pk',
      schema: util.options.defaultSchema,
      data: [{
        id1: 1,
        id2: 2,
        firstName: 'John',
        lastName: 'Doe'
      }]
    },
    {
      table: 'test_inserts_composite_pk',
      schema: util.options.defaultSchema,
      data: [{
        id1: 2,
        id2: 1,
        firstName: 'Jane',
        lastName: 'Doe'
      }]
    }
  ]
  await util.connection.applyChanges({ inserts: inserts })

  const results = await util.knex.select().table('test_inserts_composite_pk')
  expect(results.length).toBe(3)
}

export const itShouldNotInsertBadDataCompositePK = async function(util) {

  const inserts = [
    {
      table: 'test_inserts_composite_pk',
      schema: util.options.defaultSchema,
      data: [{
        id1: 1,
        id2: 1,
        firstName: 'Terry',
        lastName: 'Tester'
      }]
    },
    {
      table: 'test_inserts_composite_pk',
      schema: util.options.defaultSchema,
      data: [{
        id1: 1,
        id2: 1,
        firstName: 'John',
        lastName: 'Doe'
      }]
    }
  ]

  await expect(util.connection.applyChanges({ inserts: inserts })).rejects.toThrow()

  const results = await util.knex.select().table('test_inserts_composite_pk')
  expect(results.length).toBe(0)
}

export const itShouldApplyAllTypesOfChangesCompositePK = async function(util) {

  const changes = {
    inserts: [
      {
        table: 'test_inserts_composite_pk',
        schema: util.options.defaultSchema,
        data: [{
          id1: 1,
          id2: 1,
          firstName: 'Tom',
          lastName: 'Tester'
        }]
      },
      {
        table: 'test_inserts_composite_pk',
        schema: util.options.defaultSchema,
        data: [{
          id1: 1,
          id2: 2,
          firstName: 'Jane',
          lastName: 'Doe'
        }]
      },
      {
        table: 'test_inserts_composite_pk',
        schema: util.options.defaultSchema,
        data: [{
          id1: 2,
          id2: 1,
          firstName: 'John',
          lastName: 'Doe'
        }]
      }
    ],
    updates: [
      {
        table: 'test_inserts_composite_pk',
        schema: util.options.defaultSchema,
        primaryKeys: [
          { column: 'id1', value: 1},
          { column: 'id2', value: 1}
        ],
        column: 'firstName',
        value: 'Testy'
      },
      {
        table: 'test_inserts_composite_pk',
        schema: util.options.defaultSchema,
        primaryKeys: [
          { column: 'id1', value: 2},
          { column: 'id2', value: 1}
        ],
        column: 'firstName',
        value: 'Tester'
      }
    ],
    deletes: [
      {
        table: 'test_inserts_composite_pk',
        schema: util.options.defaultSchema,
        primaryKeys: [
          { column: 'id1', value: 1},
          { column: 'id2', value: 2}
        ],
      }
    ]
  }

  await util.connection.applyChanges(changes)

  const results = await util.knex.select().table('test_inserts_composite_pk')
  expect(results.length).toBe(2)

  const firstResult = { ...results[0] }
  const secondResult = { ...results[1] }

  // hack for cockroachdb
  firstResult.id1 = Number(firstResult.id1)
  firstResult.id2 = Number(firstResult.id2)
  secondResult.id1 = Number(secondResult.id1)
  secondResult.id2 = Number(secondResult.id2)

  expect(firstResult).toStrictEqual({
    id1: 1,
    id2: 1,
    firstName: 'Testy',
    lastName: 'Tester'
  })

  expect(secondResult).toStrictEqual({
    id1: 2,
    id2: 1,
    firstName: 'Tester',
    lastName: 'Doe'
  })
}

export const itShouldNotCommitOnChangeErrorCompositePK = async function(util) {

  const inserts = [
    {
      table: 'test_inserts_composite_pk',
      schema: util.options.defaultSchema,
      data: [{
        id1: 1,
        id2: 1,
        firstName: 'Terry',
        lastName: 'Tester'
      }]
    }
  ]
  await util.connection.applyChanges({ inserts: inserts })

  const changes = {
    inserts: [
      {
        table: 'test_inserts_composite_pk',
        schema: util.options.defaultSchema,
        data: [{
          id1: 1,
          id2: 2,
          firstName: 'Tom',
          lastName: 'Tester'
        }]
      },
      {
        table: 'test_inserts_composite_pk',
        schema: util.options.defaultSchema,
        data: [{
          id1: 2,
          id2: 1,
          firstName: 'Jane',
          lastName: 'Doe'
        }]
      }
    ],
    updates: [
      {
        table: 'test_inserts_composite_pk',
        schema: util.options.defaultSchema,
        primaryKeys: [
          { column: 'id1', value: 1},
          { column: 'id2', value: 1}
        ],
        column: 'id1',
        value: 2
      }
    ],
    deletes: [
      {
        table: 'test_inserts_composite_pk',
        schema: util.options.defaultSchema,
        primaryKeys: [
          { column: 'id1', value: 1 },
          { column: 'id2', value: 1 }
        ],
      }
    ]
  }

  await expect(util.connection.applyChanges(changes)).rejects.toThrow()

  const results = await util.knex.select().table('test_inserts_composite_pk')
  expect(results.length).toBe(1)

  const firstResult = { ...results[0]}

  // hack for cockroachdb
  firstResult.id1 = Number(firstResult.id1)
  firstResult.id2 = Number(firstResult.id2)

  expect(firstResult).toStrictEqual({
    id1: 1,
    id2: 1,
    firstName: 'Terry',
    lastName: 'Tester'
  })

}<|MERGE_RESOLUTION|>--- conflicted
+++ resolved
@@ -75,7 +75,6 @@
     })
   })
 
-<<<<<<< HEAD
   describe("Create Database Tests", () => {
     test("Invalid database name", async () => {
       await getUtil().badCreateDatabaseTests()
@@ -83,7 +82,9 @@
     
     test("Should create database", async () => {
       await getUtil().createDatabaseTests()
-=======
+    })
+  })
+
   describe("Truncate Table Tests", () => {
     beforeEach(async() => {
       await prepareTestTable(getUtil())
@@ -95,7 +96,6 @@
 
     test("Bad input shouldn't allow table truncate", async () => {
       await getUtil().badTruncateTableTests()
->>>>>>> 748ecfb7
     })
   })
 
