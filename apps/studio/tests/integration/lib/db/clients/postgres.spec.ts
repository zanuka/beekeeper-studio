import { GenericContainer, StartedTestContainer } from 'testcontainers'
import { DBTestUtil, dbtimeout } from '../../../../lib/db'
<<<<<<< HEAD
import { runCommonTests } from './all'
import { IDbConnectionServerConfig } from '@/lib/db/types'
=======
import { runCommonTests, runReadOnlyTests } from './all'
import { IDbConnectionServerConfig } from '@/lib/db/client'
>>>>>>> 450df82f
import { TableInsert } from '../../../../../src/lib/db/models'
import os from 'os'
import fs from 'fs'
import path from 'path'
import { errorMessages } from '../../../../../src/lib/db/clients/utils'
import { PostgresClient, STQOptions } from '../../../../../src/lib/db/clients/postgresql'
import { safeSqlFormat } from '@/common/utils';
import _ from 'lodash';

const TEST_VERSIONS = [
  { version: '9.3', socket: false, readonly: false},
  { version: '9.3', socket: false, readonly: true},
  { version: '9.4', socket: false, readonly: false},
  { version: '9.4', socket: false, readonly: true},
  { version: 'latest', socket: false, readonly: false },
  { version: 'latest', socket: false, readonly: true },
  { version: 'latest', socket: true, readonly: false },
]

function testWith(dockerTag, socket = false, readonly = false) {
  describe(`Postgres [${dockerTag} - socket? ${socket} - database read-only mode? ${readonly}]`, () => {
    let container: StartedTestContainer;
    let util: DBTestUtil

    beforeAll(async () => {
      const timeoutDefault = 10000
      jest.setTimeout(dbtimeout)
      // environment = await new DockerComposeEnvironment(composeFilePath, composeFile).up();
      // container = environment.getContainer("psql_1")

      const temp = fs.mkdtempSync(path.join(os.tmpdir(), 'psql-'));
      container = await new GenericContainer(`postgres:${dockerTag}`)
        .withEnv("POSTGRES_PASSWORD", "example")
        .withEnv("POSTGRES_DB", "banana")
        .withExposedPorts(5432)
        .withBindMount(path.join(temp, "postgresql"), "/var/run/postgresql", "rw")
        .withStartupTimeout(dbtimeout)
        .start()
      jest.setTimeout(timeoutDefault)
      const config: IDbConnectionServerConfig = {
        client: 'postgresql',
        host: container.getHost(),
        port: container.getMappedPort(5432),
        user: 'postgres',
        password: 'example',
        osUser: 'foo',
        ssh: null,
        sslCaFile: null,
        sslCertFile: null,
        sslKeyFile: null,
        sslRejectUnauthorized: false,
        ssl: false,
        domain: null,
        socketPath: null,
        socketPathEnabled: false,
        readOnlyMode: readonly
      }

      if (socket) {
        config.host = 'notarealhost'
        config.socketPathEnabled = true
        config.socketPath = path.join(temp, "postgresql")
      }

      util = new DBTestUtil(config, "banana", { dialect: 'postgresql', defaultSchema: 'public' })
      await util.setupdb()

      await util.knex.schema.createTable('witharrays', (table) => {
        table.integer("id").primary()
        table.specificType('names', 'TEXT []')
        table.text("normal")
      })

      await util.knex.raw(
        `CREATE TYPE this_is_a_mood AS ENUM ('sad', 'ok', 'happy');`
      )

      await util.knex.raw(`
        CREATE TABLE
          public.moody_people (
            id serial NOT NULL,
            current_mood this_is_a_mood NULL DEFAULT 'sad'::this_is_a_mood
          );
      `)

      if (dockerTag == 'latest') {
        await util.knex.raw(`
          CREATE TABLE partitionedtable (
            recordId SERIAL,
            number INT
          ) PARTITION BY RANGE(number);
          CREATE TABLE partition_1 PARTITION OF partitionedtable
          FOR VALUES FROM (0) TO (10);
          CREATE TABLE another_partition PARTITION OF partitionedtable
          FOR VALUES FROM (11) TO (20);
          CREATE TABLE party PARTITION OF partitionedtable
          FOR VALUES FROM (21) TO (30);

          CREATE TABLE parent (
            id INTEGER PRIMARY KEY
          );
          CREATE TABLE child (
            name VARCHAR(100)
          ) INHERITS (parent);
        `);
      }

      await util.knex.raw(`
          CREATE SCHEMA schema1;
          CREATE TABLE schema1.duptable (
            "id" INTEGER PRIMARY KEY
          );
          CREATE SCHEMA schema2;
          CREATE TABLE schema2.duptable (
            "id" INTEGER PRIMARY KEY
          );
        `);

      await util.knex.raw(`
          CREATE SCHEMA "1234";
          CREATE TABLE "1234"."5678" (
            "id" SERIAL PRIMARY KEY,
            "9101" INTEGER
          );
        `);


      await util.knex("witharrays").insert({ id: 1, names: ['a', 'b', 'c'], normal: 'foo' })

      // test table for issue-1442 "BUG: INTERVAL columns receive wrong value when cloning row"
      await util.knex.schema.createTable('test_intervals', (table) => {
        table.integer('id').primary()
        table.specificType('amount_of_time', 'interval')
      })

    })

    afterAll(async () => {
      if (util.connection) {
        await util.connection.disconnect()
      }
      if (container) {
        await container.stop()
      }
    })


    it("Should allow me to update rows with an empty array", async () => {
      const updates = [
        {
          value: "[]",
          column: "names",
          primaryKeys: [{
            column: 'id', value: 1
          }],
          columnType: "_text",
          table: "witharrays"
        }
      ]

      if (util.connection.readOnlyMode) {
        await expect(util.connection.applyChanges({ updates, inserts: [], deletes: []})).rejects.toThrow(errorMessages.readOnly)
      } else {
        const result = await util.connection.applyChanges({ updates, inserts: [], deletes: []})
        expect(result).toMatchObject([
          { id: 1, names: [], normal: 'foo' }
        ])
      }
    })

    it("Should be able to get a table create script without erroring", async() => {
      // checking that create table script with a custom type can be retrieved.
      const result = await util.connection.getTableCreateScript("moody_people")
      expect(result).not.toBeNull()
    })

    it("Should allow me to insert a row with an array", async () => {
      const newRow: TableInsert = {
        table:'witharrays',
        schema: 'public',
        data: [
          {names: [], id: 2, normal: 'xyz'}
        ]
      }

      if (util.connection.readOnlyMode) {
        await expect(util.connection.applyChanges(
          { updates: [], inserts: [newRow], deletes: []}
        )).rejects.toThrow(errorMessages.readOnly)
      } else {
        const result = await util.connection.applyChanges(
          { updates: [], inserts: [newRow], deletes: []}
        )
        expect(result).not.toBeNull()
      }
    })

    it("Should allow me to update rows with array types", async () => {

      const updates = [{
        value: ["x", "y", "z"],
        column: "names",
        primaryKeys: [
          { column: 'id', value: 1}
        ],
        columnType: "_text",
        table: "witharrays",
      },
      {
        value: 'Bananas',
        table: 'witharrays',
        column: 'normal',
        primaryKeys: [
          { column: 'id', value: 1}
        ],
        columnType: 'text',
      }
      ]
      if (util.connection.readOnlyMode) {
        await expect(util.connection.applyChanges({ updates, inserts: [], deletes: [] })).rejects.toThrow(errorMessages.readOnly)
      } else {
        const result = await util.connection.applyChanges({ updates, inserts: [], deletes: [] })
        expect(result).toMatchObject([{ id: 1, names: ['x', 'y', 'z'], normal: 'Bananas' }])
      }

    })


    it("Should allow me to update rows with array types when passed as string", async () => {

      const updates = [{
        value: '["x", "y", "z"]',
        column: "names",
        primaryKeys: [
          { column: 'id', value: 1 }
        ],
        columnType: "_text",
        table: "witharrays",
      },
      {
        value: 'Bananas',
        table: 'witharrays',
        column: 'normal',
        primaryKeys: [
          { column: 'id', value: 1 }
        ],
        columnType: 'text',
      }
      ]

      if (util.connection.readOnlyMode) {
        await expect(util.connection.applyChanges({ updates, inserts: [], deletes: [] })).rejects.toThrow(errorMessages.readOnly)
      } else {
        const result = await util.connection.applyChanges({ updates, inserts: [], deletes: [] })
        expect(result).toMatchObject([{ id: 1, names: ['x', 'y', 'z'], normal: 'Bananas' }])
      }
    })

    // regression test for Bug #1442 "BUG: INTERVAL columns receive wrong value when cloning row"
    it("Should clone interval values in pg-intervalStyle format not json (issue-1442)", async () => {

      // insert a valid pg interval value as a "postgres IntervalStyle" string
      // https://www.postgresql.org/docs/15/datatype-datetime.html#DATATYPE-INTERVAL-INPUT
      const insertedValue = "00:15:00";

      const insertedData = {
        id: 1,
        amount_of_time: insertedValue
      };
      console.info('inserted data: ', insertedData)
      await util.knex("test_intervals").insert(insertedData)

      // select the inserted row back out
      const results = await util.knex.select().table('test_intervals')
      expect(results.length).toBe(1)
      const retrievedData = results[0]
      console.log('retrieved data: ', retrievedData)

      // retrieved interval value should be the same interval (string) "00:15:00"
      expect ( retrievedData ).toStrictEqual({
        id: 1,
        amount_of_time: insertedValue // should still be the string not an object
      })
    })

    it("Should be able to list partitions for a table", async () => {
      if (dockerTag == 'latest') {
        const partitions = await util.connection.listTablePartitions('partitionedtable');

        expect(partitions.length).toBe(3);
      }
    })


    // regression test for Bug #1564 "BUG: Tables appear twice in UI"
    it("Should not have duplicate tables for tables with the same name in different schemas", async () => {
      const tables = await util.connection.listTables({ schema: null});
      const schema1 = tables.filter((t) => t.schema == "schema1");
      const schema2 = tables.filter((t) => t.schema == "schema2");

      expect(schema1.length).toBe(1);
      expect(schema2.length).toBe(1);
    });

    // regression test for Bug #1572 "Only schemas that show are now information_schema and pg_catalog"
    it("Numeric names should still be pulled back in queries", async () => {
      const tables = await util.connection.listTables({ schema: '1234' });
      const columns = await util.connection.listTableColumns('5678', '1234');

      expect(tables.length).toBe(1);
      expect(tables[0].name).toBe('5678');
      expect(columns.map((c) => c.columnName).includes('9101'));
    });

    // regression tests for Bug #1583 "Only parent table shows in UI when using INHERITS"
    it("Inherited tables should NOT behave like partitioned tables", async () => {
      if (dockerTag == 'latest') {
        const tables = await util.connection.listTables({ schema: 'public', tables: ['parent', 'child']});
        const partitions = await util.connection.listTablePartitions('parent');
        const parent = tables.find((value) => value.name == 'parent');
        const child = tables.find((value) => value.name == 'child');

        expect(partitions.length).toBe(0);
        expect(parent.parenttype).toBe(null);
        expect(child.parenttype).toBe('r');
      }
    })

    it("Partitions should have parenttype 'p'", async () => {
      if (dockerTag == 'latest') {
        const tables = await util.connection.listTables({ schema: 'public', tables: ['partition_1', 'another_partition', 'party']});
        const partition1 = tables.find((value) => value.name == 'partition_1');
        const another = tables.find((value) => value.name == 'another_partition');
        const party = tables.find((value) => value.name == 'party');

        expect(partition1.parenttype).toBe('p');
        expect(another.parenttype).toBe('p');
        expect(party.parenttype).toBe('p');
      }
    })
    // END regression tests for Bug #1583

    it("should build select top query with inline parameters", async () => {
      const client = new PostgresClient(null, null);
      const fmt = (sql: string) =>
        safeSqlFormat(sql, { language: 'postgresql' })

      const options: STQOptions = {
        table: "jobs",
        offset: 0,
        limit: 100,
        orderBy: [{ field: "hourly_rate", dir: "ASC" }],
        filters: [
          {
            field: "job_name",
            type: "in",
            value: ["Programmer", "Surgeon's Assistant"],
          },
        ],
        selects: ["*"],
        schema: "public",
        version: {
          version: "",
          number: 0,
          hasPartitions: false,
        },
      }

      const { query: defaultQuery } = client.buildSelectTopQueries(options)
      const { query: inlineParams } = client.buildSelectTopQueries({
        ...options,
        inlineParams: true
      })

      const expectedDefault = `SELECT * FROM "public"."jobs" WHERE "job_name" IN ($1,$2) ORDER BY "hourly_rate" ASC LIMIT 100 OFFSET 0`
      const expectedInline = `SELECT * FROM "public"."jobs" WHERE "job_name" IN ('Programmer','Surgeon''s Assistant') ORDER BY "hourly_rate" ASC LIMIT 100 OFFSET 0`

      expect(fmt(defaultQuery)).toBe(fmt(expectedDefault))
      expect(fmt(inlineParams)).toBe(fmt(expectedInline))
    });

    // regression test for #1734
    it("should be able to insert to a table with a ? in a column name", async () => {
      // We have enough coverage of read only mode.
      if (util.connection.readOnlyMode) return;

      const data = {
        str_col: 'hello?',
        another_str_col: '???'
      };
      data['approved?'] = true;
      const newRow: TableInsert = {
        table:'withquestionmark',
        schema: 'public',
        data: [
          data
        ]
      }
      const query = util.connection.query(`
          CREATE TABLE public.withquestionmark (
            "approved?" boolean NULL DEFAULT false,
            str_col character varying(255) NOT NULL,
            another_str_col character varying(255) NOT NULL PRIMARY KEY
          );
        `);

      await query.execute();

      const payload = { updates: [], inserts: [newRow], deletes: []}
      const result = await util.connection.applyChanges(payload)
      expect(result).not.toBeNull()

    })

    it("should be able to list table columns with correct types", async () => {
      await util.knex.schema.createTable('various_types', (table) => {
        table.integer("id").primary()
        table.specificType('amount', 'double precision')
      })

      const columns = await util.connection.listTableColumns('various_types', 'public');
      expect(columns.map((row) => _.pick(row, ['columnName', 'dataType']))).toEqual([
        {
          columnName: 'id',
          dataType: 'int4(32,0)'
        },
        {
          columnName: 'amount',
          dataType: 'float8(53)'
        }
      ])
    })

    describe("Common Tests", () => {
      if (readonly) {
        runReadOnlyTests(() => util)
      } else {
        runCommonTests(() => util, { dbReadOnlyMode: readonly })
      }
    })


  })
}

TEST_VERSIONS.forEach(({ version, socket, readonly }) => testWith(version, socket, readonly))<|MERGE_RESOLUTION|>--- conflicted
+++ resolved
@@ -1,12 +1,7 @@
 import { GenericContainer, StartedTestContainer } from 'testcontainers'
 import { DBTestUtil, dbtimeout } from '../../../../lib/db'
-<<<<<<< HEAD
-import { runCommonTests } from './all'
+import { runCommonTests, runReadOnlyTests } from './all'
 import { IDbConnectionServerConfig } from '@/lib/db/types'
-=======
-import { runCommonTests, runReadOnlyTests } from './all'
-import { IDbConnectionServerConfig } from '@/lib/db/client'
->>>>>>> 450df82f
 import { TableInsert } from '../../../../../src/lib/db/models'
 import os from 'os'
 import fs from 'fs'
@@ -133,6 +128,16 @@
           );
         `);
 
+      // NOTE (@day): this query doesn't run properly unless we use this
+      const query = util.connection.query(`
+          CREATE TABLE public.withquestionmark (
+            "approved?" boolean NULL DEFAULT false,
+            str_col character varying(255) NOT NULL,
+            another_str_col character varying(255) NOT NULL PRIMARY KEY
+          );
+        `);
+
+      await query.execute();
 
       await util.knex("witharrays").insert({ id: 1, names: ['a', 'b', 'c'], normal: 'foo' })
 
@@ -418,7 +423,6 @@
       const payload = { updates: [], inserts: [newRow], deletes: []}
       const result = await util.connection.applyChanges(payload)
       expect(result).not.toBeNull()
-
     })
 
     it("should be able to list table columns with correct types", async () => {
