import { GenericContainer, StartedTestContainer, Wait } from 'testcontainers'
import { DBTestUtil, dbtimeout, Options } from '../../../../lib/db'
import { runCommonTests, runReadOnlyTests } from './all'
import { IDbConnectionServerConfig } from '@/lib/db/types'
import { TableInsert } from '../../../../../src/lib/db/models'
import os from 'os'
import fs from 'fs'
import path from 'path'
import { errorMessages } from '../../../../../src/lib/db/clients/utils'
import { PostgresClient, STQOptions } from '../../../../../src/lib/db/clients/postgresql'
import { safeSqlFormat } from '@/common/utils';
import _ from 'lodash';

const TEST_VERSIONS = [
  { version: '9.3', socket: false, readonly: false},
  { version: '9.3', socket: false, readonly: true},
  { version: '9.4', socket: false, readonly: false},
  { version: '9.4', socket: false, readonly: true},
  { version: '16.4', socket: true, readonly: false },
  { version: '16.4', socket: false, readonly: true },
  { version: '16.4', socket: false, readonly: false },
] as const

type TestVersion = typeof TEST_VERSIONS[number]['version']

function testWith(dockerTag: TestVersion, socket = false, readonly = false) {
  describe(`Postgres [${dockerTag} - socket? ${socket} - database read-only mode? ${readonly}]`, () => {
    jest.setTimeout(dbtimeout)

    let container: StartedTestContainer;
    let util: DBTestUtil

    beforeAll(async () => {
      // environment = await new DockerComposeEnvironment(composeFilePath, composeFile).up();
      // container = environment.getContainer("psql_1")

      const startupTimeout = dbtimeout * 2;
      const temp = fs.mkdtempSync(path.join(os.tmpdir(), 'psql-'));
      container = await new GenericContainer(`postgres:${dockerTag}`)
        .withEnvironment({
          "POSTGRES_PASSWORD": "example",
          "POSTGRES_DB": "banana"
        })
        .withHealthCheck({
          test: ["CMD-SHELL", "psql -h localhost -U postgres -c \"select 1\" -d banana > /dev/null"],
          interval: 2000,
          timeout: 3000,
          retries: 10,
          startPeriod: 5000,
        })
        .withWaitStrategy(Wait.forLogMessage("database system is ready to accept connections", 2))
        // .withWaitStrategy(Wait.forHealthCheck())
        .withExposedPorts(5432)
        .withBindMounts([{
          source: path.join(temp, "postgresql"),
          target: "/var/run/postgresql",
          mode: "rw"
        }])
        .withStartupTimeout(startupTimeout)
        .start()
      const config: IDbConnectionServerConfig = {
        client: 'postgresql',
        host: container.getHost(),
        port: container.getMappedPort(5432),
        user: 'postgres',
        password: 'example',
        osUser: 'foo',
        ssh: null,
        sslCaFile: null,
        sslCertFile: null,
        sslKeyFile: null,
        sslRejectUnauthorized: false,
        ssl: false,
        domain: null,
        socketPath: null,
        socketPathEnabled: false,
        readOnlyMode: readonly
      }

      if (socket) {
        config.host = 'notarealhost'
        config.socketPathEnabled = true
        config.socketPath = path.join(temp, "postgresql")
      }

      const utilOptions: Options = {
        dialect: 'postgresql',
        defaultSchema: 'public',
      }

      if (dockerTag !== 'latest') {
        // Generated columns was introduced in postgres 12
        utilOptions.skipGeneratedColumns = true
      }

      util = new DBTestUtil(config, "banana", utilOptions)
      await util.setupdb()

      await util.knex.schema.createTable('witharrays', (table) => {
        table.integer("id").primary()
        table.specificType('names', 'TEXT []')
        table.text("normal")
      })

      await util.knex.raw(
        `CREATE TYPE this_is_a_mood AS ENUM ('sad', 'ok', 'happy');`
      )

      await util.knex.raw(`
        CREATE TABLE
          public.moody_people (
            id serial NOT NULL,
            current_mood this_is_a_mood NULL DEFAULT 'sad'::this_is_a_mood
          );
      `)

      await util.knex.raw(`
        CREATE TABLE
          public.extra_moody_people (
            id serial NOT NULL,
            current_moods this_is_a_mood[] NULL DEFAULT '{sad, happy}'
          );
      `)

      if (dockerTag == 'latest') {
        await util.knex.raw(`
          CREATE TABLE partitionedtable (
            recordId SERIAL,
            number INT
          ) PARTITION BY RANGE(number);
          CREATE TABLE partition_1 PARTITION OF partitionedtable
          FOR VALUES FROM (0) TO (10);
          CREATE TABLE another_partition PARTITION OF partitionedtable
          FOR VALUES FROM (11) TO (20);
          CREATE TABLE party PARTITION OF partitionedtable
          FOR VALUES FROM (21) TO (30);

          CREATE TABLE parent (
            id INTEGER PRIMARY KEY
          );
          CREATE TABLE child (
            name VARCHAR(100)
          ) INHERITS (parent);
        `);
      }

      await util.knex.raw(`
          CREATE SCHEMA schema1;
          CREATE TABLE schema1.duptable (
            "id" INTEGER PRIMARY KEY
          );
          CREATE SCHEMA schema2;
          CREATE TABLE schema2.duptable (
            "id" INTEGER PRIMARY KEY
          );
        `);

      await util.knex.raw(`
          CREATE SCHEMA "1234";
          CREATE TABLE "1234"."5678" (
            "id" SERIAL PRIMARY KEY,
            "9101" INTEGER
          );
        `);

      await util.knex("witharrays").insert({ id: 1, names: ['a', 'b', 'c'], normal: 'foo' })

      // test table for issue-1442 "BUG: INTERVAL columns receive wrong value when cloning row"
      await util.knex.schema.createTable('test_intervals', (table) => {
        table.integer('id').primary()
        table.specificType('amount_of_time', 'interval')
      })

    })

    afterAll(async () => {
      await util.disconnect()
      if (container) {
        await container.stop()
      }

    })


    it("Should allow me to update rows with an empty array", async () => {
      const columns = await util.connection.listTableColumns("witharrays")
      const nameColumn = columns.find((c) => c.columnName === "names")
      const updates = [
        {
          value: "[]",
          column: "names",
          primaryKeys: [{
            column: 'id', value: 1
          }],
          columnType: "_text",
          columnObject: nameColumn,
          table: "witharrays"
        }
      ]

      if (util.connection.readOnlyMode) {
        await expect(util.connection.applyChanges({ updates, inserts: [], deletes: []})).rejects.toThrow(errorMessages.readOnly)
      } else {
        const result = await util.connection.applyChanges({ updates, inserts: [], deletes: []})
        expect(result).toMatchObject([
          { id: 1, names: [], normal: 'foo' }
        ])
      }
    })

    it("Should be able to get a table create script without erroring", async() => {
      // checking that create table script with a custom type can be retrieved.
      const result = await util.connection.getTableCreateScript("moody_people")
      expect(result).not.toBeNull()
    })

    it("Should allow me to insert a row with an array", async () => {
      const newRow: TableInsert = {
        table:'witharrays',
        schema: 'public',
        data: [
          {names: [], id: 2, normal: 'xyz'}
        ]
      }

      if (util.connection.readOnlyMode) {
        await expect(util.connection.applyChanges(
          { updates: [], inserts: [newRow], deletes: []}
        )).rejects.toThrow(errorMessages.readOnly)
      } else {
        const result = await util.connection.applyChanges(
          { updates: [], inserts: [newRow], deletes: []}
        )
        expect(result).not.toBeNull()
      }
    })

    it("Should allow me to update rows with array types", async () => {
      const columns = await util.connection.listTableColumns("witharrays")
      const nameColumn = columns.find((c) => c.columnName === "names")

      const updates = [{
        value: ["x", "y", "z"],
        column: "names",
        columnObject: nameColumn,
        primaryKeys: [
          { column: 'id', value: 1}
        ],
        columnType: "_text",
        table: "witharrays",
      },
      {
        value: 'Bananas',
        table: 'witharrays',
        column: 'normal',
        primaryKeys: [
          { column: 'id', value: 1}
        ],
        columnType: 'text',
      }
      ]
      if (util.connection.readOnlyMode) {
        await expect(util.connection.applyChanges({ updates, inserts: [], deletes: [] })).rejects.toThrow(errorMessages.readOnly)
      } else {
        const result = await util.connection.applyChanges({ updates, inserts: [], deletes: [] })
        expect(result).toMatchObject([{ id: 1, names: ['x', 'y', 'z'], normal: 'Bananas' }])
      }

    })


    it("Should allow me to update rows with array types when passed as string", async () => {
      const columns = await util.connection.listTableColumns("witharrays")
      const nameColumn = columns.find((c) => c.columnName === "names")

      const updates = [{
        value: '["x", "y", "z"]',
        column: "names",
        columnObject: nameColumn,
        primaryKeys: [
          { column: 'id', value: 1 }
        ],
        columnType: "_text",
        table: "witharrays",
      },
      {
        value: 'Bananas',
        table: 'witharrays',
        column: 'normal',
        primaryKeys: [
          { column: 'id', value: 1 }
        ],
        columnType: 'text',
      }
      ]

      if (util.connection.readOnlyMode) {
        await expect(util.connection.applyChanges({ updates, inserts: [], deletes: [] })).rejects.toThrow(errorMessages.readOnly)
      } else {
        const result = await util.connection.applyChanges({ updates, inserts: [], deletes: [] })
        expect(result).toMatchObject([{ id: 1, names: ['x', 'y', 'z'], normal: 'Bananas' }])
      }
    })

    // regression test for Bug #1442 "BUG: INTERVAL columns receive wrong value when cloning row"
    it("Should clone interval values in pg-intervalStyle format not json (issue-1442)", async () => {

      // insert a valid pg interval value as a "postgres IntervalStyle" string
      // https://www.postgresql.org/docs/15/datatype-datetime.html#DATATYPE-INTERVAL-INPUT
      const insertedValue = "00:15:00";

      const insertedData = {
        id: 1,
        amount_of_time: insertedValue
      };
      console.info('inserted data: ', insertedData)
      await util.knex("test_intervals").insert(insertedData)

      // select the inserted row back out
      const results = await util.knex.select().table('test_intervals')
      expect(results.length).toBe(1)
      const retrievedData = results[0]
      console.log('retrieved data: ', retrievedData)

      // retrieved interval value should be the same interval (string) "00:15:00"
      expect ( retrievedData ).toStrictEqual({
        id: 1,
        amount_of_time: insertedValue // should still be the string not an object
      })
    })

    it("Should be able to list partitions for a table", async () => {
      if (dockerTag == 'latest') {
        const partitions = await util.connection.listTablePartitions('partitionedtable');

        expect(partitions.length).toBe(3);
      }
    })


    // regression test for Bug #1564 "BUG: Tables appear twice in UI"
    it("Should not have duplicate tables for tables with the same name in different schemas", async () => {
      const tables = await util.connection.listTables({ schema: null});
      const schema1 = tables.filter((t) => t.schema == "schema1");
      const schema2 = tables.filter((t) => t.schema == "schema2");

      expect(schema1.length).toBe(1);
      expect(schema2.length).toBe(1);
    });

    // regression test for Bug #1572 "Only schemas that show are now information_schema and pg_catalog"
    it("Numeric names should still be pulled back in queries", async () => {
      const tables = await util.connection.listTables({ schema: '1234' });
      const columns = await util.connection.listTableColumns('5678', '1234');

      expect(tables.length).toBe(1);
      expect(tables[0].name).toBe('5678');
      expect(columns.map((c) => c.columnName).includes('9101'));
    });

    // regression tests for Bug #1583 "Only parent table shows in UI when using INHERITS"
    it("Inherited tables should NOT behave like partitioned tables", async () => {
      if (dockerTag == 'latest') {
        const tables = await util.connection.listTables({ schema: 'public', tables: ['parent', 'child']});
        const partitions = await util.connection.listTablePartitions('parent');
        const parent = tables.find((value) => value.name == 'parent');
        const child = tables.find((value) => value.name == 'child');

        expect(partitions.length).toBe(0);
        expect(parent.parenttype).toBe(null);
        expect(child.parenttype).toBe('r');
      }
    })

    it("Partitions should have parenttype 'p'", async () => {
      if (dockerTag == 'latest') {
        const tables = await util.connection.listTables({ schema: 'public', tables: ['partition_1', 'another_partition', 'party']});
        const partition1 = tables.find((value) => value.name == 'partition_1');
        const another = tables.find((value) => value.name == 'another_partition');
        const party = tables.find((value) => value.name == 'party');

        expect(partition1.parenttype).toBe('p');
        expect(another.parenttype).toBe('p');
        expect(party.parenttype).toBe('p');
      }
    })
    // END regression tests for Bug #1583

    it("should build select top query with inline parameters", async () => {
      const client = new PostgresClient(null, null);
      const fmt = (sql: string) =>
        safeSqlFormat(sql, { language: 'postgresql' })

      const options: STQOptions = {
        table: "jobs",
        offset: 0,
        limit: 100,
        orderBy: [{ field: "hourly_rate", dir: "ASC" }],
        filters: [
          {
            field: "job_name",
            type: "in",
            value: ["Programmer", "Surgeon's Assistant"],
          },
        ],
        selects: ["*"],
        schema: "public",
        version: {
          version: "",
          number: 0,
          hasPartitions: false,
        },
      }

      const { query: defaultQuery } = client.buildSelectTopQueries(options)
      const { query: inlineParams } = client.buildSelectTopQueries({
        ...options,
        inlineParams: true
      })

      const expectedDefault = `SELECT * FROM "public"."jobs" WHERE "job_name" IN ($1,$2) ORDER BY "hourly_rate" ASC LIMIT 100 OFFSET 0`
      const expectedInline = `SELECT * FROM "public"."jobs" WHERE "job_name" IN ('Programmer','Surgeon''s Assistant') ORDER BY "hourly_rate" ASC LIMIT 100 OFFSET 0`

      expect(fmt(defaultQuery)).toBe(fmt(expectedDefault))
      expect(fmt(inlineParams)).toBe(fmt(expectedInline))
    });

    // regression test for #1734
    it("should be able to insert to a table with a ? in a column name", async () => {
      // We have enough coverage of read only mode.
      if (util.connection.readOnlyMode) return;

      const data = {
        str_col: 'hello?',
        another_str_col: '???'
      };
      data['approved?'] = true;
      const newRow: TableInsert = {
        table:'withquestionmark',
        schema: 'public',
        data: [
          data
        ]
      }

      const query = await util.connection.query(`
        CREATE TABLE IF NOT EXISTS public.withquestionmark (
          "approved?" boolean NULL DEFAULT false,
          str_col character varying(255) NOT NULL,
          another_str_col character varying(255) NOT NULL PRIMARY KEY
        );
      `);

      await query.execute();

      const payload = { updates: [], inserts: [newRow], deletes: []}
      const result = await util.connection.applyChanges(payload)
      expect(result).not.toBeNull()
    })

    it("should be able to list table columns with correct types", async () => {
      await util.knex.schema.createTable('various_types', (table) => {
        table.integer("id").primary()
        table.specificType('amount', 'double precision')
      })

      const columns = await util.connection.listTableColumns('various_types', 'public');
      expect(columns.map((row) => _.pick(row, ['columnName', 'dataType']))).toEqual([
        {
          columnName: 'id',
          dataType: 'int4(32,0)'
        },
        {
          columnName: 'amount',
          dataType: 'float8(53)'
        }
      ])
    })

    it("should be able to define array column correctly", async () => {
      const arrayTable = await util.connection.listTableColumns('witharrays');
      const enumTable = await util.connection.listTableColumns('moody_people');
      const enumArrayTable = await util.connection.listTableColumns('extra_moody_people');

      const arrayColumn = arrayTable.find((col) => col.columnName === 'names')
      const enumColumn = enumTable.find((col) => col.columnName === 'current_mood')
      const enumArrayColumn = enumArrayTable.find((col) => col.columnName === 'current_moods')

      expect(arrayColumn.array).toBeTruthy()
      expect(enumColumn.array).toBeFalsy()
      expect(enumArrayColumn.array).toBeTruthy()
    })

    if (dockerTag === 'latest') {
      it("should list indexes with info", async () => {
        await util.knex.schema.createTable('has_indexes_2', (table) => {
          table.specificType("text", "varchar(255) UNIQUE NULLS NOT DISTINCT")
        })
        const indexes = await util.connection.listTableIndexes('has_indexes_2')
        expect(indexes[0].nullsNotDistinct).toBeTruthy()
      })
    }

    describe("Common Tests", () => {
      if (readonly) {
        runReadOnlyTests(() => util)
      } else {
        runCommonTests(() => util, { dbReadOnlyMode: readonly })
      }
    })

<<<<<<< HEAD
=======
    describe("Imports", () => {
      it('should import correctly', async () => {
        const tableName = 'import_table'
        const executeOptions = { multiple: false }
        const table = {
          name: tableName,
          schema: 'public',
          entityType: 'table'
        } as TableOrView
        const formattedData = util.buildImportData(tableName)
        const {
          step0,
          beginCommand,
          truncateCommand,
          lineReadCommand,
          commitCommand,
          rollbackCommand,
          finalCommand
        } = util.connection.getImportScripts(table)
        const importSQL = util.connection.getImportSQL(formattedData)

        expect(step0).toBeUndefined()
        expect(typeof beginCommand).toBe('function')
        expect(typeof truncateCommand).toBe('function')
        expect(typeof lineReadCommand).toBe('function')
        expect(typeof commitCommand).toBe('function')
        expect(typeof rollbackCommand).toBe('function')
        expect(finalCommand).toBeUndefined()

        await beginCommand(executeOptions)
        await truncateCommand(executeOptions)
        await lineReadCommand(importSQL, executeOptions)
        await commitCommand(executeOptions)

        const hats = await util.knex.select().table(tableName)
        expect(hats.length).toBe(4)
      })

      it('should rollback', async () => {
        const tableName = 'import_table'
        const executeOptions = { multiple: false }
        const table = {
          name: tableName,
          entityType: 'table'
        } as TableOrView
        const formattedData = util.buildImportData(tableName)
        const {
          beginCommand,
          lineReadCommand,
          rollbackCommand,
        } = util.connection.getImportScripts(table)
        const importSQL = util.connection.getImportSQL(formattedData)
        const hatsStart = await util.knex.select().table(tableName)
        await beginCommand(executeOptions)
        await lineReadCommand(importSQL, {multiple: true})
        await rollbackCommand(executeOptions)

        const hats = await util.knex.select().table(tableName)
        expect(hats.length).toBe(hatsStart.length)
      })
    })

>>>>>>> 5e573e3d
  })
}

TEST_VERSIONS.forEach(({ version, socket, readonly }) => testWith(version, socket, readonly))<|MERGE_RESOLUTION|>--- conflicted
+++ resolved
@@ -508,72 +508,6 @@
         runCommonTests(() => util, { dbReadOnlyMode: readonly })
       }
     })
-
-<<<<<<< HEAD
-=======
-    describe("Imports", () => {
-      it('should import correctly', async () => {
-        const tableName = 'import_table'
-        const executeOptions = { multiple: false }
-        const table = {
-          name: tableName,
-          schema: 'public',
-          entityType: 'table'
-        } as TableOrView
-        const formattedData = util.buildImportData(tableName)
-        const {
-          step0,
-          beginCommand,
-          truncateCommand,
-          lineReadCommand,
-          commitCommand,
-          rollbackCommand,
-          finalCommand
-        } = util.connection.getImportScripts(table)
-        const importSQL = util.connection.getImportSQL(formattedData)
-
-        expect(step0).toBeUndefined()
-        expect(typeof beginCommand).toBe('function')
-        expect(typeof truncateCommand).toBe('function')
-        expect(typeof lineReadCommand).toBe('function')
-        expect(typeof commitCommand).toBe('function')
-        expect(typeof rollbackCommand).toBe('function')
-        expect(finalCommand).toBeUndefined()
-
-        await beginCommand(executeOptions)
-        await truncateCommand(executeOptions)
-        await lineReadCommand(importSQL, executeOptions)
-        await commitCommand(executeOptions)
-
-        const hats = await util.knex.select().table(tableName)
-        expect(hats.length).toBe(4)
-      })
-
-      it('should rollback', async () => {
-        const tableName = 'import_table'
-        const executeOptions = { multiple: false }
-        const table = {
-          name: tableName,
-          entityType: 'table'
-        } as TableOrView
-        const formattedData = util.buildImportData(tableName)
-        const {
-          beginCommand,
-          lineReadCommand,
-          rollbackCommand,
-        } = util.connection.getImportScripts(table)
-        const importSQL = util.connection.getImportSQL(formattedData)
-        const hatsStart = await util.knex.select().table(tableName)
-        await beginCommand(executeOptions)
-        await lineReadCommand(importSQL, {multiple: true})
-        await rollbackCommand(executeOptions)
-
-        const hats = await util.knex.select().table(tableName)
-        expect(hats.length).toBe(hatsStart.length)
-      })
-    })
-
->>>>>>> 5e573e3d
   })
 }
 
