import {Knex} from 'knex'
import knex from 'knex'
import { DBConnection, IDbConnectionServerConfig } from '../../src/lib/db/client'
import { createServer } from '../../src/lib/db/index'
import log from 'electron-log'
import platformInfo from '../../src/common/platform_info'
import { IDbConnectionPublicServer } from '../../src/lib/db/server'
import { AlterTableSpec, Dialect, DialectData } from '../../../../shared/src/lib/dialects/models'
import { getDialectData } from '../../../../shared/src/lib/dialects/'
import _ from 'lodash'
import { TableIndex } from '../../src/lib/db/models'
export const dbtimeout = 120000


const KnexTypes: any = {
  postgresql: 'pg',
  'mysql': 'mysql2',
  "mariadb": "mysql2",
  "sqlite": "sqlite3",
  "sqlserver": "mssql",
  "cockroachdb": "pg"
}

interface Options {
  dialect: Dialect,
  defaultSchema?: string
  version?: string,
  skipPkQuote?: boolean
}

export class DBTestUtil {
  public knex: Knex
  public server: IDbConnectionPublicServer
  public connection: DBConnection
  public extraTables: number = 0
  private options: Options
  private dbType: string

  private dialect: Dialect
  public data: DialectData

  public preInitCmd: string | undefined
  public defaultSchema: string = undefined

  private personId: number
  private jobId: number

  get expectedTables() {
    return this.extraTables + 8
  }

  constructor(config: IDbConnectionServerConfig, database: string, options: Options) {
    log.transports.console.level = 'error'
    if (platformInfo.debugEnabled) {
      log.transports.console.level = 'silly'
    }

    this.dialect = options.dialect
    this.data = getDialectData(this.dialect)
    this.dbType = config.client || 'generic'
    this.options = options
    if (config.client === 'sqlite') {
      this.knex = knex({
        client: "better-sqlite3",
        connection: {
          filename: database
        }
      })
    } else {
      this.knex = knex({
        client: KnexTypes[config.client || ""] || config.client,
        version: options?.version,
        connection: {
          host: config.socketPathEnabled ? undefined : config.host,
          socketPath: config.socketPathEnabled ? config.socketPath : undefined,
          port: config.port || undefined,
          user: config.user || undefined,
          password: config.password || undefined,
          database,
        },
        pool: { min: 0, max: 50 }
      })
    }

    this.defaultSchema = options?.defaultSchema || this.defaultSchema
    this.server = createServer(config)
    this.connection = this.server.createConnection(database)
  }

  maybeArrayToObject(items, key) {
    return items.map((item) => {
      if(_.isObject(item)) return item
      const result = {}
      result[key] = item
      return result
    })
  }

  async setupdb() {
    await this.connection.connect()
    await this.createTables()
    const address = this.maybeArrayToObject(await this.knex("addresses").insert({country: "US"}).returning("id"), 'id')
    await this.knex("MixedCase").insert({bananas: "pears"}).returning("id")
    const people = this.maybeArrayToObject(await this.knex("people").insert({ email: "foo@bar.com", address_id: address[0].id}).returning("id"), 'id')
    const jobs = this.maybeArrayToObject(await this.knex("jobs").insert({job_name: "Programmer"}).returning("id"), 'id')

    this.jobId = jobs[0].id
    this.personId = people[0].id
    await this.knex("people_jobs").insert({job_id: this.jobId, person_id: this.personId })
  }

  testdb() {

  }

  async dropTableTests() {
    const tables = await this.connection.listTables({ schema: this.defaultSchema })
    await this.connection.dropElement('test_inserts', 'TABLE', this.defaultSchema)
    const newTablesCount = await this.connection.listTables({ schema: this.defaultSchema })
    expect(newTablesCount.length).toBeLessThan(tables.length)
  }

  async badDropTableTests() {
    const tables = await this.connection.listTables({ schema: this.defaultSchema })
    const expectedQueries = {
      postgresql: 'test_inserts"drop table test_inserts"',
      mysql: "test_inserts'drop table test_inserts'",
      mariadb: "test_inserts'drop table test_inserts'",
      sqlite: 'test_inserts"drop table test_inserts"',
      sqlserver: 'test_inserts[drop table test_inserts]',
      cockroachdb: 'test_inserts"drop table test_inserts"'
    }
    try {
      await this.connection.dropElement(expectedQueries[this.dbType], 'TABLE', this.defaultSchema)
      const newTablesCount = await this.connection.listTables({ schema: this.defaultSchema })
      expect(newTablesCount.length).toEqual(tables.length)
    } catch (err) {
      const newTablesCount = await this.connection.listTables({ schema: this.defaultSchema })
      expect(newTablesCount.length).toEqual(tables.length)
    }
  }

<<<<<<< HEAD
  async createDatabaseTests() {
    const dbs = await this.connection.listDatabases()
    const collation = 'utf8_general_ci'
    let charset = 'utf8'
    if (this.dbType === 'postgresql') {
      charset = 'UTF8'
    }
    await this.connection.createDatabase('new-db_2', charset, collation)

    if (this.dbType === 'sqlite') {
      // sqlite doesn't list the databases out because they're different files anyway so if it doesn't explode, we're happy as a clam
      return expect.anything()
    }
    const newDBsCount = await this.connection.listDatabases()

    expect(dbs.length).toBeLessThan(newDBsCount.length)
  }

  async badCreateDatabaseTests() {
    const dbs = await this.connection.listDatabases()
    try {
      await this.connection.createDatabase('db-*', 'UTF-8', 'notimportant')
      const newDBsCount = await this.connection.listDatabases()
      expect(dbs.length).toEqual(newDBsCount.length)
    } catch (err) {
      const newDBsCount = await this.connection.listDatabases()
      expect(dbs.length).toEqual(newDBsCount.length)
=======
  async truncateTableTests() {
    await this.knex('group').insert([{select: 'something'}, {select: 'something'}])
    const initialRowCount = await this.knex.select().from('group')

    await this.connection.truncateElement('group', 'TABLE', this.defaultSchema)
    const newRowCount = await this.knex.select().from('group')

    expect(newRowCount.length).toBe(0)
    expect(initialRowCount.length).toBeGreaterThan(newRowCount.length)
  }

  async badTruncateTableTests() {
    await this.knex('group').insert([{select: 'something'}, {select: 'something'}])
    const initialRowCount = await this.knex.select().from('group')
    const expectedQueries = {
      postgresql: 'group"drop table test_inserts"',
      mysql: "group'drop table test_inserts'",
      mariadb: "group'drop table test_inserts'",
      sqlite: 'group"Delete from test_inserts; vacuum;"',
      sqlserver: 'group[drop table test_inserts]',
      cockroachdb: 'group"drop table test_inserts"'
    }
    try {
      await this.connection.dropElement(expectedQueries[this.dbType], 'TABLE', this.defaultSchema)
      const newRowCount = await this.knex.select().from('group')
      expect(newRowCount.length).toEqual(initialRowCount.length)
    } catch (err) {
      const newRowCount = await this.knex.select().from('group')
      expect(newRowCount.length).toEqual(initialRowCount.length)
>>>>>>> 748ecfb7
    }
  }

  async listTableTests() {
    const tables = await this.connection.listTables({ schema: this.defaultSchema })
    expect(tables.length).toBeGreaterThanOrEqual(this.expectedTables)
    const columns = await this.connection.listTableColumns("people", this.defaultSchema)
    expect(columns.length).toBe(7)
  }

  async tableColumnsTests() {
    const columns = await this.connection.listTableColumns(null, this.defaultSchema)
    const groupColumns = columns.filter((row) => row.tableName === 'group')
    expect(groupColumns.length).toBe(2)
  }

  /**
   * Tests related to the table view
   * fetching PK, selecting data, etc.
   */
  async tableViewTests() {

    // reserved word as table name
    expect(await this.connection.getPrimaryKey("group", this.defaultSchema))
      .toBe("id");

    expect(await this.connection.getPrimaryKey("MixedCase", this.defaultSchema))
      .toBe("id");

    const stR = await this.connection.selectTop("group", 0, 10, [{ field: "select", dir: 'ASC'} ], [], this.defaultSchema)
    expect(stR)
      .toMatchObject({ result: [] })

    await this.knex("group").insert([{select: "bar"}, {select: "abc"}])

    let r = await this.connection.selectTop("group", 0, 10, [{field: "select", dir: 'ASC'}], [], this.defaultSchema)
    let result = r.result.map((r: any) => r.select)
    expect(result).toMatchObject(["abc", "bar"])

    r = await this.connection.selectTop("group", 0, 10, [{field: 'select', dir: 'DESC'}], [], this.defaultSchema)
    result = r.result.map((r: any) => r.select)
    expect(result).toMatchObject(['bar', 'abc'])

    r = await this.connection.selectTop("group", 0, 1, [{ field: 'select', dir: 'DESC' }], [], this.defaultSchema)
    result = r.result.map((r: any) => r.select)
    expect(result).toMatchObject(['bar'])

    r = await this.connection.selectTop("group", 1, 10, [{ field: 'select', dir: 'DESC' }], [], this.defaultSchema)
    result = r.result.map((r: any) => r.select)
    expect(result).toMatchObject(['abc'])

    r = await this.connection.selectTop("MixedCase", 0, 1, [], [], this.defaultSchema)
    result = r.result.map((r: any) => r.bananas)
    expect(result).toMatchObject(["pears"])
  }

  async alterTableTests() {

    await this.knex.schema.dropTableIfExists("alter_test")
    await this.knex.schema.createTable("alter_test", (table) => {
      table.specificType("id", 'varchar(255)').notNullable()
      table.specificType("first_name", "varchar(255)").nullable()
      table.specificType("last_name", "varchar(255)").notNullable().defaultTo('Rathbone')
      table.specificType("age", "varchar(255)").defaultTo('8').nullable()
    })


    const simpleChange = {
      table: 'alter_test',
      alterations: [
        {
          'columnName': 'last_name',
          changeType: 'columnName',
          newValue: 'family_name'
        }
      ]
    }

    await this.connection.alterTable(simpleChange)
    const simpleResult = await this.connection.listTableColumns('alter_test')

    expect(simpleResult.find((c) => c.columnName === 'family_name')).toBeTruthy()


    // only databases that can actually change things past this point.
    if (this.data.disabledFeatures?.alter?.alterColumn) return

    await this.knex.schema.dropTableIfExists("alter_test")
    await this.knex.schema.createTable("alter_test", (table) => {
      table.specificType("id", 'varchar(255)').notNullable()
      table.specificType("first_name", "varchar(255)").nullable()
      table.specificType("last_name", "varchar(255)").notNullable().defaultTo('Rath\'bone')
      table.specificType("age", "varchar(255)").defaultTo('8').nullable()
    })



    const input: AlterTableSpec = {
      table: 'alter_test',
      alterations: [
        {
          columnName: 'last_name',
          changeType: 'columnName',
          newValue: 'family_name'
        },
        {
          columnName: 'first_name',
          changeType: 'dataType',
          newValue: 'varchar(20)'
        },
        {
          columnName: 'first_name',
          changeType: 'defaultValue',
          newValue: "'Foo''bar'"
        },
        {
          columnName: 'age',
          changeType: 'nullable',
          newValue: false
        },
        {
          columnName: 'age',
          changeType: 'defaultValue',
          newValue: '99'
        },
        {
          columnName: 'age',
          changeType: 'dataType',
          newValue: 'varchar(5)'
        }
      ]
    }

    await this.connection.alterTable(input)
    const schema = await this.connection.listTableColumns('alter_test')
    interface MiniColumn {
      columnName: string
      dataType: string,
      nullable: boolean,
      defaultValue: string,
    }
    const rawResult: MiniColumn[] = schema.map((c) =>
      _.pick(c, 'nullable', 'defaultValue', 'columnName', 'dataType')
    )


    // cockroach adds a rowid column if there's no primary key.
    const result = rawResult.filter((r) => r.columnName !== 'rowid')


    // this is different in each database.
    const defaultValue = (s: any) => {
      if (this.dialect === 'postgresql' && _.isNumber(s)) return s.toString()
      if (this.dialect === 'postgresql') return `'${s.replaceAll("'", "''")}'::character varying`
      if (this.dialect === 'sqlserver' && _.isNumber(s)) return `((${s}))`
      if (this.dialect === 'sqlserver') return `('${s.replaceAll("'", "''")}')`
      return s.toString()
    }
    const expected = [
      {
        columnName: 'id',
        dataType: 'varchar(255)',
        nullable: false,
        defaultValue: null,
      },
      {
        columnName: 'first_name',
        dataType: 'varchar(20)',
        nullable: true,
        defaultValue: defaultValue("Foo'bar"),
      },
      {
        columnName: 'family_name',
        dataType: 'varchar(255)',
        nullable: false,
        defaultValue: defaultValue('Rath\'bone'),
      },
      {
        columnName: 'age',
        dataType: 'varchar(5)',
        nullable: false,
        defaultValue: defaultValue(99),
      }
    ]
    expect(result).toMatchObject(expected)

  }

  async filterTests() {
    // filter test - builder
    let r = await this.connection.selectTop("MixedCase", 0, 10, [{ field: 'bananas', dir: 'DESC' }], [{ field: 'bananas', type: '=', value: "pears" }], this.defaultSchema)
    let result = r.result.map((r: any) => r.bananas)
    expect(result).toMatchObject(['pears'])

    // filter test - builder in clause
    r = await this.connection.selectTop("MixedCase", 0, 10, [{ field: 'bananas', dir: 'DESC' }], [{ field: 'bananas', type: 'in', value: ["pears"] }], this.defaultSchema)
    result = r.result.map((r: any) => r.bananas)
    expect(result).toMatchObject(['pears'])

    r = await this.connection.selectTop("MixedCase", 0, 10, [{ field: 'bananas', dir: 'DESC' }], [{ field: 'bananas', type: 'in', value: ["apples"] }], this.defaultSchema)
    result = r.result.map((r: any) => r.bananas)
    expect(result).toMatchObject([])

    await this.knex("MixedCase").insert({bananas: "cheese"}).returning("id")

    r = await this.connection.selectTop("MixedCase", 0, 10, [{ field: 'bananas', dir: 'DESC' }], [{ field: 'bananas', type: 'in', value: ["pears", 'cheese'] }], this.defaultSchema)
    result = r.result.map((r: any) => r.bananas)
    expect(result).toMatchObject(['pears', 'cheese'])

    await this.knex('MixedCase').where({bananas: 'cheese'}).delete()

    // filter test - raw
    r = await this.connection.selectTop("MixedCase", 0, 10, [{ field: 'bananas', dir: 'DESC' }], "bananas = 'pears'", this.defaultSchema)
    result = r.result.map((r: any) => r.bananas)
    expect(result).toMatchObject(['pears'])
  }

  async columnFilterTests() {
    let r = await this.connection.selectTop("people_jobs", 0, 10, [], [], this.defaultSchema)
    expect(r.result).toEqual([{
      person_id: this.personId,
      job_id: this.jobId,
      created_at: null,
      updated_at: null,
    }])

    r = await this.connection.selectTop("people_jobs", 0, 10, [], [], this.defaultSchema, ['person_id'])
    expect(r.result).toEqual([{
      person_id: this.personId,
    }])

    r = await this.connection.selectTop("people_jobs", 0, 10, [], [], this.defaultSchema, ['person_id', 'job_id'])
    expect(r.result).toEqual([{
      person_id: this.personId,
      job_id: this.jobId,
    }])
  }

  async triggerTests() {
    // it should just complete without erroring
    await this.connection.listTableTriggers("MixedCase", this.defaultSchema)
  }

  async primaryKeyTests() {
    // primary key tests
    let pk = await this.connection.getPrimaryKey("people", this.defaultSchema)
    expect(pk).toBe("id")

    if (!this.options.skipPkQuote) {
      pk = await this.connection.getPrimaryKey("tablewith'char", this.defaultSchema)
      expect(pk).toBe("one")
    }

    const rawPkres = await this.connection.getPrimaryKeys('with_composite_pk', this.defaultSchema)
    const pkres = rawPkres.map((key) => key.columnName);
    expect(pkres).toEqual(expect.arrayContaining(["id1", "id2"]))
  }

  async queryTests() {
    if (this.dbType === 'sqlite') return
    const q = await this.connection.query("select 'a' as total, 'b' as total")
    if(!q) throw new Error("no query result")
    const result = await q.execute()

    expect(result[0].rows).toMatchObject([{ c0: "a", c1: "b" }])
    const fields = result[0].fields.map((f: any) => ({id: f.id, name: f.name}))
    expect(fields).toMatchObject([{id: 'c0', name: 'total'}, {id: 'c1', name: 'total'}])

    const q2 = await this.connection.query("select 'a' as a; select 'b' as b");
    if (!q2) throw "No query result"
    const r2 = await q2.execute()
    expect(r2[0].rows).toMatchObject([{c0: "a"}])
    expect(r2[1].rows).toMatchObject([{c0: 'b'}])
    expect(r2[0].fields.map((f: any) => [f.id, f.name])).toMatchObject([['c0', 'a']])
    expect(r2[1].fields.map((f: any) => [f.id, f.name])).toMatchObject([['c0', 'b']])

  }

  async getInsertQueryTests() {
    const row = { job_name: "Programmer", hourly_rate: 41 }
    const tableInsert = { table: 'jobs', schema: this.defaultSchema, data: [row] }
    const insertQuery = await this.connection.getInsertQuery(tableInsert)
    const expectedQueries = {
      postgresql: `insert into "public"."jobs" ("hourly_rate", "job_name") values (41, 'Programmer')`,
      mysql: "insert into `jobs` (`hourly_rate`, `job_name`) values (41, 'Programmer')",
      mariadb: "insert into `jobs` (`hourly_rate`, `job_name`) values (41, 'Programmer')",
      sqlite: "insert into `jobs` (`hourly_rate`, `job_name`) values (41, 'Programmer')",
      sqlserver: "insert into [dbo].[jobs] ([hourly_rate], [job_name]) values (41, 'Programmer')",
      cockroachdb: `insert into "public"."jobs" ("hourly_rate", "job_name") values (41, 'Programmer')`
    }

    expect(insertQuery).toBe(expectedQueries[this.dbType])
  }

  // lets start simple, it should resolve for all connection types
  async tablePropertiesTests() {
    await this.connection.getTableProperties('group', this.defaultSchema)

    if (!this.data.disabledFeatures?.createIndex) {
      const indexes = await this.connection.listTableIndexes('has_index', this.defaultSchema)
      const names = indexes.map((i) => i.name)
      expect(names).toContain('has_index_foo_idx')
    }
  }

  async indexTests() {
    if (this.data.disabledFeatures?.createIndex) return;
    await this.knex.schema.createTable("index_test", (table) => {
      table.increments('id').primary()
      table.integer('index_me')
      table.integer('me_too')
    })
    await this.connection.alterIndex({
      table: 'index_test',
      schema: this.defaultSchema,
      drops: [],
      additions: [{
        name: 'it_idx',
        columns: [{ name: 'index_me', order: 'ASC' }]
      }]
    })
    const indexes = await this.connection.listTableIndexes('index_test', this.defaultSchema)
    expect(indexes.map((i) => i.name)).toContain('it_idx')
    await this.connection.alterIndex({
      drops: [{ name: 'it_idx' }],
      additions: [{ name: 'it_idx2', columns: [{ name: 'me_too', order: 'ASC'}] }],
      table: 'index_test',
      schema: this.defaultSchema
    })
    const updatedIndexesRaw: TableIndex[] = await this.connection.listTableIndexes('index_test', this.defaultSchema)

    const updatedIndexes = updatedIndexesRaw.filter((i) => !i.primary)

    const picked = updatedIndexes.map((i) => _.pick(i, ['name', 'columns', 'table', 'schema']))
    const schemaDefault = this.defaultSchema ? { schema: this.defaultSchema } : {}
    expect(picked).toMatchObject(
      [
        {
        ...schemaDefault,
        name: 'it_idx2',
        columns: [{name: 'me_too', order: 'ASC'}],
        table: 'index_test',
      }]
    )

  }

  async streamTests() {
    const names = [
      { name: "Matthew" },
      { name: "Nicoll" },
      { name: "Gregory" },
      { name: "Alex" },
      { name: "Alethea" },
      { name: "Elias" }
    ]
    await this.knex.schema.createTable('streamtest', (table) => {
      table.increments().primary()
      table.string("name")
    })

    await this.knex('streamtest').insert(names)
    const result = await this.connection.selectTopStream(
      'streamtest',
      [{ field: 'id', dir: 'ASC' }],
      [],
      5,
      undefined,
    )
    expect(result.columns.map(c => c.columnName)).toMatchObject(['id', 'name'])
    expect(result.totalRows).toBe(6)
    const cursor = result.cursor
    await cursor.start()
    const b1 = await cursor.read()
    expect(b1.length).toBe(5)
    expect(b1.map(r => r[1])).toMatchObject(names.map(r => r.name).slice(0, 5))
    const b2 = await cursor.read()
    expect(b2.length).toBe(1)
    expect(b2[0][1]).toBe(names[names.length - 1].name)
    const b3 = await cursor.read()
    expect(b3).toMatchObject([])
    await cursor.close()
  }

  private async createTables() {

    await this.knex.schema.createTable('addresses', (table) => {
      table.increments().primary()
      table.timestamps()
      table.string("street")
      table.string("city")
      table.string("state")
      table.string("country").notNullable()
    })

    await this.knex.schema.createTable('MixedCase', (table) => {
      table.increments().primary()
      table.string("bananas")
    })

    await this.knex.schema.createTable('group', (table) => {
      table.increments().primary()
      table.string("select")
    })

    await this.knex.schema.createTable("people", (table) => {
      table.increments().primary()
      table.timestamps()
      table.string("firstname")
      table.string("lastname")
      table.string("email").notNullable()
      table.integer("address_id").notNullable().unsigned()
      table.foreign("address_id").references("addresses.id")
    })

    await this.knex.schema.createTable("jobs", (table) => {
      table.increments().primary()
      table.timestamps()
      table.string("job_name").notNullable()
      table.decimal("hourly_rate")
    })

    await this.knex.schema.createTable('has_index', (table) => {
      table.integer('foo')
      if (!this.data.disabledFeatures?.createIndex) {
        table.index('foo', 'has_index_foo_idx')
      }
    })

    await this.knex.schema.createTable("people_jobs", (table) => {
      table.integer("person_id").notNullable().unsigned()
      table.integer("job_id").notNullable().unsigned()
      table.foreign("person_id").references("people.id")
      table.foreign("job_id").references("jobs.id")
      table.primary(['person_id', "job_id"])
      table.timestamps()
    })

    await this.knex.schema.createTable('with_composite_pk', (table) => {
      table.integer("id1").notNullable().unsigned()
      table.integer("id2").notNullable().unsigned()
      table.primary(["id1", "id2"])
    })

    await this.knex.schema.createTable("tablewith'char", (table) => {
      table.integer("one").unsigned().notNullable().primary()
    })
  }

  async databaseVersionTest() {
    const version = this.connection.versionString();
    expect(version).toBeDefined()
  }
}<|MERGE_RESOLUTION|>--- conflicted
+++ resolved
@@ -140,7 +140,6 @@
     }
   }
 
-<<<<<<< HEAD
   async createDatabaseTests() {
     const dbs = await this.connection.listDatabases()
     const collation = 'utf8_general_ci'
@@ -168,7 +167,9 @@
     } catch (err) {
       const newDBsCount = await this.connection.listDatabases()
       expect(dbs.length).toEqual(newDBsCount.length)
-=======
+    }
+  }
+
   async truncateTableTests() {
     await this.knex('group').insert([{select: 'something'}, {select: 'something'}])
     const initialRowCount = await this.knex.select().from('group')
@@ -198,7 +199,6 @@
     } catch (err) {
       const newRowCount = await this.knex.select().from('group')
       expect(newRowCount.length).toEqual(initialRowCount.length)
->>>>>>> 748ecfb7
     }
   }
 
