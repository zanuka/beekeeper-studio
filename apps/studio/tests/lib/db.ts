import {Knex} from 'knex'
import knex from 'knex'
import { ConnectionType, DatabaseElement, IDbConnectionServerConfig } from '../../src/lib/db/types'
import { createServer } from '../../src/lib/db/index'
import log from 'electron-log'
import platformInfo from '../../src/common/platform_info'
import { IDbConnectionPublicServer } from '../../src/lib/db/server'
import { AlterTableSpec, Dialect, DialectData, dialectFor, FormatterDialect, Schema, SchemaItemChange } from '@shared/lib/dialects/models'
import { getDialectData } from '@shared/lib/dialects/'
import _ from 'lodash'
import { TableIndex, TableOrView } from '../../src/lib/db/models'
export const dbtimeout = 120000
import '../../src/common/initializers/big_int_initializer.ts'
import { safeSqlFormat } from '../../src/common/utils'
import knexFirebirdDialect from 'knex-firebird-dialect'
import { BasicDatabaseClient } from '@/lib/db/clients/BasicDatabaseClient'
import { SqlGenerator } from '@shared/lib/sql/SqlGenerator'

type ConnectionTypeQueries = Partial<Record<ConnectionType, string>>
type DialectQueries = Record<Dialect, string>
type Queries = ConnectionTypeQueries & DialectQueries

/*
 * Make all properties lowercased. This is useful to even out column names
 * between databases especially for Firebird where the column names
 * (or any identifiers) are always uppercased and not case-sensitive.
 **/
export function rowobj(row: any) {
  function modify(o: any) {
    return Object.entries(o).reduce((acc, [key, value]) => {
      acc[key.toLowerCase()] = value
      return acc
    }, {})
  }
  if (Array.isArray(row)) {
    return row.map(modify)
  }
  return modify(row)
}

// Helper function to test tables easier
function normalizeTables(tables: TableOrView[], dbType: string): TableOrView[] {
  if (dbType === 'firebird') {
    return tables.map((table) => ({
      ...table,
      name: table.name.toLowerCase(),
    }))
  }
  return tables;
}

const KnexTypes: any = {
  postgresql: 'pg',
  'mysql': 'mysql2',
  "mariadb": "mysql2",
  "tidb": "mysql2",
  "sqlite": "sqlite3",
  "sqlserver": "mssql",
  "cockroachdb": "pg",
  "firebird": knexFirebirdDialect,
  "oracle": "oracledb",
}

export interface Options {
  dialect: Dialect,
  defaultSchema?: string
  version?: string,
  skipPkQuote?: boolean
  /** Skip creation of table with generated columns and the tests */
  skipGeneratedColumns?: boolean
  skipCreateDatabase?: boolean
  knexConnectionOptions?: Record<string, any>
  knex?: Knex
  nullDateTime?: any
}

export class DBTestUtil {
  public knex: Knex
  public server: IDbConnectionPublicServer
  public connection: BasicDatabaseClient<any>
  public extraTables = 0
  public options: Options
  private dbType: ConnectionType | 'generic'

  private dialect: Dialect
  public data: DialectData

  public preInitCmd: string | undefined
  public defaultSchema: string = undefined

  private personId: number
  private jobId: number

  get expectedTables() {
    return this.extraTables + 8
  }

  constructor(config: IDbConnectionServerConfig, database: string, options: Options) {
    log.transports.console.level = 'error'
    if (platformInfo.debugEnabled) {
      log.transports.console.level = 'silly'
    }

    this.dialect = options.dialect
    this.data = getDialectData(this.dialect)
    this.dbType = config.client || 'generic'
    this.options = options

    if (_.isUndefined(options.nullDateTime)) {
      options.nullDateTime = null
    }

    if (options.knex) {
      this.knex = options.knex
    } else if (config.client === 'sqlite') {
      this.knex = knex({
        client: "better-sqlite3",
        connection: {
          filename: database
        }
      })
    } else if (config.client === 'oracle') {
      this.knex = knex({
        client: 'oracledb',
        connection: {
          user: config.user,
          password: config.password,
          connectString: `${config.host}:${config.port}/${config.serviceName}`,
          requestTimeout: 1000
        }
      })
    } else {
      this.knex = knex({
        client: KnexTypes[config.client || ""] || config.client,
        version: options?.version,
        connection: {
          host: config.socketPathEnabled ? undefined : config.host,
          socketPath: config.socketPathEnabled ? config.socketPath : undefined,
          port: config.port || undefined,
          user: config.user || undefined,
          password: config.password || undefined,
          database,
          ...options.knexConnectionOptions,
        },
        pool: { min: 0, max: 50 }
      })
    }

    this.defaultSchema = options?.defaultSchema || this.defaultSchema
    this.server = createServer(config)
    this.connection = this.server.createConnection(database)
  }

  async disconnect() {
    if (this.connection) await this.connection.disconnect();
    // https://github.com/jestjs/jest/issues/11463
    if (this.knex) await this.knex.destroy();
  }

  maybeArrayToObject(items, key) {
    // Only 'firebird knex' returns an object instead of an array.
    if (!Array.isArray(items)) {
      items = [items]
    }
    return items.map((item) => {
      if(_.isObject(item)) return item
      const result = {}
      result[key] = item
      return result
    })
  }

  buildImportData(tableName, schemaName = null) {
    const data = [
      {
        'name': 'biff',
        'hat': 'beret'
      },
      {
        'name': 'spud',
        'hat': 'fez'
      },
      {
        'name': 'chuck',
        'hat': 'barretina'
      },
      {
        'name': 'lou',
        'hat': 'tricorne'
      }
    ]
    return data.map(d => ({
      table: tableName,
      schema: schemaName,
      data: [d]
    }))
  }

  /** Format the SQL with the correct dialect */
  fmt(sql: string) {
    return safeSqlFormat(sql, { language: FormatterDialect(dialectFor(this.dbType)) })
  }

  async setupdb() {
    await this.connection.connect()
    await this.createTables()

    const address = this.maybeArrayToObject(await this.knex("addresses").insert({country: "US"}).returning("id"), 'id')
    const isOracle = this.connection.connectionType === 'oracle'
    await this.knex("MixedCase").insert({bananas: "pears"}).returning("id")
    let people = this.maybeArrayToObject(await this.knex("people").insert({ email: "foo@bar.com", address_id: address[0].id}).returning("id"), 'id')
    let jobs = this.maybeArrayToObject(await this.knex("jobs").insert({job_name: "Programmer"}).returning("id"), 'id')

    if (this.dialect === 'clickhouse') {
      people = (await this.knex("people").select("id").where({email: "foo@bar.com"}))[0]
      jobs = (await this.knex("jobs").select("id").where({job_name: "Programmer"}))[0]
    }

    // Oracle or Knex has decided in its infinite wisdom to return the ids as strings, so make em numbers for the id because that's what they are in the table itself.
    this.jobId = isOracle ? Number(jobs[0].id) : jobs[0].id
    this.personId = isOracle ? Number(people[0].id) : people[0].id
    await this.knex("people_jobs").insert({job_id: this.jobId, person_id: this.personId })

    // See createTables for why this is commented out
    // await this.knex("foo.bar").insert({ id: 1, name: "Dots are evil" });


    if (!this.data.disabledFeatures.generatedColumns && !this.options.skipGeneratedColumns) {
      await this.knex('with_generated_cols').insert([
        { id: 1, first_name: 'Tom', last_name: 'Tester' },
      ])
    }
  }

  async dropTableTests() {
    const tables = await this.connection.listTables({ schema: this.defaultSchema })
    await this.connection.dropElement('test_inserts', DatabaseElement.TABLE, this.defaultSchema)
    const newTablesCount = await this.connection.listTables({ schema: this.defaultSchema })
    expect(newTablesCount.length).toBeLessThan(tables.length)
  }

  async badDropTableTests() {
    const tables = await this.connection.listTables({ schema: this.defaultSchema })
    const expectedQueries = {
      postgresql: 'test_inserts"drop table test_inserts"',
      mysql: "test_inserts'drop table test_inserts'",
      tidb: "test_inserts'drop table test_inserts'",
      mariadb: "test_inserts'drop table test_inserts'",
      sqlite: 'test_inserts"drop table test_inserts"',
      sqlserver: 'test_inserts[drop table test_inserts]',
      cockroachdb: 'test_inserts"drop table test_inserts"',
      oracle: 'test_inserts"drop table test_inserts"'
    }
    try {
      await this.connection.dropElement(expectedQueries[this.dbType], DatabaseElement.TABLE, this.defaultSchema)
      const newTablesCount = await this.connection.listTables({ schema: this.defaultSchema })
      expect(newTablesCount.length).toEqual(tables.length)
    } catch (err) {
      const newTablesCount = await this.connection.listTables({ schema: this.defaultSchema })
      expect(newTablesCount.length).toEqual(tables.length)
    }
  }

  async createDatabaseTests() {
    const dbs = await this.connection.listDatabases()
    const collation = 'utf8_general_ci'
    let charset = 'utf8'
    if (this.dbType === 'postgresql') {
      charset = 'UTF8'
    }
    await this.connection.createDatabase('new-db_2', charset, collation)

    if (this.dialect.match(/sqlite|firebird/)) {
      // sqlite doesn't list the databases out because they're different files anyway so if it doesn't explode, we're happy as a clam
      return expect.anything()
    }
    const newDBsCount = await this.connection.listDatabases()

    expect(dbs.length).toBeLessThan(newDBsCount.length)
  }

  async badCreateDatabaseTests() {
    // sqlserver seems impervious to bad database names or bad charsets or anything.
    if (this.dbType === 'sqlserver' || this.dbType === 'clickhouse') {
      return expect.anything()
    }

    const dbs = await this.connection.listDatabases()
    try {
      await this.connection.createDatabase('not a database name()probably', 'idfk', 'notimportant')
      const newDBsCount = await this.connection.listDatabases()
      expect(dbs.length).toEqual(newDBsCount.length)
    } catch (err) {
      const newDBsCount = await this.connection.listDatabases()
      expect(dbs.length).toEqual(newDBsCount.length)
    }
  }

  async truncateTableTests() {
    await this.knex('group_table').insert({select_col: 'something'})
    await this.knex('group_table').insert({select_col: 'something'})
    const initialRowCount = await this.knex.select().from('group_table')

    await this.connection.truncateElement('group_table', DatabaseElement.TABLE, this.defaultSchema)
    let newRowCount = await this.knex.select().from('group_table')
    // For whatever reason clickhouse knex returns the whole meta info instead
    // of just the row data like normal knex
    if (this.dbType === 'clickhouse') {
      newRowCount = newRowCount[0]
    }

    expect(newRowCount.length).toBe(0)
    expect(initialRowCount.length).toBeGreaterThan(newRowCount.length)
  }

  async badTruncateTableTests() {
    await this.knex('group_table').insert({select_col: 'something'})
    await this.knex('group_table').insert({select_col: 'something'})
    const initialRowCount = await this.knex.select().from('group_table')
    const expectedQueries = {
      postgresql: 'group"drop table test_inserts"',
      mysql: "group'drop table test_inserts'",
      tidb: "group'drop table test_inserts'",
      mariadb: "group'drop table test_inserts'",
      sqlite: 'group"Delete from test_inserts; vacuum;"',
      sqlserver: 'group[drop table test_inserts]',
      cockroachdb: 'group"drop table test_inserts"'
    }
    try {
      // TODO: this should not the right method to call here
      await this.connection.dropElement(expectedQueries[this.dbType], DatabaseElement.TABLE, this.defaultSchema)
      const newRowCount = await this.knex.select().from('group_table')
      expect(newRowCount.length).toEqual(initialRowCount.length)
    } catch (err) {
      const newRowCount = await this.knex.select().from('group_table')
      expect(newRowCount.length).toEqual(initialRowCount.length)
    } finally {
      await this.connection.truncateElement('group_table', DatabaseElement.TABLE, this.defaultSchema)
    }
  }

  async duplicateTableSqlTests() {
    const sql = await this.connection.duplicateTableSql('group_table', 'group_copy', this.defaultSchema)

    expect(sql).not.toBeUndefined()
    expect(sql).not.toBeNull()
    expect(sql).not.toEqual('')

  }


  async duplicateTableTests() {
    const tables = await this.connection.listTables({ schema: this.defaultSchema })

    await this.connection.duplicateTable('group_table', 'group_copy', this.defaultSchema)

    const newTablesCount = await this.connection.listTables({ schema: this.defaultSchema })

    const originalTableRowCount = await this.knex.select().from('group_table')
    const duplicateTableRowCount = await this.knex.select().from('group_copy')

    expect(newTablesCount.length).toBe(tables.length + 1)
    expect(originalTableRowCount.length).toBe(duplicateTableRowCount.length)

  }

  async badDuplicateTableTests() {
    const tables = await this.connection.listTables({ schema: this.defaultSchema })

    try {
      await this.connection.duplicateTable('tableDoesntExists', 'tableDoesntExists_copy', this.defaultSchema)
      const newTablesCount = await this.connection.listTables({ schema: this.defaultSchema })
      expect(newTablesCount.length).toEqual(tables.length)
    } catch (error) {
      const newTablesCount = await this.connection.listTables({ schema: this.defaultSchema })
      expect(newTablesCount.length).toEqual(tables.length)
    }
  }

  async listTableTests() {
    const ogTables: TableOrView[] = await this.connection.listTables({ schema: this.defaultSchema })
    const tables = normalizeTables(ogTables, this.dbType)
    expect(tables.length).toBeGreaterThanOrEqual(this.expectedTables)

    expect(tables.map((t) => t.name)).toContain('people')
    expect(tables.map((t) => t.name)).toContain('people_jobs')
    expect(tables.map((t) => t.name)).toContain('addresses')
    expect(tables.map((t) => t.name)).toContain('group_table')
    expect(tables.map((t) => t.name)).toContain('jobs')
    expect(tables.map((t) => t.name)).toContain('has_index')
    expect(tables.map((t) => t.name)).toContain('with_composite_pk')
    if (this.dbType === 'firebird') {
      expect(tables.map((t) => t.name)).toContain('mixedcase')
    } else {
      expect(tables.map((t) => t.name)).toContain('MixedCase')
      expect(tables.map((t) => t.name)).toContain("tablewith'char")
    }
    const columns = await this.connection.listTableColumns("people", this.defaultSchema)
    expect(columns.length).toBe(7)
  }

  async tableColumnsTests() {
    const columns = await this.connection.listTableColumns(null, this.defaultSchema)
    const mixedCaseColumns = await this.connection.listTableColumns('MixedCase', this.defaultSchema)
    const defaultValues = mixedCaseColumns.map(r => r.hasDefault)
    const trueFalseDBs = ['mariadb', 'mysql', 'tidb', 'cockroachdb', 'postgresql']

    if (trueFalseDBs.indexOf(this.dbType) !== -1) expect(defaultValues).toEqual([true,  false])
    else expect(defaultValues).toEqual([false, false])

    const groupColumns = columns.filter((row) => row.tableName.toLowerCase() === 'group_table')
    expect(groupColumns.length).toBe(2)
  }


  async testDotTable() {
    // FIXME: Make this generic to all tables.
    // see 'createTables' for why this is commented out
    // const r = await this.connection.selectTop("foo.bar", 0, 10, [{field: 'id', dir: 'ASC'}], this.defaultSchema)
    // const result = r.result.map((r: any) => r.name || r.NAME)
    // expect(result).toMatchObject(['Dots are evil'])
  }

  /**
   * Tests related to the table view
   * fetching PK, selecting data, etc.
   */
  async tableViewTests() {
    const ID = this.dbType === 'firebird' ? 'ID' : 'id'

    // reserved word as table name
    expect(await this.connection.getPrimaryKey("group_table", this.defaultSchema))
      .toBe(ID);

    expect(await this.connection.getPrimaryKey("MixedCase", this.defaultSchema))
      .toBe(ID);

    const stR = await this.connection.selectTop("group_table", 0, 10, [{ field: "select_col", dir: 'ASC'} ], [], this.defaultSchema)
    expect(stR)
      .toMatchObject({ result: [] })

    await this.knex("group_table").insert({select_col: "bar"})
    await this.knex("group_table").insert({select_col: "abc"})


    let r = await this.connection.selectTop("group_table", 0, 10, [{field: "select_col", dir: 'ASC'}], [], this.defaultSchema)
    let result = r.result.map((r: any) => r.select_col || r.SELECT_COL)
    expect(result).toMatchObject(["abc", "bar"])

    r = await this.connection.selectTop("group_table", 0, 10, [{field: 'select_col', dir: 'DESC'}], [], this.defaultSchema)
    result = r.result.map((r: any) => r.select_col || r.SELECT_COL)
    expect(result).toMatchObject(['bar', 'abc'])

    r = await this.connection.selectTop("group_table", 0, 1, [{ field: 'select_col', dir: 'DESC' }], [], this.defaultSchema)
    result = r.result.map((r: any) => r.select_col || r.SELECT_COL)
    expect(result).toMatchObject(['bar'])

    r = await this.connection.selectTop("group_table", 1, 10, [{ field: 'select_col', dir: 'DESC' }], [], this.defaultSchema)
    result = r.result.map((r: any) => r.select_col || r.SELECT_COL)
    expect(result).toMatchObject(['abc'])

    r = await this.connection.selectTop("MixedCase", 0, 1, [], [], this.defaultSchema)
    result = r.result.map((r: any) => r.bananas || r.BANANAS)
    expect(result).toMatchObject(["pears"])

    await this.testDotTable()

    await this.knex("group_table").where({select_col: "bar"}).delete()
    await this.knex("group_table").where({select_col: "abc"}).delete()
  }


  async addDropTests() {
    const initial = {
      table: 'add_drop_test',
      adds: [
        {
          columnName: 'one',
          dataType: 'char',
          nullable: true,
        }
      ]
    }

    await this.knex.schema.dropTableIfExists('add_drop_test')
    await this.knex.schema.createTable('add_drop_test', (table) => {
      table.increments('name', {primaryKey: true})
    })

    await this.connection.alterTable(initial)
    const schema = await this.connection.listTableColumns('add_drop_test', this.defaultSchema)
    expect(schema.length).toBe(2)
    expect(schema[1].columnName).toMatch(/one/i)

    const doubleAdd = {
      table: 'add_drop_test',
      schema: this.defaultSchema,
      adds: [
        {
          columnName: 'two',
          dataType: 'char',
          nullable: true
        },
        {
          columnName: 'three',
          dataType: 'char',
          nullable: true
        }
      ],
      drops: ['one']
    }

    await this.connection.alterTable(doubleAdd)
    const secondSchema = await this.connection.listTableColumns('add_drop_test', this.defaultSchema)
    expect(secondSchema.length).toBe(3)
    expect(secondSchema.map((s) => s.columnName.toLowerCase())).toMatchObject(['name', 'two', 'three'])

    await this.connection.alterTable({table: 'add_drop_test', drops: ['two', 'three']})
    const thirdSchema = await this.connection.listTableColumns('add_drop_test', this.defaultSchema)
    expect(thirdSchema.length).toBe(1)
    expect(thirdSchema[0].columnName).toMatch(/name/i)

  }

  async alterTableTests() {

    await this.knex.schema.dropTableIfExists("alter_test")
    console.log(this.knex.schema.createTable("alter_test", (table) => {
      table.specificType("id", 'varchar(255)').notNullable().primary()
      table.specificType("first_name", "varchar(255)").nullable()
      table.specificType("last_name", "varchar(255)").notNullable().defaultTo('Rathbone')
      table.specificType("age", "varchar(255)").defaultTo('8').nullable()
    }).toQuery())
    await this.knex.schema.createTable("alter_test", (table) => {
      table.specificType("id", 'varchar(255)').notNullable().primary()
      table.specificType("first_name", "varchar(255)").nullable()
      table.specificType("last_name", "varchar(255)").notNullable().defaultTo('Rathbone')
      table.specificType("age", "varchar(255)").defaultTo('8').nullable()
    })

    const alteration: SchemaItemChange = {
      columnName: 'last_name',
      changeType: 'columnName',
      newValue: 'family_name'
    }

    const simpleChange = {
      table: 'alter_test',
      alterations: [
        alteration
      ]
    }

    await this.connection.alterTable(simpleChange)
    const simpleResult = await this.connection.listTableColumns('alter_test')

    expect(simpleResult.find((c) => c.columnName?.toLowerCase() === 'family_name')).toBeTruthy()


    // only databases t can actually change things past this point.
    if (this.data.disabledFeatures?.alter?.alterColumn) return

    await this.knex.schema.dropTableIfExists("alter_test")
    console.log(this.knex.schema.createTable("alter_test", (table) => {
      if (this.dbType === 'firebird') {
        table.specificType('id', 'VARCHAR(255) NOT NULL')
        table.specificType('first_name', 'VARCHAR(255)')
        table.specificType('last_name', "VARCHAR(255) DEFAULT 'Rath''bone' NOT NULL")
        table.specificType('age', "VARCHAR(255) DEFAULT '8'")
      } else {
        table.specificType("id", 'varchar(255)').notNullable().primary()
        table.specificType("first_name", "varchar(255)").nullable()
        table.specificType("last_name", "varchar(255)").notNullable().defaultTo('Rath\'bone')
        table.specificType("age", "varchar(255)").defaultTo('8').nullable()
      }
    }).toQuery())

    await this.knex.schema.createTable("alter_test", (table) => {
      if (this.dbType === 'firebird') {
        table.specificType('id', 'VARCHAR(255) NOT NULL')
        table.specificType('first_name', 'VARCHAR(255)')
        table.specificType('last_name', "VARCHAR(255) DEFAULT 'Rath''bone' NOT NULL")
        table.specificType('age', "VARCHAR(255) DEFAULT '8'")
      } else {
        table.specificType("id", 'varchar(255)').notNullable().primary()
        table.specificType("first_name", "varchar(255)").nullable()
        table.specificType("last_name", "varchar(255)").notNullable().defaultTo('Rath\'bone')
        table.specificType("age", "varchar(255)").defaultTo('8').nullable()
      }
    })



    const input: AlterTableSpec = {
      table: 'alter_test',
      alterations: [
        {
          columnName: 'last_name',
          changeType: 'columnName',
          newValue: 'family_name'
        },
        {
          columnName: 'first_name',
          changeType: 'dataType',
          newValue: this.dialect === 'clickhouse' ? 'Nullable(String)' : 'varchar(256)'
        },
        {
          columnName: 'first_name',
          changeType: 'defaultValue',
          newValue: "'Foo''bar'"
        },
        {
          columnName: 'age',
          changeType: 'nullable',
          newValue: false
        },
        {
          columnName: 'age',
          changeType: 'defaultValue',
          newValue: "'99'"
        },
        {
          columnName: 'age',
          changeType: 'dataType',
          newValue: 'varchar(256)'
        }
      ]
    }

    await this.connection.alterTable(input)
    const schema = await this.connection.listTableColumns('alter_test')
    interface MiniColumn {
      columnName: string
      dataType: string,
      nullable: boolean,
      defaultValue: string | number,
    }
    const rawResult: MiniColumn[] = schema.map((c) =>
      _.pick(c, 'nullable', 'defaultValue', 'columnName', 'dataType') as any
    )


    // cockroach adds a rowid column if there's no primary key.
    const result = rawResult.filter((r) => r.columnName !== 'rowid')


    // this is different in each database.
    const defaultValue = (s: any) => {
      if (s === null) return null
      if (this.dbType === 'cockroachdb' && _.isNumber(s)) return `'${s.toString().replaceAll("'", "''")}':::STRING`
      if (this.dbType === 'cockroachdb') return `e'${s.replaceAll("'", "\\'")}':::STRING`
      if (this.dialect === 'postgresql') return `'${s.toString().replaceAll("'", "''")}'::character varying`
      if (this.dialect === 'oracle') return `'${s.toString().replaceAll("'", "''")}'`
      if (this.dialect === 'sqlserver') return `('${s.toString().replaceAll("'", "''")}')`
      if (this.dialect === 'firebird') return `'${s.toString().replaceAll("'", "''")}'`
      if (this.dialect === 'clickhouse') return `'${s.toString().replaceAll("'", "\\'")}'`
      return s.toString()
    }

    const tbl = (o: MiniColumn) => {
      let columnName = o.columnName
      let dataType = o.dataType

      if (this.dbType === 'firebird') {
        columnName = columnName.toUpperCase()
        dataType = dataType.toUpperCase()
      } else if (this.dialect === 'oracle') {
        dataType = dataType.replace('varchar', 'VARCHAR2')
      } else if (this.dialect === 'clickhouse') {
        dataType = o.nullable ? 'Nullable(String)' : 'String'
      }

      return {
        columnName,
        dataType,
        nullable: o.nullable,
        defaultValue: defaultValue(o.defaultValue),
      }
    }

    const expected = [
      tbl({
        columnName: 'id',
        dataType: 'varchar(255)',
        nullable: false,
        defaultValue: null,
      }),
      tbl({
        columnName: 'first_name',
        dataType: 'varchar(256)',
        nullable: true,
        defaultValue: "Foo'bar",
      }),
      tbl({
        columnName: 'family_name',
        dataType: 'varchar(255)',
        nullable: false,
        defaultValue: 'Rath\'bone',
      }),
      tbl({
        columnName: 'age',
        dataType: 'varchar(256)',
        nullable: false,
        defaultValue: 99,
      }),
    ]
    expect(result).toMatchObject(expected)

  }

  async renameElementsTests() {
    if (!this.data.disabledFeatures?.alter?.renameSchema) {
      await this.knex.schema.dropSchemaIfExists("rename_schema")
      await this.knex.schema.createSchema("rename_schema")

      await this.connection.setElementName('rename_schema', 'renamed_schema', DatabaseElement.SCHEMA)

      expect(await this.connection.listSchemas()).toContain('renamed_schema')
    }

    if (!this.data.disabledFeatures?.alter?.renameTable) {
      await this.knex.schema.dropTableIfExists("rename_table")
      await this.knex.schema.createTable("rename_table", (table) => {
        table.increments('id').primary()
      })

      await this.connection.setElementName('rename_table', 'renamed_table', DatabaseElement.TABLE, this.defaultSchema)

      expect(await this.knex.schema.hasTable('renamed_table')).toBe(true)
    }

    if (!this.data.disabledFeatures?.alter?.renameView) {
      await this.knex.schema.dropViewIfExists("rename_view");
      await this.knex.schema.createView("rename_view", (view) => {
        view.columns(["id"])
        view.as(this.knex("renamed_table").select("id"))
      })

      await this.connection.setElementName('rename_view', 'renamed_view', DatabaseElement.VIEW, this.defaultSchema)

      const views = await this.connection.listViews()
      expect(views.find((view) => view.name === 'renamed_view')).toBeTruthy()
    }
  }

  async filterTests() {
    // filter test - builder

    let r = await this.connection.selectTop("MixedCase", 0, 10, [{ field: 'bananas', dir: 'DESC' }], [{ field: 'bananas', type: '=', value: "pears" }], this.defaultSchema)
    let result = r.result.map((r: any) => r.bananas || r.BANANAS)
    expect(result).toMatchObject(['pears'])

    // filter test - builder in clause
    r = await this.connection.selectTop("MixedCase", 0, 10, [{ field: 'bananas', dir: 'DESC' }], [{ field: 'bananas', type: 'in', value: ["pears"] }], this.defaultSchema)
    result = r.result.map((r: any) => r.bananas || r.BANANAS)
    expect(result).toMatchObject(['pears'])

    r = await this.connection.selectTop("MixedCase", 0, 10, [{ field: 'bananas', dir: 'DESC' }], [{ field: 'bananas', type: 'in', value: ["apples"] }], this.defaultSchema)
    result = r.result.map((r: any) => r.bananas || r.BANANAS)
    expect(result).toMatchObject([])

    await this.knex("MixedCase").insert({bananas: "cheese"}).returning("id")

    r = await this.connection.selectTop("MixedCase", 0, 10, [{ field: 'bananas', dir: 'DESC' }], [{ field: 'bananas', type: 'in', value: ["pears", 'cheese'] }], this.defaultSchema)
    result = r.result.map((r: any) => r.bananas || r.BANANAS)
    expect(result).toMatchObject(['pears', 'cheese'])

    await this.knex('MixedCase').where({bananas: 'cheese'}).delete()

    // filter test - raw
    const filter = `${this.data.wrapIdentifier('bananas')} = 'pears'`
    r = await this.connection.selectTop("MixedCase", 0, 10, [{ field: 'bananas', dir: 'DESC' }], filter, this.defaultSchema)
    result = r.result.map((r: any) => r.bananas || r.BANANAS)
    expect(result).toMatchObject(['pears'])
  }

  async columnFilterTests() {
    let r = await this.connection.selectTop("people_jobs", 0, 10, [], [], this.defaultSchema)
    expect(rowobj(r.result)).toEqual([{
      // integer equality tests need additional logic for sqlite's BigInts (Issue #1399)
      person_id: this.dialect === 'sqlite' ? BigInt(this.personId) : this.personId,
      job_id: this.dialect === 'sqlite' ? BigInt(this.jobId) : this.jobId,
      created_at: this.options.nullDateTime,
      updated_at: this.options.nullDateTime,
    }])

    r = await this.connection.selectTop("people_jobs", 0, 10, [], [], this.defaultSchema, ['person_id'])
    expect(rowobj(r.result)).toEqual([{
      person_id: this.dialect === 'sqlite' ? BigInt(this.personId) : this.personId,
    }])

    r = await this.connection.selectTop("people_jobs", 0, 10, [], [], this.defaultSchema, ['person_id', 'job_id'])
    expect(rowobj(r.result)).toEqual([{
      person_id: this.dialect === 'sqlite' ? BigInt(this.personId) : this.personId,
      job_id: this.dialect === 'sqlite' ? BigInt(this.jobId) : this.jobId,
    }])
  }

  async triggerTests() {
    // it should just complete without erroring
    await this.connection.listTableTriggers("MixedCase", this.defaultSchema)
  }

  async primaryKeyTests() {
    // primary key tests
    let pk = await this.connection.getPrimaryKey("people", this.defaultSchema)
    expect(pk.toLowerCase()).toBe('id')

    if (!this.options.skipPkQuote) {
      pk = await this.connection.getPrimaryKey("tablewith'char", this.defaultSchema)
      expect(pk).toBe("one")
    }

    const rawPkres = await this.connection.getPrimaryKeys('with_composite_pk', this.defaultSchema)
    const pkres = rawPkres.map((key) => key.columnName.toLowerCase());
    expect(pkres).toEqual(expect.arrayContaining(["id1", "id2"]))
  }

  async queryTests() {
    await this.connection.executeQuery('create table one_record(one integer primary key)')
    await this.connection.executeQuery('insert into one_record values(1)')

    const tables = await this.connection.listTables({ schema: this.defaultSchema})

    expect(tables.map((t) => t.name.toLowerCase())).toContain('one_record')

    const sql1 = {
      common: "select 'a' as total, 'b' as total from one_record",
      firebird: "select trim('a') as total, trim('b') as total from rdb$database",
      // Clickhouse doesn't support same column name
      clickhouse: "select 'a' as total, 'b' as total2 from one_record",
    }
    const q = await this.connection.query(sql1[this.dialect] || sql1.common)
    if(!q) throw new Error("no query result")
    try {
      const result = await q.execute()

      expect(result[0].rows).toMatchObject([{ c0: "a", c1: "b" }])
      // oracle upcases everything
      const fields = result[0].fields.map((f: any) => ({id: f.id, name: f.name.toLowerCase()}))
<<<<<<< HEAD
      const expectedResults = {
        common: [{id: 'c0', name: 'total'}, {id: 'c1', name: 'total'}],
        clickhouse: [{id: 'c0', name: 'total'}, {id: 'c1', name: 'total2'}],
      }
      expect(fields).toMatchObject(expectedResults[this.dialect] || expectedResults.common)
=======

      let expected = [{id: 'c0', name: 'total'}, {id: 'c1', name: 'total'}]

      // FYI node-oracledb 5+ renames duplicate columns for reasons I can't explain,
      // so we need to do a special check here
      if (this.dbType === 'oracle') {
        expected = [{ id: 'c0', name: 'total' }, { id: 'c1', name: 'total_1' }]
      }

       expect(fields).toMatchObject(expected)

>>>>>>> 6214ec80
    } catch (ex) {
      console.error("QUERY FAILED", ex)
      throw ex
    }

    if (this.data.disabledFeatures?.alter?.multiStatement) {
      return;
    }

    const q2 = await this.connection.query(
      this.dbType === 'firebird' ?
        "select trim('a') as a from rdb$database; select trim('b') as b from rdb$database" :
        "select 'a' as a from one_record; select 'b' as b from one_record"
    );
    if (!q2) throw "No query result"
    const r2 = await q2.execute()
    expect(r2[0].rows).toMatchObject([{c0: "a"}])
    expect(r2[1].rows).toMatchObject([{c0: 'b'}])
    expect(r2[0].fields.map((f: any) => [f.id, f.name.toLowerCase().toLowerCase()])).toMatchObject([['c0', 'a']])
    expect(r2[1].fields.map((f: any) => [f.id, f.name.toLowerCase().toLowerCase()])).toMatchObject([['c0', 'b']])

  }

  async getInsertQueryTests() {
    const row = { job_name: "Programmer", hourly_rate: 41 }
    const tableInsert = { table: 'jobs', schema: this.defaultSchema, data: [row] }
    const insertQuery = await this.connection.getInsertQuery(tableInsert)
    const expectedQueries = {
      postgresql: `insert into "public"."jobs" ("hourly_rate", "job_name") values (41, 'Programmer')`,
      mysql: "insert into `jobs` (`hourly_rate`, `job_name`) values (41, 'Programmer')",
      tidb: "insert into `jobs` (`hourly_rate`, `job_name`) values (41, 'Programmer')",
      mariadb: "insert into `jobs` (`hourly_rate`, `job_name`) values (41, 'Programmer')",
      sqlite: "insert into `jobs` (`hourly_rate`, `job_name`) values (41, 'Programmer')",
      libsql: "insert into `jobs` (`hourly_rate`, `job_name`) values (41, 'Programmer')",
      sqlserver: "insert into [dbo].[jobs] ([hourly_rate], [job_name]) values (41, 'Programmer')",
      cockroachdb: `insert into "public"."jobs" ("hourly_rate", "job_name") values (41, 'Programmer')`,
      firebird: "insert into jobs (hourly_rate, job_name) values (41, 'Programmer')",
      oracle: `insert into "BEEKEEPER"."jobs" ("hourly_rate", "job_name") values (41, 'Programmer')`,
      clickhouse: `insert into "jobs" ("hourly_rate", "job_name") values (41, 'Programmer')`,
    }

    expect(insertQuery).toBe(expectedQueries[this.dbType])
  }

  async buildCreatePrimaryKeysAndAutoIncrementTests() {
    const generator = new SqlGenerator(this.dialect, {
      dbConfig: this.connection.server.config,
      dbName: this.connection.database.database,
    })
    const schema: Schema = {
      name: 'test_table',
      columns: [{
        columnName: 'id',
        dataType: 'autoincrement',
        primaryKey: true,
        nullable: false,
      }],
    }
    const query = generator.buildSql(schema)
    const expectedQueries: Omit<Queries, 'redshift' | 'cassandra' | 'bigquery'> = {
      postgresql: `create table "test_table" ("id" serial not null, constraint "test_table_pkey" primary key ("id"))`,
      mysql: "create table `test_table` (`id` int unsigned not null, primary key (`id`)); alter table `test_table` modify column `id` int unsigned not null auto_increment",
      sqlite: "create table `test_table` (`id` integer not null primary key autoincrement, unique (`id`))",
      sqlserver: "CREATE TABLE [test_table] ([id] int identity(1,1) not null, CONSTRAINT [test_table_pkey] PRIMARY KEY ([id]))",
      cockroachdb: `create table "test_table" ("id" serial not null, constraint "test_table_pkey" primary key ("id"))`,
      firebird: `create table test_table (id integer not null primary key);alter table test_table add constraint test_table_pkey primary key (id)`,
      oracle: `create table "test_table" ("id" integer not null); DECLARE PK_NAME VARCHAR(200); BEGIN  EXECUTE IMMEDIATE ('CREATE SEQUENCE "test_table_seq"'); SELECT cols.column_name INTO PK_NAME  FROM all_constraints cons, all_cons_columns cols  WHERE cons.constraint_type = 'P'  AND cons.constraint_name = cols.constraint_name  AND cons.owner = cols.owner  AND cols.table_name = 'test_table';  execute immediate ('create or replace trigger "test_table_autoinc_trg"  BEFORE INSERT on "test_table"  for each row  declare  checking number := 1;  begin    if (:new."' || PK_NAME || '" is null) then      while checking >= 1 loop        select "test_table_seq".nextval into :new."' || PK_NAME || '" from dual;        select count("' || PK_NAME || '") into checking from "test_table"        where "' || PK_NAME || '" = :new."' || PK_NAME || '";      end loop;    end if;  end;'); END; alter table "test_table" add constraint "test_table_pkey" primary key ("id")`,
      clickhouse: `create table "my_database"."test_table" ("id" integer, primary key ("id")) engine = MergeTree()`,
    }
    const expectedQuery = expectedQueries[this.dbType] || expectedQueries[this.dialect]
    expect(this.fmt(query)).toBe(this.fmt(expectedQuery))
  }

  async buildSelectTopQueryTests() {
    const query = await this.connection.selectTopSql(
      'jobs',
      0,
      100,
      [{ field: 'hourly_rate', dir: 'ASC' }],
      [{ field: 'job_name', type: 'in', value: ['Programmer', "Surgeon's Assistant"] }],
      'public',
      ['*']
    )
    const expectedQueries: Omit<Queries, 'redshift' | 'cassandra' | 'bigquery'> = {
      postgresql: `SELECT * FROM "public"."jobs" WHERE "job_name" IN ('Programmer','Surgeon''s Assistant') ORDER BY "hourly_rate" ASC LIMIT 100 OFFSET 0`,
      mysql: "SELECT * FROM `jobs` WHERE `job_name` IN ('Programmer','Surgeon\\'s Assistant') ORDER BY `hourly_rate` ASC LIMIT 100 OFFSET 0",
      sqlite: "SELECT * FROM `jobs` WHERE `job_name` IN ('Programmer','Surgeon''s Assistant') ORDER BY `hourly_rate` ASC LIMIT 100 OFFSET 0",
      sqlserver: "SELECT * FROM [public].[jobs] WHERE [job_name] IN ('Programmer','Surgeon''s Assistant') ORDER BY [hourly_rate] ASC OFFSET 0 ROWS FETCH NEXT 100 ROWS ONLY",
      cockroachdb: `SELECT * FROM "public"."jobs" WHERE "job_name" IN ('Programmer','Surgeon''s Assistant') ORDER BY "hourly_rate" ASC LIMIT 100 OFFSET 0`,
      firebird: "SELECT FIRST 100 SKIP 0 * FROM jobs WHERE job_name IN ('Programmer','Surgeon''s Assistant') ORDER BY hourly_rate ASC",
      oracle: `SELECT * FROM "public"."jobs" WHERE "job_name" IN ('Programmer','Surgeon''s Assistant') ORDER BY "hourly_rate" ASC OFFSET 0 ROWS FETCH NEXT 100 ROWS ONLY`,
      clickhouse: `SELECT * FROM "jobs" WHERE "job_name" IN ('Programmer', 'Surgeon''s Assistant') ORDER BY "hourly_rate" ASC LIMIT 100 OFFSET 0`,
    }
    const expectedQuery = expectedQueries[this.dbType] || expectedQueries[this.dialect]
    expect(this.fmt(query)) .toBe(this.fmt(expectedQuery))

    const multipleFiltersQuery = await this.connection.selectTopSql(
      'jobs',
      0,
      100,
      [{ field: 'hourly_rate', dir: 'ASC' }],
      [
        { field: 'job_name', type: 'in', value: ['Programmer', "Surgeon's Assistant"] },
        { op: "AND", field: 'hourly_rate', type: '>=', value: '41' },
        { op: "OR", field: 'hourly_rate', type: '>=', value: '31' },
      ],
      'public',
      ['*']
    )
    const expectedFiltersQueries: Omit<Queries, 'redshift' | 'cassandra' | 'bigquery'> = {
      postgresql: `
        SELECT * FROM "public"."jobs"
          WHERE "job_name" IN ('Programmer','Surgeon''s Assistant')
          AND "hourly_rate" >= '41'
          OR "hourly_rate" >= '31'
        ORDER BY "hourly_rate" ASC LIMIT 100 OFFSET 0
      `,
      mysql: `
        SELECT * FROM \`jobs\`
          WHERE \`job_name\` IN ('Programmer','Surgeon\\'s Assistant')
          AND \`hourly_rate\` >= '41'
          OR \`hourly_rate\` >= '31'
        ORDER BY \`hourly_rate\` ASC LIMIT 100 OFFSET 0
      `,
      sqlite: `
        SELECT * FROM \`jobs\`
          WHERE \`job_name\` IN ('Programmer','Surgeon''s Assistant')
          AND \`hourly_rate\` >= '41'
          OR \`hourly_rate\` >= '31'
        ORDER BY \`hourly_rate\` ASC LIMIT 100 OFFSET 0
      `,
      sqlserver: `
        SELECT * FROM [public].[jobs]
          WHERE [job_name] IN ('Programmer','Surgeon''s Assistant')
          AND [hourly_rate] >= '41'
          OR [hourly_rate] >= '31'
        ORDER BY [hourly_rate] ASC OFFSET 0 ROWS FETCH NEXT 100 ROWS ONLY
      `,
      cockroachdb: `
        SELECT * FROM "public"."jobs"
          WHERE "job_name" IN ('Programmer','Surgeon''s Assistant')
            AND "hourly_rate" >= '41'
            OR "hourly_rate" >= '31'
        ORDER BY "hourly_rate" ASC LIMIT 100 OFFSET 0
      `,
      firebird: `
        SELECT FIRST 100 SKIP 0 * FROM jobs
          WHERE job_name IN ('Programmer', 'Surgeon''s Assistant')
            AND hourly_rate >= '41'
            OR hourly_rate >= '31'
        ORDER BY hourly_rate ASC
      `,
      oracle: `
        SELECT * FROM "public"."jobs"
        WHERE "job_name" IN ('Programmer', 'Surgeon''s Assistant')
          AND "hourly_rate" >= '41'
          OR "hourly_rate" >= '31'
        ORDER BY "hourly_rate" ASC
        OFFSET 0 ROWS
        FETCH NEXT 100 ROWS ONLY
      `,
      clickhouse: `
        SELECT * FROM "jobs"
        WHERE "job_name" IN ('Programmer', 'Surgeon''s Assistant')
          AND "hourly_rate" >= '41'
          OR "hourly_rate" >= '31'
        ORDER BY "hourly_rate" ASC
        LIMIT 100 OFFSET 0
      `,
    }
    const expectedFiltersQuery = expectedFiltersQueries[this.dbType] || expectedFiltersQueries[this.dialect]
    expect(this.fmt(multipleFiltersQuery)).toBe(this.fmt(expectedFiltersQuery))
  }

  async buildIsNullTests() {
    const queryIsNull = await this.connection.selectTopSql(
      'jobs',
      0,
      100,
      [],
      [{ field: 'hourly_rate', type: 'is' }],
      ['sqlserver', 'oracle'].includes(this.dbType) ? null : 'public',
      ['*']
    );

    const expectedQueriesIsNull: Omit<Queries, 'redshift' | 'cassandra' | 'bigquery'> = {
      postgresql: `SELECT * FROM "public"."jobs" WHERE "hourly_rate" IS NULL LIMIT 100 OFFSET 0`,
      mysql: "SELECT * FROM `jobs` WHERE `hourly_rate` IS NULL LIMIT 100 OFFSET 0",
      sqlite: "SELECT * FROM `jobs` WHERE `hourly_rate` IS NULL LIMIT 100 OFFSET 0",
      sqlserver: "SELECT * FROM [jobs] WHERE [hourly_rate] IS NULL ORDER BY (SELECT NULL) OFFSET 0 ROWS FETCH NEXT 100 ROWS ONLY",
      cockroachdb: `SELECT * FROM "public"."jobs" WHERE "hourly_rate" IS NULL LIMIT 100 OFFSET 0`,
      firebird: "SELECT FIRST 100 SKIP 0 * FROM jobs WHERE hourly_rate IS NULL",
      oracle: `SELECT * FROM "jobs" WHERE "hourly_rate" IS NULL OFFSET 0 ROWS FETCH NEXT 100 ROWS ONLY`,
      clickhouse: `SELECT * FROM "jobs" WHERE "hourly_rate" IS NULL LIMIT 100 OFFSET 0`,
    }
    const expectedQueryIsNull = expectedQueriesIsNull[this.dbType] || expectedQueriesIsNull[this.dialect]
    expect(this.fmt(queryIsNull)).toBe(this.fmt(expectedQueryIsNull))

    await expect(this.connection.executeQuery(queryIsNull)).resolves.not.toThrow();

    const queryIsNotNull = await this.connection.selectTopSql(
      'jobs',
      0,
      100,
      [],
      [{ field: 'hourly_rate', type: 'is not' }],
      ['sqlserver', 'oracle'].includes(this.dbType) ? null : 'public',
      ['*']
    );

    const expectedQueriesIsNotNull: Omit<Queries, 'redshift' | 'cassandra' | 'bigquery'> = {
      postgresql: `SELECT * FROM "public"."jobs" WHERE "hourly_rate" IS NOT NULL LIMIT 100 OFFSET 0`,
      mysql: "SELECT * FROM `jobs` WHERE `hourly_rate` IS NOT NULL LIMIT 100 OFFSET 0",
      sqlite: "SELECT * FROM `jobs` WHERE `hourly_rate` IS NOT NULL LIMIT 100 OFFSET 0",
      sqlserver: "SELECT * FROM [jobs] WHERE [hourly_rate] IS NOT NULL ORDER BY (SELECT NULL) OFFSET 0 ROWS FETCH NEXT 100 ROWS ONLY",
      cockroachdb: `SELECT * FROM "public"."jobs" WHERE "hourly_rate" IS NOT NULL LIMIT 100 OFFSET 0`,
      firebird: "SELECT FIRST 100 SKIP 0 * FROM jobs WHERE hourly_rate IS NOT NULL",
      oracle: `SELECT * FROM "jobs" WHERE "hourly_rate" IS NOT NULL OFFSET 0 ROWS FETCH NEXT 100 ROWS ONLY`,
      clickhouse: `SELECT * FROM "jobs" WHERE "hourly_rate" IS NOT NULL LIMIT 100 OFFSET 0`,
    }
    const expectedQueryIsNotNull = expectedQueriesIsNotNull[this.dbType] || expectedQueriesIsNotNull[this.dialect]
    expect(this.fmt(queryIsNotNull)).toBe(this.fmt(expectedQueryIsNotNull))

    await expect(this.connection.executeQuery(queryIsNotNull)).resolves.not.toThrow();
  }

  // lets start simple, it should resolve for all connection types
  async tablePropertiesTests() {
    await this.connection.getTableProperties('group_table', this.defaultSchema)

    if (!this.data.disabledFeatures?.createIndex) {
      const indexes = await this.connection.listTableIndexes('has_index', this.defaultSchema)
      const names = indexes.map((i) => i.name.toLowerCase())
      expect(names).toContain('has_index_foo_idx')
    }
  }

  async indexTests() {
    if (this.data.disabledFeatures?.createIndex) return;
    await this.knex.schema.createTable("index_test", (table) => {
      table.increments('id').primary()
      table.integer('index_me')
      table.integer('me_too')
    })
    await this.connection.alterIndex({
      table: 'index_test',
      schema: this.defaultSchema,
      drops: [],
      additions: [{
        name: 'it_idx',
        columns: [{ name: 'index_me', order: 'ASC' }],
        unique: undefined
      }]
    })
    const indexes = await this.connection.listTableIndexes('index_test', this.defaultSchema)
    expect(indexes.map((i) => i.name.toLowerCase())).toContain('it_idx')
    await this.connection.alterIndex({
      drops: [{ name: 'it_idx' }],
      additions: [{ name: 'it_idx2', columns: [{ name: 'me_too', order: 'ASC'}], unique: undefined }],
      table: 'index_test',
      schema: this.defaultSchema
    })
    const updatedIndexesRaw: TableIndex[] = await this.connection.listTableIndexes('index_test', this.defaultSchema)

    const updatedIndexes = updatedIndexesRaw.filter((i) => !i.primary)

    // gotta discard automatic indexes for oracle on the primary key
    const picked = updatedIndexes
      .map((i) => _.pick(i, ['name', 'columns', 'table', 'schema']))
      .filter((index) => this.dialect !== 'oracle' || !index.name.startsWith('SYS_'))
      .filter((index) => this.dbType !== 'cockroachdb' || !index.name.endsWith('pkey'))
    const schemaDefault = this.defaultSchema ? { schema: this.defaultSchema } : {}
    expect(picked).toMatchObject(
      [
        {
        ...schemaDefault,
        name: this.dbType === 'firebird' ? 'IT_IDX2' : 'it_idx2',
        columns: [{name: this.dbType === 'firebird' ? 'ME_TOO' : 'me_too' , order: 'ASC'}],
        table: this.dbType  === 'firebird' ? 'INDEX_TEST' : 'index_test' ,
      }]
    )

  }

  async streamTests() {
    const names = [
      { name: "Matthew" },
      { name: "Nicoll" },
      { name: "Gregory" },
      { name: "Alex" },
      { name: "Alethea" },
      { name: "Elias" }
    ]

    if (this.dbType === 'firebird') {
      for (const name of names) {
        await this.knex('streamtest').insert(name)
      }
    } else {
      await this.knex('streamtest').insert(names)
    }
    const result = await this.connection.selectTopStream(
      'streamtest',
      [{ field: 'id', dir: 'ASC' }],
      [],
      5,
      undefined,
    )
    expect(result.columns.map(c => c.columnName.toLowerCase())).toMatchObject(['id', 'name'])
    if (this.connection.connectionType !== 'tidb') {
      // tiDB doesn't always update statistics, so this might not
      // be correct
      expect(result.totalRows).toBe(6)
    }
    const cursor = result.cursor
    await cursor.start()
    const b1 = await cursor.read()
    expect(b1.length).toBe(5)
    expect(b1.map(r => r[1])).toMatchObject(names.map(r => r.name).slice(0, 5))
    const b2 = await cursor.read()
    expect(b2.length).toBe(1)
    expect(b2[0][1]).toBe(names[names.length - 1].name)
    const b3 = await cursor.read()
    expect(b3).toMatchObject([])
    await cursor.close()
  }

  async generatedColumnsTests() {
    const columns = await this.connection.listTableColumns('with_generated_cols', this.defaultSchema)
    expect(columns.map((c) => _.pick(c, ["columnName", "generated"]))).toEqual([
      { columnName: "id", generated: false },
      { columnName: "first_name", generated: false },
      { columnName: "last_name", generated: false },
      { columnName: "full_name", generated: true },
    ]);

    const rows = await this.connection.selectTop('with_generated_cols', 0, 10, [], [], this.defaultSchema)
    expect(rows.result.map((r) => r.full_name)).toEqual(['Tom Tester'])
  }

  private async createTables() {

    const primary = (table: Knex.CreateTableBuilder) => {
      if (this.dbType === 'firebird') {
        // FIXME can we do this from knex internally?
        table.specificType('id', 'integer generated by default as identity primary key')
      } else {
        table.increments().primary()
      }
    }

    await this.knex.schema.createTable('addresses', (table) => {
      primary(table)
      table.timestamps(true)
      table.string("street")
      table.string("city")
      table.string("state")
      table.string("country").notNullable()
    })

    // FIXME: Knex doesn't support tables with dots in the name
    // https://github.com/knex/knex/issues/2762
    // Should be used in the dot table tests
    // await this.knex.schema.createTable(knex.raw('`foo.bar`'), (table) => {
    //   table.integer('id')
    //   table.string('name')
    // })

    await this.knex.schema.createTable('MixedCase', (table) => {
      primary(table)
      table.string("bananas")
    })

    await this.knex.schema.createTable('group_table', (table) => {
      primary(table)
      table.string("select_col")
    })

    await this.knex.schema.createTable("people", (table) => {
      primary(table)
      table.timestamps(true)
      table.string("firstname")
      table.string("lastname")
      table.string("email").notNullable()
      table.integer("address_id").notNullable().unsigned()
      table.foreign("address_id").references("addresses.id")
    })

    await this.knex.schema.createTable("jobs", (table) => {
      primary(table)
      table.timestamps(true)
      table.string("job_name").notNullable()
      table.decimal("hourly_rate")
    })

    await this.knex.schema.createTable('has_index', (table) => {
      primary(table)
      table.integer('foo')
      if (!this.data.disabledFeatures?.createIndex) {
        table.index('foo', 'has_index_foo_idx')
      }
    })

    await this.knex.schema.createTable("people_jobs", (table) => {
      table.integer("person_id").notNullable().unsigned()
      table.integer("job_id").notNullable().unsigned()
      table.foreign("person_id").references("people.id")
      table.foreign("job_id").references("jobs.id")
      table.primary(['person_id', "job_id"])
      table.timestamps(true)
    })

    await this.knex.schema.createTable('with_composite_pk', (table) => {
      table.integer("id1").notNullable().unsigned()
      table.integer("id2").notNullable().unsigned()
      table.primary(["id1", "id2"])
    })

    // Firebird doesn't support special chars in identifiers except $ and _
    if (this.dbType !== 'firebird') {
      await this.knex.schema.createTable("tablewith'char", (table) => {
        table.integer("one").unsigned().notNullable().primary()
      })
    }

    await this.knex.schema.createTable('streamtest', (table) => {
      primary(table)
      table.string("name")
    })

    await this.knex.schema.createTable('import_table', (t) => {
      t.string('name').primary(),
      t.string('hat')
    })

    if (!this.data.disabledFeatures.generatedColumns && !this.options.skipGeneratedColumns) {
      const generatedDefs: Omit<Queries, 'redshift' | 'cassandra' | 'bigquery' | 'firebird' | 'clickhouse'> = {
        sqlite: "TEXT GENERATED ALWAYS AS (first_name || ' ' || last_name) STORED",
        mysql: "VARCHAR(255) AS (CONCAT(first_name, ' ', last_name)) STORED",
        tidb: "VARCHAR(255) AS (CONCAT(first_name, ' ', last_name)) STORED",
        mariadb: "VARCHAR(255) AS (CONCAT(first_name, ' ', last_name)) STORED",
        sqlserver: "AS (first_name + ' ' + last_name) PERSISTED",
        oracle: `VARCHAR2(511) GENERATED ALWAYS AS ("first_name" || ' ' || "last_name")`,
        postgresql: "VARCHAR(511) GENERATED ALWAYS AS (first_name || ' ' || last_name) STORED",
        cockroachdb: "VARCHAR(511) GENERATED ALWAYS AS (first_name || ' ' || last_name) STORED",
      }
      const generatedDef = generatedDefs[this.dbType] || generatedDefs[this.dialect]
      await this.knex.schema.createTable('with_generated_cols', (table) => {
        table.integer('id').primary()
        table.string('first_name')
        table.string('last_name')
        table.specificType('full_name', generatedDef)
      })
    }
  }

  async databaseVersionTest() {
    const version = await this.connection.versionString();
    expect(version).toBeDefined()
  }
}<|MERGE_RESOLUTION|>--- conflicted
+++ resolved
@@ -838,25 +838,12 @@
       expect(result[0].rows).toMatchObject([{ c0: "a", c1: "b" }])
       // oracle upcases everything
       const fields = result[0].fields.map((f: any) => ({id: f.id, name: f.name.toLowerCase()}))
-<<<<<<< HEAD
       const expectedResults = {
         common: [{id: 'c0', name: 'total'}, {id: 'c1', name: 'total'}],
         clickhouse: [{id: 'c0', name: 'total'}, {id: 'c1', name: 'total2'}],
+        oracle: [{ id: 'c0', name: 'total' }, { id: 'c1', name: 'total_1' }],
       }
       expect(fields).toMatchObject(expectedResults[this.dialect] || expectedResults.common)
-=======
-
-      let expected = [{id: 'c0', name: 'total'}, {id: 'c1', name: 'total'}]
-
-      // FYI node-oracledb 5+ renames duplicate columns for reasons I can't explain,
-      // so we need to do a special check here
-      if (this.dbType === 'oracle') {
-        expected = [{ id: 'c0', name: 'total' }, { id: 'c1', name: 'total_1' }]
-      }
-
-       expect(fields).toMatchObject(expected)
-
->>>>>>> 6214ec80
     } catch (ex) {
       console.error("QUERY FAILED", ex)
       throw ex
