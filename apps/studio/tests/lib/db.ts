import {Knex} from 'knex'
import knex from 'knex'
import { ConnectionType, DatabaseElement, IDbConnectionServerConfig } from '../../src/lib/db/types'
import log from 'electron-log'
import platformInfo from '../../src/common/platform_info'
import { AlterTableSpec, Dialect, DialectData, dialectFor, FormatterDialect, Schema, SchemaItemChange } from '@shared/lib/dialects/models'
import { getDialectData } from '@shared/lib/dialects/'
import _ from 'lodash'
import { TableIndex, TableOrView } from '../../src/lib/db/models'
export const dbtimeout = 120000
import '../../src/common/initializers/big_int_initializer.ts'
import { safeSqlFormat } from '../../src/common/utils'
import knexFirebirdDialect from 'knex-firebird-dialect'
import { BasicDatabaseClient } from '@/lib/db/clients/BasicDatabaseClient'
import { SqlGenerator } from '@shared/lib/sql/SqlGenerator'
import { IDbConnectionPublicServer } from './db/serverTypes'
// TODO (@day): this may need to be moved uggh
import { createServer } from '@commercial/backend/lib/db/server'
import fs from 'fs'
import path from 'path'
import Papa from 'papaparse'
import { FirebirdData } from '@/shared/lib/dialects/firebird'

type ConnectionTypeQueries = Partial<Record<ConnectionType, string>>
type DialectQueries = Record<Dialect, string>
type Queries = ConnectionTypeQueries & DialectQueries

/*
 * Make all properties lowercased. This is useful to even out column names
 * between databases especially for Firebird where the column names
 * (or any identifiers) are always uppercased and not case-sensitive.
 **/
export function rowobj(row: any) {
  function modify(o: any) {
    return Object.entries(o).reduce((acc, [key, value]) => {
      acc[key.toLowerCase()] = value
      return acc
    }, {})
  }
  if (Array.isArray(row)) {
    return row.map(modify)
  }
  return modify(row)
}

// Helper function to test tables easier
function normalizeTables(tables: TableOrView[], dbType: string): TableOrView[] {
  if (dbType === 'firebird') {
    return tables.map((table) => ({
      ...table,
      name: table.name.toLowerCase(),
    }))
  }
  return tables;
}

const KnexTypes: any = {
  postgresql: 'pg',
  'mysql': 'mysql2',
  "mariadb": "mysql2",
  "tidb": "mysql2",
  "sqlite": "sqlite3",
  "sqlserver": "mssql",
  "cockroachdb": "pg",
  "firebird": knexFirebirdDialect,
  "oracle": "oracledb",
}

export interface Options {
  dialect: Dialect,
  defaultSchema?: string
  version?: string,
  skipPkQuote?: boolean
  /** Skip creation of table with generated columns and the tests */
  skipGeneratedColumns?: boolean
  skipCreateDatabase?: boolean
  supportsArrayMode?: boolean
  knexConnectionOptions?: Record<string, any>
  knex?: Knex
}

export class DBTestUtil {
  public knex: Knex
  public server: IDbConnectionPublicServer
  public connection: BasicDatabaseClient<any>
  public extraTables = 0
  private options: Options
  private dbType: ConnectionType | 'generic'

  private dialect: Dialect
  public data: DialectData

  public preInitCmd: string | undefined
  public defaultSchema: string = undefined

  private personId: number
  private jobId: number

  get expectedTables() {
    return this.extraTables + 8
  }

  get supportsArrayMode() {
    return this.options.supportsArrayMode == undefined || this.options.supportsArrayMode
  }

  constructor(config: IDbConnectionServerConfig, database: string, options: Options) {
    log.transports.console.level = 'error'
    if (platformInfo.debugEnabled) {
      log.transports.console.level = 'silly'
    }

    this.dialect = options.dialect
    this.data = getDialectData(this.dialect)
    this.dbType = config.client || 'generic'
    this.options = options
    if (options.knex) {
      this.knex = options.knex
    } else if (config.client === 'sqlite') {
      this.knex = knex({
        client: "better-sqlite3",
        connection: {
          filename: database
        }
      })
    } else if (config.client === 'oracle') {
      this.knex = knex({
        client: 'oracledb',
        connection: {
          user: config.user,
          password: config.password,
          connectString: `${config.host}:${config.port}/${config.serviceName}`,
          requestTimeout: 1000
        }
      })
    } else {
      this.knex = knex({
        client: KnexTypes[config.client || ""] || config.client,
        version: options?.version,
        connection: {
          host: config.socketPathEnabled ? undefined : config.host,
          socketPath: config.socketPathEnabled ? config.socketPath : undefined,
          port: config.port || undefined,
          user: config.user || undefined,
          password: config.password || undefined,
          database,
          ...options.knexConnectionOptions,
        },
        pool: { min: 0, max: 50 }
      })
    }

    this.defaultSchema = options?.defaultSchema || this.defaultSchema
    this.server = createServer(config)
    this.connection = this.server.createConnection(database)
  }

  async disconnect() {
    if (this.connection) await this.connection.disconnect();
    // https://github.com/jestjs/jest/issues/11463
    if (this.knex) await this.knex.destroy();
  }

  maybeArrayToObject(items, key) {
    // Only 'firebird knex' returns an object instead of an array.
    if (!Array.isArray(items)) {
      items = [items]
    }
    return items.map((item) => {
      if(_.isObject(item)) return item
      const result = {}
      result[key] = item
      return result
    })
  }

  buildImportData(tableName, schemaName = null) {
    const data = [
      {
        'name': 'biff',
        'hat': 'beret'
      },
      {
        'name': 'spud',
        'hat': 'fez'
      },
      {
        'name': 'chuck',
        'hat': 'barretina'
      },
      {
        'name': 'lou',
        'hat': 'tricorne'
      }
    ]
    return data.map(d => ({
      table: tableName,
      schema: schemaName,
      data: [d]
    }))
  }

  /** Format the SQL with the correct dialect */
  fmt(sql: string) {
    return safeSqlFormat(sql, { language: FormatterDialect(dialectFor(this.dbType)) })
  }

  async setupdb() {
    await this.connection.connect()
    await this.createTables()
    const address = this.maybeArrayToObject(await this.knex("addresses").insert({country: "US"}).returning("id"), 'id')
    const isOracle = this.connection.connectionType === 'oracle'
    await this.knex("MixedCase").insert({bananas: "pears"}).returning("id")
    const people = this.maybeArrayToObject(await this.knex("people").insert({ email: "foo@bar.com", address_id: address[0].id}).returning("id"), 'id')
    const jobs = this.maybeArrayToObject(await this.knex("jobs").insert({job_name: "Programmer"}).returning("id"), 'id')

    // Oracle or Knex has decided in its infinite wisdom to return the ids as strings, so make em numbers for the id because that's what they are in the table itself.
    this.jobId = isOracle ? Number(jobs[0].id) : jobs[0].id
    this.personId = isOracle ? Number(people[0].id) : people[0].id
    await this.knex("people_jobs").insert({job_id: this.jobId, person_id: this.personId })

    // See createTables for why this is commented out
    // await this.knex("foo.bar").insert({ id: 1, name: "Dots are evil" });


    if (!this.options.skipGeneratedColumns) {
      await this.knex('with_generated_cols').insert([
        { id: 1, first_name: 'Tom', last_name: 'Tester' },
      ])
    }
  }

  async dropTableTests() {
    const tables = await this.connection.listTables({ schema: this.defaultSchema })
    await this.connection.dropElement('test_inserts', DatabaseElement.TABLE, this.defaultSchema)
    const newTablesCount = await this.connection.listTables({ schema: this.defaultSchema })
    expect(newTablesCount.length).toBeLessThan(tables.length)
  }

  async badDropTableTests() {
    const tables = await this.connection.listTables({ schema: this.defaultSchema })
    const expectedQueries = {
      postgresql: 'test_inserts"drop table test_inserts"',
      mysql: "test_inserts'drop table test_inserts'",
      tidb: "test_inserts'drop table test_inserts'",
      mariadb: "test_inserts'drop table test_inserts'",
      sqlite: 'test_inserts"drop table test_inserts"',
      sqlserver: 'test_inserts[drop table test_inserts]',
      cockroachdb: 'test_inserts"drop table test_inserts"',
      oracle: 'test_inserts"drop table test_inserts"'
    }
    try {
      await this.connection.dropElement(expectedQueries[this.dbType], DatabaseElement.TABLE, this.defaultSchema)
      const newTablesCount = await this.connection.listTables({ schema: this.defaultSchema })
      expect(newTablesCount.length).toEqual(tables.length)
    } catch (err) {
      const newTablesCount = await this.connection.listTables({ schema: this.defaultSchema })
      expect(newTablesCount.length).toEqual(tables.length)
    }
  }

  async createDatabaseTests() {
    const dbs = await this.connection.listDatabases()
    const collation = 'utf8_general_ci'
    let charset = 'utf8'
    if (this.dbType === 'postgresql') {
      charset = 'UTF8'
    }
    await this.connection.createDatabase('new-db_2', charset, collation)

    if (this.dialect.match(/sqlite|firebird/)) {
      // sqlite doesn't list the databases out because they're different files anyway so if it doesn't explode, we're happy as a clam
      return expect.anything()
    }
    const newDBsCount = await this.connection.listDatabases()

    expect(dbs.length).toBeLessThan(newDBsCount.length)
  }

  async badCreateDatabaseTests() {
    // sqlserver seems impervious to bad database names or bad charsets or anything.
    if (this.dbType === 'sqlserver') {
      return expect.anything()
    }

    const dbs = await this.connection.listDatabases()
    try {
      await this.connection.createDatabase('not a database name()probably', 'idfk', 'notimportant')
      const newDBsCount = await this.connection.listDatabases()
      expect(dbs.length).toEqual(newDBsCount.length)
    } catch (err) {
      const newDBsCount = await this.connection.listDatabases()
      expect(dbs.length).toEqual(newDBsCount.length)
    }
  }

  async truncateTableTests() {
    await this.knex('group_table').insert({select_col: 'something'})
    await this.knex('group_table').insert({select_col: 'something'})
    const initialRowCount = await this.knex.select().from('group_table')

    await this.connection.truncateElement('group_table', DatabaseElement.TABLE, this.defaultSchema)
    const newRowCount = await this.knex.select().from('group_table')

    expect(newRowCount.length).toBe(0)
    expect(initialRowCount.length).toBeGreaterThan(newRowCount.length)
  }

  async badTruncateTableTests() {
    await this.knex('group_table').insert({select_col: 'something'})
    await this.knex('group_table').insert({select_col: 'something'})
    const initialRowCount = await this.knex.select().from('group_table')
    const expectedQueries = {
      postgresql: 'group"drop table test_inserts"',
      mysql: "group'drop table test_inserts'",
      tidb: "group'drop table test_inserts'",
      mariadb: "group'drop table test_inserts'",
      sqlite: 'group"Delete from test_inserts; vacuum;"',
      sqlserver: 'group[drop table test_inserts]',
      cockroachdb: 'group"drop table test_inserts"'
    }
    try {
      // TODO: this should not the right method to call here
      await this.connection.dropElement(expectedQueries[this.dbType], DatabaseElement.TABLE, this.defaultSchema)
      const newRowCount = await this.knex.select().from('group_table')
      expect(newRowCount.length).toEqual(initialRowCount.length)
    } catch (err) {
      const newRowCount = await this.knex.select().from('group_table')
      expect(newRowCount.length).toEqual(initialRowCount.length)
    } finally {
      await this.connection.truncateElement('group_table', DatabaseElement.TABLE, this.defaultSchema)
    }
  }

  async duplicateTableSqlTests() {
    const sql = await this.connection.duplicateTableSql('group_table', 'group_copy', this.defaultSchema)

    expect(sql).not.toBeUndefined()
    expect(sql).not.toBeNull()
    expect(sql).not.toEqual('')

  }


  async duplicateTableTests() {
    const tables = await this.connection.listTables({ schema: this.defaultSchema })

    await this.connection.duplicateTable('group_table', 'group_copy', this.defaultSchema)

    const newTablesCount = await this.connection.listTables({ schema: this.defaultSchema })

    const originalTableRowCount = await this.knex.select().from('group_table')
    const duplicateTableRowCount = await this.knex.select().from('group_copy')

    expect(newTablesCount.length).toBe(tables.length + 1)
    expect(originalTableRowCount.length).toBe(duplicateTableRowCount.length)

  }

  async badDuplicateTableTests() {
    const tables = await this.connection.listTables({ schema: this.defaultSchema })

    try {
      await this.connection.duplicateTable('tableDoesntExists', 'tableDoesntExists_copy', this.defaultSchema)
      const newTablesCount = await this.connection.listTables({ schema: this.defaultSchema })
      expect(newTablesCount.length).toEqual(tables.length)
    } catch (error) {
      const newTablesCount = await this.connection.listTables({ schema: this.defaultSchema })
      expect(newTablesCount.length).toEqual(tables.length)
    }
  }

  async listTableTests() {
    const ogTables: TableOrView[] = await this.connection.listTables({ schema: this.defaultSchema })
    const tables = normalizeTables(ogTables, this.dbType)
    expect(tables.length).toBeGreaterThanOrEqual(this.expectedTables)

    expect(tables.map((t) => t.name)).toContain('people')
    expect(tables.map((t) => t.name)).toContain('people_jobs')
    expect(tables.map((t) => t.name)).toContain('addresses')
    expect(tables.map((t) => t.name)).toContain('group_table')
    expect(tables.map((t) => t.name)).toContain('jobs')
    expect(tables.map((t) => t.name)).toContain('has_index')
    expect(tables.map((t) => t.name)).toContain('with_composite_pk')
    if (this.dbType === 'firebird') {
      expect(tables.map((t) => t.name)).toContain('mixedcase')
    } else {
      expect(tables.map((t) => t.name)).toContain('MixedCase')
      expect(tables.map((t) => t.name)).toContain("tablewith'char")
    }
    const columns = await this.connection.listTableColumns("people", this.defaultSchema)
    expect(columns.length).toBe(7)
  }

  async listIndexTests() {
    const indexes = await this.connection.listTableIndexes("has_index", this.defaultSchema)
    expect(indexes.find((i) => i.name.toLowerCase() === 'has_index_foo_idx')).toBeDefined()
  }

  async tableColumnsTests() {
    const columns = await this.connection.listTableColumns(null, this.defaultSchema)
    const mixedCaseColumns = await this.connection.listTableColumns('MixedCase', this.defaultSchema)
    const defaultValues = mixedCaseColumns.map(r => r.hasDefault)
    const trueFalseDBs = ['mariadb', 'mysql', 'tidb', 'cockroachdb', 'postgresql']

    if (trueFalseDBs.indexOf(this.dbType) !== -1) expect(defaultValues).toEqual([true,  false])
    else expect(defaultValues).toEqual([false, false])

    const groupColumns = columns.filter((row) => row.tableName.toLowerCase() === 'group_table')
    expect(groupColumns.length).toBe(2)
  }


  async testDotTable() {
    // FIXME: Make this generic to all tables.
    // see 'createTables' for why this is commented out
    // const r = await this.connection.selectTop("foo.bar", 0, 10, [{field: 'id', dir: 'ASC'}], this.defaultSchema)
    // const result = r.result.map((r: any) => r.name || r.NAME)
    // expect(result).toMatchObject(['Dots are evil'])
  }

  /**
   * Tests related to the table view
   * fetching PK, selecting data, etc.
   */
  async tableViewTests() {
    const ID = this.dbType === 'firebird' ? 'ID' : 'id'

    // reserved word as table name
    expect(await this.connection.getPrimaryKey("group_table", this.defaultSchema))
      .toBe(ID);

    expect(await this.connection.getPrimaryKey("MixedCase", this.defaultSchema))
      .toBe(ID);

    const stR = await this.connection.selectTop("group_table", 0, 10, [{ field: "select_col", dir: 'ASC'} ], [], this.defaultSchema)
    expect(stR)
      .toMatchObject({ result: [] })

    await this.knex("group_table").insert({select_col: "bar"})
    await this.knex("group_table").insert({select_col: "abc"})


    let r = await this.connection.selectTop("group_table", 0, 10, [{field: "select_col", dir: 'ASC'}], [], this.defaultSchema)
    let result = r.result.map((r: any) => r.select_col || r.SELECT_COL)
    expect(result).toMatchObject(["abc", "bar"])

    r = await this.connection.selectTop("group_table", 0, 10, [{field: 'select_col', dir: 'DESC'}], [], this.defaultSchema)
    result = r.result.map((r: any) => r.select_col || r.SELECT_COL)
    expect(result).toMatchObject(['bar', 'abc'])

    r = await this.connection.selectTop("group_table", 0, 1, [{ field: 'select_col', dir: 'DESC' }], [], this.defaultSchema)
    result = r.result.map((r: any) => r.select_col || r.SELECT_COL)
    expect(result).toMatchObject(['bar'])

    r = await this.connection.selectTop("group_table", 1, 10, [{ field: 'select_col', dir: 'DESC' }], [], this.defaultSchema)
    result = r.result.map((r: any) => r.select_col || r.SELECT_COL)
    expect(result).toMatchObject(['abc'])

    r = await this.connection.selectTop("MixedCase", 0, 1, [], [], this.defaultSchema)
    result = r.result.map((r: any) => r.bananas || r.BANANAS)
    expect(result).toMatchObject(["pears"])

    await this.testDotTable()

    await this.knex("group_table").where({select_col: "bar"}).delete()
    await this.knex("group_table").where({select_col: "abc"}).delete()
  }


  async addDropTests() {
    const initial = {
      table: 'add_drop_test',
      adds: [
        {
          columnName: 'one',
          dataType: 'char',
          nullable: true,
        }
      ]
    }

    await this.knex.schema.dropTableIfExists('add_drop_test')
    await this.knex.schema.createTable('add_drop_test', (table) => {
      table.increments('name', {primaryKey: true})
    })

    await this.connection.alterTable(initial)
    const schema = await this.connection.listTableColumns('add_drop_test', this.defaultSchema)
    expect(schema.length).toBe(2)
    expect(schema[1].columnName).toMatch(/one/i)

    const doubleAdd = {
      table: 'add_drop_test',
      schema: this.defaultSchema,
      adds: [
        {
          columnName: 'two',
          dataType: 'char',
          nullable: true
        },
        {
          columnName: 'three',
          dataType: 'char',
          nullable: true
        }
      ],
      drops: ['one']
    }

    await this.connection.alterTable(doubleAdd)
    const secondSchema = await this.connection.listTableColumns('add_drop_test', this.defaultSchema)
    expect(secondSchema.length).toBe(3)
    expect(secondSchema.map((s) => s.columnName.toLowerCase())).toMatchObject(['name', 'two', 'three'])

    await this.connection.alterTable({table: 'add_drop_test', drops: ['two', 'three']})
    const thirdSchema = await this.connection.listTableColumns('add_drop_test', this.defaultSchema)
    expect(thirdSchema.length).toBe(1)
    expect(thirdSchema[0].columnName).toMatch(/name/i)

  }

  async alterTableTests() {

    await this.knex.schema.dropTableIfExists("alter_test")
    await this.knex.schema.createTable("alter_test", (table) => {
      table.specificType("id", 'varchar(255)').notNullable()
      table.specificType("first_name", "varchar(255)").nullable()
      table.specificType("last_name", "varchar(255)").notNullable().defaultTo('Rathbone')
      table.specificType("age", "varchar(255)").defaultTo('8').nullable()
    })

    const alteration: SchemaItemChange = {
      columnName: 'last_name',
      changeType: 'columnName',
      newValue: 'family_name'
    }

    const simpleChange = {
      table: 'alter_test',
      alterations: [
        alteration
      ]
    }

    await this.connection.alterTable(simpleChange)
    const simpleResult = await this.connection.listTableColumns('alter_test')

    expect(simpleResult.find((c) => c.columnName?.toLowerCase() === 'family_name')).toBeTruthy()


    // only databases t can actually change things past this point.
    if (this.data.disabledFeatures?.alter?.alterColumn) return

    await this.knex.schema.dropTableIfExists("alter_test")
    await this.knex.schema.createTable("alter_test", (table) => {
      if (this.dbType === 'firebird') {
        table.specificType('id', 'VARCHAR(255) NOT NULL')
        table.specificType('first_name', 'VARCHAR(255)')
        table.specificType('last_name', "VARCHAR(255) DEFAULT 'Rath''bone' NOT NULL")
        table.specificType('age', "VARCHAR(255) DEFAULT '8'")
      } else {
        table.specificType("id", 'varchar(255)').notNullable()
        table.specificType("first_name", "varchar(255)").nullable()
        table.specificType("last_name", "varchar(255)").notNullable().defaultTo('Rath\'bone')
        table.specificType("age", "varchar(255)").defaultTo('8').nullable()
      }
    })



    const input: AlterTableSpec = {
      table: 'alter_test',
      alterations: [
        {
          columnName: 'last_name',
          changeType: 'columnName',
          newValue: 'family_name'
        },
        {
          columnName: 'first_name',
          changeType: 'dataType',
          newValue: 'varchar(256)'
        },
        {
          columnName: 'first_name',
          changeType: 'defaultValue',
          newValue: "'Foo''bar'"
        },
        {
          columnName: 'age',
          changeType: 'nullable',
          newValue: false
        },
        {
          columnName: 'age',
          changeType: 'defaultValue',
          newValue: "'99'"
        },
        {
          columnName: 'age',
          changeType: 'dataType',
          newValue: 'varchar(256)'
        }
      ]
    }

    await this.connection.alterTable(input)
    const schema = await this.connection.listTableColumns('alter_test')
    interface MiniColumn {
      columnName: string
      dataType: string,
      nullable: boolean,
      defaultValue: string,
    }
    const rawResult: MiniColumn[] = schema.map((c) =>
      _.pick(c, 'nullable', 'defaultValue', 'columnName', 'dataType') as any
    )


    // cockroach adds a rowid column if there's no primary key.
    const result = rawResult.filter((r) => r.columnName !== 'rowid')


    // this is different in each database.
    const defaultValue = (s: any) => {
      if (s === null) return null
      if (this.dbType === 'cockroachdb' && _.isNumber(s)) return `'${s.toString().replaceAll("'", "''")}':::STRING`
      if (this.dbType === 'cockroachdb') return `e'${s.replaceAll("'", "\\'")}':::STRING`
      if (this.dialect === 'postgresql') return `'${s.toString().replaceAll("'", "''")}'::character varying`
      if (this.dialect === 'oracle') return `'${s.toString().replaceAll("'", "''")}'`
      if (this.dialect === 'sqlserver') return `('${s.toString().replaceAll("'", "''")}')`
      if (this.dialect === 'firebird') return `'${s.toString().replaceAll("'", "''")}'`
      return s.toString()
    }

    const tbl = (o: Record<keyof MiniColumn, any>) => {
      let columnName = o.columnName
      let dataType = o.dataType

      if (this.dbType === 'firebird') {
        columnName = columnName.toUpperCase()
        dataType = dataType.toUpperCase()
      }


      return {
        columnName,
        dataType,
        nullable: o.nullable,
        defaultValue: defaultValue(o.defaultValue),
      }
    }


    const varchar = (length: number) => {
      const str = this.dialect === 'oracle' ? 'VARCHAR2' : 'varchar'
      return `${str}(${length})`
    }

    const expected = [
      tbl({
        columnName: 'id',
        dataType: varchar(255),
        nullable: false,
        defaultValue: null,
      }),
      tbl({
        columnName: 'first_name',
        dataType: varchar(256),
        nullable: true,
        defaultValue: "Foo'bar",
      }),
      tbl({
        columnName: 'family_name',
        dataType: varchar(255),
        nullable: false,
        defaultValue: 'Rath\'bone',
      }),
      tbl({
        columnName: 'age',
        dataType: varchar(256),
        nullable: false,
        defaultValue: 99,
      }),
    ]
    expect(result).toMatchObject(expected)

  }

  async renameElementsTests() {
    if (!this.data.disabledFeatures?.alter?.renameSchema) {
      await this.knex.schema.dropSchemaIfExists("rename_schema")
      await this.knex.schema.createSchema("rename_schema")

      await this.connection.setElementName('rename_schema', 'renamed_schema', DatabaseElement.SCHEMA)

      expect(await this.connection.listSchemas()).toContain('renamed_schema')
    }

    if (!this.data.disabledFeatures?.alter?.renameTable) {
      await this.knex.schema.dropTableIfExists("rename_table")
      await this.knex.schema.createTable("rename_table", (table) => {
        table.specificType("id", 'varchar(255)')
      })

      await this.connection.setElementName('rename_table', 'renamed_table', DatabaseElement.TABLE, this.defaultSchema)

      expect(await this.knex.schema.hasTable('renamed_table')).toBe(true)
    }

    if (!this.data.disabledFeatures?.alter?.renameView) {
      await this.knex.schema.dropViewIfExists("rename_view");
      await this.knex.schema.createView("rename_view", (view) => {
        view.columns(["id"])
        view.as(this.knex("renamed_table").select("id"))
      })

      await this.connection.setElementName('rename_view', 'renamed_view', DatabaseElement.VIEW, this.defaultSchema)

      const views = await this.connection.listViews()
      expect(views.find((view) => view.name === 'renamed_view')).toBeTruthy()
    }
  }

  async filterTests() {
    // filter test - builder

    let r = await this.connection.selectTop("MixedCase", 0, 10, [{ field: 'bananas', dir: 'DESC' }], [{ field: 'bananas', type: '=', value: "pears" }], this.defaultSchema)
    let result = r.result.map((r: any) => r.bananas || r.BANANAS)
    expect(result).toMatchObject(['pears'])

    // filter test - builder in clause
    r = await this.connection.selectTop("MixedCase", 0, 10, [{ field: 'bananas', dir: 'DESC' }], [{ field: 'bananas', type: 'in', value: ["pears"] }], this.defaultSchema)
    result = r.result.map((r: any) => r.bananas || r.BANANAS)
    expect(result).toMatchObject(['pears'])

    r = await this.connection.selectTop("MixedCase", 0, 10, [{ field: 'bananas', dir: 'DESC' }], [{ field: 'bananas', type: 'in', value: ["apples"] }], this.defaultSchema)
    result = r.result.map((r: any) => r.bananas || r.BANANAS)
    expect(result).toMatchObject([])

    await this.knex("MixedCase").insert({bananas: "cheese"}).returning("id")

    r = await this.connection.selectTop("MixedCase", 0, 10, [{ field: 'bananas', dir: 'DESC' }], [{ field: 'bananas', type: 'in', value: ["pears", 'cheese'] }], this.defaultSchema)
    result = r.result.map((r: any) => r.bananas || r.BANANAS)
    expect(result).toMatchObject(['pears', 'cheese'])

    await this.knex('MixedCase').where({bananas: 'cheese'}).delete()

    // filter test - raw
    const filter = `${this.data.wrapIdentifier('bananas')} = 'pears'`
    r = await this.connection.selectTop("MixedCase", 0, 10, [{ field: 'bananas', dir: 'DESC' }], filter, this.defaultSchema)
    result = r.result.map((r: any) => r.bananas || r.BANANAS)
    expect(result).toMatchObject(['pears'])
  }

  async columnFilterTests() {
    let r = await this.connection.selectTop("people_jobs", 0, 10, [], [], this.defaultSchema)
    expect(rowobj(r.result)).toEqual([{
      // integer equality tests need additional logic for sqlite's BigInts (Issue #1399)
      person_id: this.dialect === 'sqlite' ? BigInt(this.personId) : this.personId,
      job_id: this.dialect === 'sqlite' ? BigInt(this.jobId) : this.jobId,
      created_at: null,
      updated_at: null,
    }])

    r = await this.connection.selectTop("people_jobs", 0, 10, [], [], this.defaultSchema, ['person_id'])
    expect(rowobj(r.result)).toEqual([{
      person_id: this.dialect === 'sqlite' ? BigInt(this.personId) : this.personId,
    }])

    r = await this.connection.selectTop("people_jobs", 0, 10, [], [], this.defaultSchema, ['person_id', 'job_id'])
    expect(rowobj(r.result)).toEqual([{
      person_id: this.dialect === 'sqlite' ? BigInt(this.personId) : this.personId,
      job_id: this.dialect === 'sqlite' ? BigInt(this.jobId) : this.jobId,
    }])
  }

  async triggerTests() {
    // it should just complete without erroring
    await this.connection.listTableTriggers("MixedCase", this.defaultSchema)
  }

  async primaryKeyTests() {
    // primary key tests
    let pk = await this.connection.getPrimaryKey("people", this.defaultSchema)
    expect(pk.toLowerCase()).toBe('id')

    if (!this.options.skipPkQuote) {
      pk = await this.connection.getPrimaryKey("tablewith'char", this.defaultSchema)
      expect(pk).toBe("one")
    }

    const rawPkres = await this.connection.getPrimaryKeys('with_composite_pk', this.defaultSchema)
    const pkres = rawPkres.map((key) => key.columnName.toLowerCase());
    expect(pkres).toEqual(expect.arrayContaining(["id1", "id2"]))
  }

  async queryTests() {
    await this.connection.executeQuery('create table one_record(one integer)')
    await this.connection.executeQuery('insert into one_record values(1)')

    const tables = await this.connection.listTables({ schema: this.defaultSchema})

    expect(tables.map((t) => t.name.toLowerCase())).toContain('one_record')

    const q = await this.connection.query(
      this.dbType === 'firebird' ?
        "select trim('a') as total, trim('b') as total from rdb$database" :
        "select 'a' as total, 'b' as total from one_record"
    )
    if(!q) throw new Error("no query result")
    try {
      const result = await q.execute()

      // FIXME (azmi): we need this until array mode is fixed in libsql
      if (this.supportsArrayMode) {
        expect(result[0].rows).toMatchObject([{ c0: "a", c1: "b" }])
      } else {
        expect(result[0].rows).toMatchObject([{ c0: "b" }])
      }
      // oracle upcases everything
      const fields = result[0].fields.map((f: any) => ({id: f.id, name: f.name.toLowerCase()}))
<<<<<<< HEAD

      let expected = [{id: 'c0', name: 'total'}, {id: 'c1', name: 'total'}]

      // FYI node-oracledb 5+ renames duplicate columns for reasons I can't explain,
      // so we need to do a special check here
      if (this.dbType === 'oracle') {
        expected = [{ id: 'c0', name: 'total' }, { id: 'c1', name: 'total_1' }]
      }

       expect(fields).toMatchObject(expected)

=======
      if (this.supportsArrayMode) {
        expect(fields).toMatchObject([{id: 'c0', name: 'total'}, {id: 'c1', name: 'total'}])
      } else {
        expect(fields).toMatchObject([{id: 'c0', name: 'total'}])
      }
>>>>>>> c06ccd62
    } catch (ex) {
      console.error("QUERY FAILED", ex)
      throw ex
    }

    const q2 = await this.connection.query(
      this.dbType === 'firebird' ?
        "select trim('a') as a from rdb$database; select trim('b') as b from rdb$database" :
        "select 'a' as a from one_record; select 'b' as b from one_record"
    );
    if (!q2) throw "No query result"
    const r2 = await q2.execute()
    expect(r2[0].rows).toMatchObject([{c0: "a"}])
    expect(r2[1].rows).toMatchObject([{c0: 'b'}])
    expect(r2[0].fields.map((f: any) => [f.id, f.name.toLowerCase().toLowerCase()])).toMatchObject([['c0', 'a']])
    expect(r2[1].fields.map((f: any) => [f.id, f.name.toLowerCase().toLowerCase()])).toMatchObject([['c0', 'b']])

  }

  async getInsertQueryTests() {
    const row = { job_name: "Programmer", hourly_rate: 41 }
    const tableInsert = { table: 'jobs', schema: this.defaultSchema, data: [row] }
    const insertQuery = await this.connection.getInsertQuery(tableInsert)
    const expectedQueries = {
      postgresql: `insert into "public"."jobs" ("hourly_rate", "job_name") values (41, 'Programmer')`,
      mysql: "insert into `jobs` (`hourly_rate`, `job_name`) values (41, 'Programmer')",
      tidb: "insert into `jobs` (`hourly_rate`, `job_name`) values (41, 'Programmer')",
      mariadb: "insert into `jobs` (`hourly_rate`, `job_name`) values (41, 'Programmer')",
      sqlite: "insert into `jobs` (`hourly_rate`, `job_name`) values (41, 'Programmer')",
      libsql: "insert into `jobs` (`hourly_rate`, `job_name`) values (41, 'Programmer')",
      sqlserver: "insert into [dbo].[jobs] ([hourly_rate], [job_name]) values (41, 'Programmer')",
      cockroachdb: `insert into "public"."jobs" ("hourly_rate", "job_name") values (41, 'Programmer')`,
      firebird: "insert into jobs (hourly_rate, job_name) values (41, 'Programmer')",
      oracle: `insert into "BEEKEEPER"."jobs" ("hourly_rate", "job_name") values (41, 'Programmer')`,
    }

    expect(insertQuery).toBe(expectedQueries[this.dbType])
  }

  async buildCreatePrimaryKeysAndAutoIncrementTests() {
    const generator = new SqlGenerator(this.dialect, {
      dbConfig: this.connection.server.config,
      dbName: this.connection.database.database,
    })
    const schema: Schema = {
      name: 'test_table',
      columns: [{
        columnName: 'id',
        dataType: 'autoincrement',
        primaryKey: true,
        nullable: false,
      }],
    }
    const query = generator.buildSql(schema)
    const expectedQueries: Omit<Queries, 'redshift' | 'cassandra' | 'bigquery'> = {
      postgresql: `create table "test_table" ("id" serial not null, constraint "test_table_pkey" primary key ("id"))`,
      mysql: "create table `test_table` (`id` int unsigned not null, primary key (`id`)); alter table `test_table` modify column `id` int unsigned not null auto_increment",
      sqlite: "create table `test_table` (`id` integer not null primary key autoincrement, unique (`id`))",
      sqlserver: "CREATE TABLE [test_table] ([id] int identity(1,1) not null, CONSTRAINT [test_table_pkey] PRIMARY KEY ([id]))",
      cockroachdb: `create table "test_table" ("id" serial not null, constraint "test_table_pkey" primary key ("id"))`,
      firebird: `create table test_table (id integer not null primary key);alter table test_table add constraint test_table_pkey primary key (id)`,
      oracle: `create table "test_table" ("id" integer not null); DECLARE PK_NAME VARCHAR(200); BEGIN  EXECUTE IMMEDIATE ('CREATE SEQUENCE "test_table_seq"'); SELECT cols.column_name INTO PK_NAME  FROM all_constraints cons, all_cons_columns cols  WHERE cons.constraint_type = 'P'  AND cons.constraint_name = cols.constraint_name  AND cons.owner = cols.owner  AND cols.table_name = 'test_table';  execute immediate ('create or replace trigger "test_table_autoinc_trg"  BEFORE INSERT on "test_table"  for each row  declare  checking number := 1;  begin    if (:new."' || PK_NAME || '" is null) then      while checking >= 1 loop        select "test_table_seq".nextval into :new."' || PK_NAME || '" from dual;        select count("' || PK_NAME || '") into checking from "test_table"        where "' || PK_NAME || '" = :new."' || PK_NAME || '";      end loop;    end if;  end;'); END; alter table "test_table" add constraint "test_table_pkey" primary key ("id")`,
    }
    const expectedQuery = expectedQueries[this.dbType] || expectedQueries[this.dialect]
    expect(this.fmt(query)).toBe(this.fmt(expectedQuery))
  }

  async buildSelectTopQueryTests() {
    const query = await this.connection.selectTopSql(
      'jobs',
      0,
      100,
      [{ field: 'hourly_rate', dir: 'ASC' }],
      [{ field: 'job_name', type: 'in', value: ['Programmer', "Surgeon's Assistant"] }],
      'public',
      ['*']
    )
    const expectedQueries: Omit<Queries, 'redshift' | 'cassandra' | 'bigquery'> = {
      postgresql: `SELECT * FROM "public"."jobs" WHERE "job_name" IN ('Programmer','Surgeon''s Assistant') ORDER BY "hourly_rate" ASC LIMIT 100 OFFSET 0`,
      mysql: "SELECT * FROM `jobs` WHERE `job_name` IN ('Programmer','Surgeon\\'s Assistant') ORDER BY `hourly_rate` ASC LIMIT 100 OFFSET 0",
      sqlite: "SELECT * FROM `jobs` WHERE `job_name` IN ('Programmer','Surgeon''s Assistant') ORDER BY `hourly_rate` ASC LIMIT 100 OFFSET 0",
      sqlserver: "SELECT * FROM [public].[jobs] WHERE [job_name] IN ('Programmer','Surgeon''s Assistant') ORDER BY [hourly_rate] ASC OFFSET 0 ROWS FETCH NEXT 100 ROWS ONLY",
      cockroachdb: `SELECT * FROM "public"."jobs" WHERE "job_name" IN ('Programmer','Surgeon''s Assistant') ORDER BY "hourly_rate" ASC LIMIT 100 OFFSET 0`,
      firebird: "SELECT FIRST 100 SKIP 0 * FROM jobs WHERE job_name IN ('Programmer','Surgeon''s Assistant') ORDER BY hourly_rate ASC",
      oracle: `SELECT * FROM "public"."jobs" WHERE "job_name" IN ('Programmer','Surgeon''s Assistant') ORDER BY "hourly_rate" ASC OFFSET 0 ROWS FETCH NEXT 100 ROWS ONLY`
    }
    const expectedQuery = expectedQueries[this.dbType] || expectedQueries[this.dialect]
    expect(this.fmt(query)) .toBe(this.fmt(expectedQuery))

    const multipleFiltersQuery = await this.connection.selectTopSql(
      'jobs',
      0,
      100,
      [{ field: 'hourly_rate', dir: 'ASC' }],
      [
        { field: 'job_name', type: 'in', value: ['Programmer', "Surgeon's Assistant"] },
        { op: "AND", field: 'hourly_rate', type: '>=', value: '41' },
        { op: "OR", field: 'hourly_rate', type: '>=', value: '31' },
      ],
      'public',
      ['*']
    )
    const expectedFiltersQueries: Omit<Queries, 'redshift' | 'cassandra' | 'bigquery'> = {
      postgresql: `
        SELECT * FROM "public"."jobs"
          WHERE "job_name" IN ('Programmer','Surgeon''s Assistant')
          AND "hourly_rate" >= '41'
          OR "hourly_rate" >= '31'
        ORDER BY "hourly_rate" ASC LIMIT 100 OFFSET 0
      `,
      mysql: `
        SELECT * FROM \`jobs\`
          WHERE \`job_name\` IN ('Programmer','Surgeon\\'s Assistant')
          AND \`hourly_rate\` >= '41'
          OR \`hourly_rate\` >= '31'
        ORDER BY \`hourly_rate\` ASC LIMIT 100 OFFSET 0
      `,
      sqlite: `
        SELECT * FROM \`jobs\`
          WHERE \`job_name\` IN ('Programmer','Surgeon''s Assistant')
          AND \`hourly_rate\` >= '41'
          OR \`hourly_rate\` >= '31'
        ORDER BY \`hourly_rate\` ASC LIMIT 100 OFFSET 0
      `,
      sqlserver: `
        SELECT * FROM [public].[jobs]
          WHERE [job_name] IN ('Programmer','Surgeon''s Assistant')
          AND [hourly_rate] >= '41'
          OR [hourly_rate] >= '31'
        ORDER BY [hourly_rate] ASC OFFSET 0 ROWS FETCH NEXT 100 ROWS ONLY
      `,
      cockroachdb: `
        SELECT * FROM "public"."jobs"
          WHERE "job_name" IN ('Programmer','Surgeon''s Assistant')
            AND "hourly_rate" >= '41'
            OR "hourly_rate" >= '31'
        ORDER BY "hourly_rate" ASC LIMIT 100 OFFSET 0
      `,
      firebird: `
        SELECT FIRST 100 SKIP 0 * FROM jobs
          WHERE job_name IN ('Programmer', 'Surgeon''s Assistant')
            AND hourly_rate >= '41'
            OR hourly_rate >= '31'
        ORDER BY hourly_rate ASC
      `,
      oracle: `
        SELECT
          *
        FROM
          "public"."jobs"
        WHERE
          "job_name" IN ('Programmer', 'Surgeon''s Assistant')
          AND "hourly_rate" >= '41'
          OR "hourly_rate" >= '31'
        ORDER BY
          "hourly_rate" ASC
        OFFSET
          0 ROWS
        FETCH NEXT
          100 ROWS ONLY
      `
    }
    const expectedFiltersQuery = expectedFiltersQueries[this.dbType] || expectedFiltersQueries[this.dialect]
    expect(this.fmt(multipleFiltersQuery)).toBe(this.fmt(expectedFiltersQuery))
  }

  async buildIsNullTests() {
    const queryIsNull = await this.connection.selectTopSql(
      'jobs',
      0,
      100,
      [],
      [{ field: 'hourly_rate', type: 'is' }],
      ['sqlserver', 'oracle'].includes(this.dbType) ? null : 'public',
      ['*']
    );

    const expectedQueriesIsNull: Omit<Queries, 'redshift' | 'cassandra' | 'bigquery'> = {
      postgresql: `SELECT * FROM "public"."jobs" WHERE "hourly_rate" IS NULL LIMIT 100 OFFSET 0`,
      mysql: "SELECT * FROM `jobs` WHERE `hourly_rate` IS NULL LIMIT 100 OFFSET 0",
      sqlite: "SELECT * FROM `jobs` WHERE `hourly_rate` IS NULL LIMIT 100 OFFSET 0",
      sqlserver: "SELECT * FROM [jobs] WHERE [hourly_rate] IS NULL ORDER BY (SELECT NULL) OFFSET 0 ROWS FETCH NEXT 100 ROWS ONLY",
      cockroachdb: `SELECT * FROM "public"."jobs" WHERE "hourly_rate" IS NULL LIMIT 100 OFFSET 0`,
      firebird: "SELECT FIRST 100 SKIP 0 * FROM jobs WHERE hourly_rate IS NULL",
      oracle: `SELECT * FROM "jobs" WHERE "hourly_rate" IS NULL OFFSET 0 ROWS FETCH NEXT 100 ROWS ONLY`,
    }
    const expectedQueryIsNull = expectedQueriesIsNull[this.dbType] || expectedQueriesIsNull[this.dialect]
    expect(this.fmt(queryIsNull)).toBe(this.fmt(expectedQueryIsNull))

    await expect(this.connection.executeQuery(queryIsNull)).resolves.not.toThrow();

    const queryIsNotNull = await this.connection.selectTopSql(
      'jobs',
      0,
      100,
      [],
      [{ field: 'hourly_rate', type: 'is not' }],
      ['sqlserver', 'oracle'].includes(this.dbType) ? null : 'public',
      ['*']
    );

    const expectedQueriesIsNotNull: Omit<Queries, 'redshift' | 'cassandra' | 'bigquery'> = {
      postgresql: `SELECT * FROM "public"."jobs" WHERE "hourly_rate" IS NOT NULL LIMIT 100 OFFSET 0`,
      mysql: "SELECT * FROM `jobs` WHERE `hourly_rate` IS NOT NULL LIMIT 100 OFFSET 0",
      sqlite: "SELECT * FROM `jobs` WHERE `hourly_rate` IS NOT NULL LIMIT 100 OFFSET 0",
      sqlserver: "SELECT * FROM [jobs] WHERE [hourly_rate] IS NOT NULL ORDER BY (SELECT NULL) OFFSET 0 ROWS FETCH NEXT 100 ROWS ONLY",
      cockroachdb: `SELECT * FROM "public"."jobs" WHERE "hourly_rate" IS NOT NULL LIMIT 100 OFFSET 0`,
      firebird: "SELECT FIRST 100 SKIP 0 * FROM jobs WHERE hourly_rate IS NOT NULL",
      oracle: `SELECT * FROM "jobs" WHERE "hourly_rate" IS NOT NULL OFFSET 0 ROWS FETCH NEXT 100 ROWS ONLY`
    }
    const expectedQueryIsNotNull = expectedQueriesIsNotNull[this.dbType] || expectedQueriesIsNotNull[this.dialect]
    expect(this.fmt(queryIsNotNull)).toBe(this.fmt(expectedQueryIsNotNull))

    await expect(this.connection.executeQuery(queryIsNotNull)).resolves.not.toThrow();
  }

  // lets start simple, it should resolve for all connection types
  async tablePropertiesTests() {
    await this.connection.getTableProperties('group_table', this.defaultSchema)

    if (!this.data.disabledFeatures?.createIndex) {
      const indexes = await this.connection.listTableIndexes('has_index', this.defaultSchema)
      const names = indexes.map((i) => i.name.toLowerCase())
      expect(names).toContain('has_index_foo_idx')
    }
  }

  async indexTests() {
    if (this.data.disabledFeatures?.createIndex) return;
    await this.knex.schema.createTable("index_test", (table) => {
      table.increments('id').primary()
      table.integer('index_me')
      table.integer('me_too')
    })
    await this.connection.alterIndex({
      table: 'index_test',
      schema: this.defaultSchema,
      drops: [],
      additions: [{
        name: 'it_idx',
        columns: [{ name: 'index_me', order: 'ASC' }],
        unique: undefined
      }]
    })
    const indexes = await this.connection.listTableIndexes('index_test', this.defaultSchema)
    expect(indexes.map((i) => i.name.toLowerCase())).toContain('it_idx')
    await this.connection.alterIndex({
      drops: [{ name: 'it_idx' }],
      additions: [{ name: 'it_idx2', columns: [{ name: 'me_too', order: 'ASC'}], unique: undefined }],
      table: 'index_test',
      schema: this.defaultSchema
    })
    const updatedIndexesRaw: TableIndex[] = await this.connection.listTableIndexes('index_test', this.defaultSchema)

    const updatedIndexes = updatedIndexesRaw.filter((i) => !i.primary)

    // gotta discard automatic indexes for oracle on the primary key
    const picked = updatedIndexes
      .map((i) => _.pick(i, ['name', 'columns', 'table', 'schema']))
      .filter((index) => this.dialect !== 'oracle' || !index.name.startsWith('SYS_'))
      .filter((index) => this.dbType !== 'cockroachdb' || !index.name.endsWith('pkey'))
    const schemaDefault = this.defaultSchema ? { schema: this.defaultSchema } : {}
    expect(picked).toMatchObject(
      [
        {
        ...schemaDefault,
        name: this.dbType === 'firebird' ? 'IT_IDX2' : 'it_idx2',
        columns: [{name: this.dbType === 'firebird' ? 'ME_TOO' : 'me_too' , order: 'ASC'}],
        table: this.dbType  === 'firebird' ? 'INDEX_TEST' : 'index_test' ,
      }]
    )

  }

<<<<<<< HEAD
  async prepareStreamTests() {
    return new Promise<void>(async (resolve, reject) => {
      const fileLocation = path.join(__dirname, '../fixtures/organizations-100000.csv')
      const fileStream = fs.createReadStream(fileLocation)
      const promises = []
      const useStep = !!this.dbType.match(/firebird|sqlserver/i)

      let batch = []
      const maxBatch = this.dbType === 'firebird' ? 255 : 233

      if (this.dbType === 'sqlserver') {
        await this.knex.schema.raw('SET IDENTITY_INSERT organizations ON')
=======
  async streamTests() {
    const names = [
      { name: "Matthew" },
      { name: "Nicoll" },
      { name: "Gregory" },
      { name: "Alex" },
      { name: "Alethea" },
      { name: "Elias" }
    ]
    const columnsExpected = ['id', 'name']
    
    if (this.dbType === 'firebird') {
      for (const name of names) {
        await this.knex('streamtest').insert(name)
>>>>>>> c06ccd62
      }

      const execBatch = async (batch: Record<string, any>[]) => {
        if (this.dbType === 'firebird') {
          const inserts = batch.reduce((str, row) => `${str}INSERT INTO organizations (${Object.keys(row).join(',')}) VALUES (${Object.values(row).map(FirebirdData.wrapLiteral).join(',')});\n`, '')
          await this.knex.schema.raw(`
            EXECUTE BLOCK AS BEGIN
              ${inserts}
            END
          `)
        } else if (this.dbType === 'sqlserver') {
          const { bindings, sql } = this.knex('organizations').insert(batch).toSQL()
          await this.knex.raw(`
            SET IDENTITY_INSERT organizations ON;
              ${sql}
            SET IDENTITY_INSERT organizations OFF;
          `, bindings)
        } else {
          await this.knex('organizations').insert(batch)
        }
      }

      Papa.parse(fileStream, {
        header: true,
        ...(useStep
          ? {
              step(results: { data: Record<string, any> }) {
                batch.push(results.data);
                if (batch.length >= maxBatch) {
                  promises.push(execBatch(batch));
                  batch = [];
                }
              },
            }
          : {
              chunk(results: { data: Record<string, any>[] }) {
                if (results.data.length === 0) {
                  return;
                }
                promises.push(execBatch(results.data));
              },
            }),
        complete() {
          // Clear up the last batch
          if (batch.length > 0) {
            promises.push(execBatch(batch));
            batch = [];
          }
          Promise.all(promises).then(() => resolve()).catch(reject);
        },
        error: (err) => reject(err),
      });
    })
  }

  async streamColumnsTest() {
    const { columns } = await this.connection.selectTopStream('organizations', [], [], 1000, this.defaultSchema)
    expect(columns.map(c => c.columnName.toLowerCase())).toMatchObject([
      'id', 'organization_id', 'name', 'website', 'country', 'description', 'founded', 'industry', 'number_of_employees',
    ])
  }

  async streamCountTest() {
    const result = await this.connection.selectTopStream('organizations', [], [], 1000, this.defaultSchema)
    expect(result.totalRows).toBe(100_000)
  }

  async streamStopTest() {
    const { cursor } = await this.connection.selectTopStream('organizations', [], [], 1000, this.defaultSchema)
    await cursor.start()
    await cursor.read()
    await cursor.close()
    // If the test runs despite closing the cursor, it wasn't closed properly.
    expect.anything()
  }

  async streamChunkTest() {
    // FIXME this is a hack to keep knex alive because of the STREAM_EXPIRED error
    // see https://github.com/libsql/knex-libsql/issues/3
    if (this.dbType === 'libsql') {
      await this.knex.schema.raw("SELECT 1;")
    }
<<<<<<< HEAD
    const chunkSize = 389
    const { cursor } = await this.connection.selectTopStream('organizations', [], [], chunkSize, this.defaultSchema)
    await cursor.start()
    const rows = await cursor.read()
    expect(rows.length).toBe(chunkSize)
    await cursor.close()
  }

  async streamReadTest() {
    // FIXME this is a hack to keep knex alive because of the STREAM_EXPIRED error
    // see https://github.com/libsql/knex-libsql/issues/3
    if (this.dbType === 'libsql') {
      await this.knex.schema.raw("SELECT 1;")
    }
    let count = 0;
    const { cursor } = await this.connection.selectTopStream('organizations', [], [], 1000, this.defaultSchema)
=======
    const result = await this.connection.selectTopStream(
      'streamtest',
      [{ field: 'id', dir: 'ASC' }],
      [],
      5,
      undefined,
    )
    expect(result.columns.map(c => c.columnName.toLowerCase())).toMatchObject(columnsExpected)
    if (this.connection.connectionType !== 'tidb') {
      // tiDB doesn't always update statistics, so this might not
      // be correct
      expect(result.totalRows).toBe(6)
    }

    const selectSql = await this.knex('streamtest').select().toQuery()

    const {columns, totalRows} = await this.connection.getColumnsAndTotalRows(selectSql)
    const columnsActual = columns.map(v => v.columnName.toLowerCase())
    expect(totalRows).toBe(6)
    // dataType isn't really a necessary field and some knex inserts where showing undefined, user-defined, and a few others. Truly the column name is the important part 
    // Also, stick with "toEqual" instead of "toStrictEqual" Save yourself. Save your sooooooul 
    expect(columnsActual).toEqual(columnsExpected)
    const cursor = result.cursor
>>>>>>> c06ccd62
    await cursor.start()
    while (true) {
      const len = (await cursor.read()).length
      count += len
      if (len === 0) {
        break
      }
    }
    await cursor.close()
    expect(count).toBe(100_000)
  }

  async generatedColumnsTests() {
    if (this.options.skipGeneratedColumns) return

    const columns = await this.connection.listTableColumns('with_generated_cols', this.defaultSchema)
    expect(columns.map((c) => _.pick(c, ["columnName", "generated"]))).toEqual([
      { columnName: "id", generated: false },
      { columnName: "first_name", generated: false },
      { columnName: "last_name", generated: false },
      { columnName: "full_name", generated: true },
    ]);

    const rows = await this.connection.selectTop('with_generated_cols', 0, 10, [], [], this.defaultSchema)
    expect(rows.result.map((r) => r.full_name)).toEqual(['Tom Tester'])
  }

  async importScriptsTests({ tableName, table, formattedData, importScriptOptions, hatColumn }) {
    // cassandra and big query don't allow import so no need to test!
    // oracle doesn't want to find the table, so it doesn't get to have nice things
    if (['cassandra', 'bigquery', 'oracle'].includes(this.dialect)) {
      return expect.anything()
    }

    const importSQL = await this.connection.getImportSQL(formattedData)
    importScriptOptions.clientExtras = await this.connection.importStepZero(table)
    await this.connection.importBeginCommand(table, importScriptOptions)
    await this.connection.importTruncateCommand(table, importScriptOptions)

    const editedImportScriptOptions = {
      clientExtras: importScriptOptions.clientExtras,
      executeOptions: { multiple: true }
    }

    await this.connection.importLineReadCommand(table, importSQL, editedImportScriptOptions)

    await this.connection.importCommitCommand(table, importScriptOptions)
    await this.connection.importFinalCommand(table, importScriptOptions)

    const [hats] = await this.knex(tableName).count(hatColumn)
    const [dataLength] = _.values(hats)
    expect(Number(dataLength)).toBe(4)
  }

  async importScriptRollbackTest({ tableName, table, formattedData, importScriptOptions, hatColumn }) {
    // cassandra and big query don't allow import so no need to test!
    // mysql was added to the list because a timeout was required to get the rollback number ot show
    // and that was causing connections to break in the tests which is a bad day ¯\_(ツ)_/¯
    let expectedLength = 0
    if (['cassandra','bigquery', 'mysql', 'oracle'].includes(this.dialect)) {
      return expect.anything()
    }

    if (['sqlite'].includes(this.dialect)) {
      expectedLength = 4
    }

    const importSQL = await this.connection.getImportSQL(formattedData)

    importScriptOptions.clientExtras = await this.connection.importStepZero(table)
    await this.connection.importBeginCommand(table, importScriptOptions)
    await this.connection.importTruncateCommand(table, importScriptOptions)

    const editedImportScriptOptions = {
      clientExtras: importScriptOptions.clientExtras,
      executeOptions: { multiple: true }
    }

    await this.connection.importLineReadCommand(table, importSQL, editedImportScriptOptions)

    await this.connection.importRollbackCommand(table, importScriptOptions)
    await this.connection.importFinalCommand(table, importScriptOptions)

    const [hats] = await this.knex(tableName).count(hatColumn)
    const [dataLength] = _.values(hats)
    expect(Number(dataLength)).toBe(expectedLength)
  }

  private async createTables() {

    const primary = (table: Knex.CreateTableBuilder) => {
      if (this.dbType === 'firebird') {
        table.specificType('id', 'integer generated by default as identity primary key')
      } else {
        table.increments().primary()
      }
    }

    await this.knex.schema.createTable('addresses', (table) => {
      primary(table)
      table.timestamps(true)
      table.string("street")
      table.string("city")
      table.string("state")
      table.string("country").notNullable()
    })

    // FIXME: Knex doesn't support tables with dots in the name
    // https://github.com/knex/knex/issues/2762
    // Should be used in the dot table tests
    // await this.knex.schema.createTable(knex.raw('`foo.bar`'), (table) => {
    //   table.integer('id')
    //   table.string('name')
    // })

    await this.knex.schema.createTable('MixedCase', (table) => {
      primary(table)
      table.string("bananas")
    })

    await this.knex.schema.createTable('group_table', (table) => {
      primary(table)
      table.string("select_col")
    })

    await this.knex.schema.createTable("people", (table) => {
      primary(table)
      table.timestamps(true)
      table.string("firstname")
      table.string("lastname")
      table.string("email").notNullable()
      table.integer("address_id").notNullable().unsigned()
      table.foreign("address_id").references("addresses.id")
    })

    await this.knex.schema.createTable("jobs", (table) => {
      primary(table)
      table.timestamps(true)
      table.string("job_name").notNullable()
      table.decimal("hourly_rate")
    })

    await this.knex.schema.createTable('has_index', (table) => {
      table.integer('foo')
      if (!this.data.disabledFeatures?.createIndex) {
        table.index('foo', 'has_index_foo_idx')
      }
    })

    await this.knex.schema.createTable("people_jobs", (table) => {
      table.integer("person_id").notNullable().unsigned()
      table.integer("job_id").notNullable().unsigned()
      table.foreign("person_id").references("people.id")
      table.foreign("job_id").references("jobs.id")
      table.primary(['person_id', "job_id"])
      table.timestamps(true)
    })

    await this.knex.schema.createTable('with_composite_pk', (table) => {
      table.integer("id1").notNullable().unsigned()
      table.integer("id2").notNullable().unsigned()
      table.primary(["id1", "id2"])
    })

    // Firebird doesn't support special chars in identifiers except $ and _
    if (this.dbType !== 'firebird') {
      await this.knex.schema.createTable("tablewith'char", (table) => {
        table.integer("one").unsigned().notNullable().primary()
      })
    }

    await this.knex.schema.createTable('organizations', (table) => {
      primary(table)
      table.string('organization_id', 255).notNullable();
      table.string('name', 255).notNullable();
      table.string('website', 255).nullable(); // Since 'NA', '-', and 'NULL' appear in the website field
      table.string('country', 255).notNullable();
      table.string('description').notNullable();
      table.integer('founded').notNullable();
      table.string('industry', 255).notNullable();
      table.integer('number_of_employees').notNullable();
    });

    if (!this.options.skipGeneratedColumns) {
      const generatedDefs: Omit<Queries, 'redshift' | 'cassandra' | 'bigquery' | 'firebird'> = {
        sqlite: "TEXT GENERATED ALWAYS AS (first_name || ' ' || last_name) STORED",
        mysql: "VARCHAR(255) AS (CONCAT(first_name, ' ', last_name)) STORED",
        tidb: "VARCHAR(255) AS (CONCAT(first_name, ' ', last_name)) STORED",
        mariadb: "VARCHAR(255) AS (CONCAT(first_name, ' ', last_name)) STORED",
        sqlserver: "AS (first_name + ' ' + last_name) PERSISTED",
        oracle: `VARCHAR2(511) GENERATED ALWAYS AS ("first_name" || ' ' || "last_name")`,
        postgresql: "VARCHAR(511) GENERATED ALWAYS AS (first_name || ' ' || last_name) STORED",
        cockroachdb: "VARCHAR(511) GENERATED ALWAYS AS (first_name || ' ' || last_name) STORED",
      }
      const generatedDef = generatedDefs[this.dbType] || generatedDefs[this.dialect]
      await this.knex.schema.createTable('with_generated_cols', (table) => {
        table.integer('id').primary()
        table.string('first_name')
        table.string('last_name')
        table.specificType('full_name', generatedDef)
      })
    }
  }

  async databaseVersionTest() {
    const version = await this.connection.versionString();
    expect(version).toBeDefined()
  }
}<|MERGE_RESOLUTION|>--- conflicted
+++ resolved
@@ -549,7 +549,7 @@
     expect(simpleResult.find((c) => c.columnName?.toLowerCase() === 'family_name')).toBeTruthy()
 
 
-    // only databases t can actually change things past this point.
+    // only databases that can actually change things past this point.
     if (this.data.disabledFeatures?.alter?.alterColumn) return
 
     await this.knex.schema.dropTableIfExists("alter_test")
@@ -821,25 +821,11 @@
       }
       // oracle upcases everything
       const fields = result[0].fields.map((f: any) => ({id: f.id, name: f.name.toLowerCase()}))
-<<<<<<< HEAD
-
-      let expected = [{id: 'c0', name: 'total'}, {id: 'c1', name: 'total'}]
-
-      // FYI node-oracledb 5+ renames duplicate columns for reasons I can't explain,
-      // so we need to do a special check here
-      if (this.dbType === 'oracle') {
-        expected = [{ id: 'c0', name: 'total' }, { id: 'c1', name: 'total_1' }]
-      }
-
-       expect(fields).toMatchObject(expected)
-
-=======
       if (this.supportsArrayMode) {
         expect(fields).toMatchObject([{id: 'c0', name: 'total'}, {id: 'c1', name: 'total'}])
       } else {
         expect(fields).toMatchObject([{id: 'c0', name: 'total'}])
       }
->>>>>>> c06ccd62
     } catch (ex) {
       console.error("QUERY FAILED", ex)
       throw ex
@@ -1114,7 +1100,6 @@
 
   }
 
-<<<<<<< HEAD
   async prepareStreamTests() {
     return new Promise<void>(async (resolve, reject) => {
       const fileLocation = path.join(__dirname, '../fixtures/organizations-100000.csv')
@@ -1127,22 +1112,6 @@
 
       if (this.dbType === 'sqlserver') {
         await this.knex.schema.raw('SET IDENTITY_INSERT organizations ON')
-=======
-  async streamTests() {
-    const names = [
-      { name: "Matthew" },
-      { name: "Nicoll" },
-      { name: "Gregory" },
-      { name: "Alex" },
-      { name: "Alethea" },
-      { name: "Elias" }
-    ]
-    const columnsExpected = ['id', 'name']
-    
-    if (this.dbType === 'firebird') {
-      for (const name of names) {
-        await this.knex('streamtest').insert(name)
->>>>>>> c06ccd62
       }
 
       const execBatch = async (batch: Record<string, any>[]) => {
@@ -1225,7 +1194,6 @@
     if (this.dbType === 'libsql') {
       await this.knex.schema.raw("SELECT 1;")
     }
-<<<<<<< HEAD
     const chunkSize = 389
     const { cursor } = await this.connection.selectTopStream('organizations', [], [], chunkSize, this.defaultSchema)
     await cursor.start()
@@ -1242,31 +1210,6 @@
     }
     let count = 0;
     const { cursor } = await this.connection.selectTopStream('organizations', [], [], 1000, this.defaultSchema)
-=======
-    const result = await this.connection.selectTopStream(
-      'streamtest',
-      [{ field: 'id', dir: 'ASC' }],
-      [],
-      5,
-      undefined,
-    )
-    expect(result.columns.map(c => c.columnName.toLowerCase())).toMatchObject(columnsExpected)
-    if (this.connection.connectionType !== 'tidb') {
-      // tiDB doesn't always update statistics, so this might not
-      // be correct
-      expect(result.totalRows).toBe(6)
-    }
-
-    const selectSql = await this.knex('streamtest').select().toQuery()
-
-    const {columns, totalRows} = await this.connection.getColumnsAndTotalRows(selectSql)
-    const columnsActual = columns.map(v => v.columnName.toLowerCase())
-    expect(totalRows).toBe(6)
-    // dataType isn't really a necessary field and some knex inserts where showing undefined, user-defined, and a few others. Truly the column name is the important part 
-    // Also, stick with "toEqual" instead of "toStrictEqual" Save yourself. Save your sooooooul 
-    expect(columnsActual).toEqual(columnsExpected)
-    const cursor = result.cursor
->>>>>>> c06ccd62
     await cursor.start()
     while (true) {
       const len = (await cursor.read()).length
