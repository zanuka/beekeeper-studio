import {Knex} from 'knex'
import knex from 'knex'
import { ConnectionType, DatabaseElement, IDbConnectionServerConfig } from '../../src/lib/db/types'
import log from 'electron-log'
import platformInfo from '../../src/common/platform_info'
import { AlterTableSpec, Dialect, DialectData, dialectFor, FormatterDialect, Schema, SchemaItemChange } from '@shared/lib/dialects/models'
import { getDialectData } from '@shared/lib/dialects/'
import _ from 'lodash'
import { TableIndex, TableOrView } from '../../src/lib/db/models'
export const dbtimeout = 120000
import '../../src/common/initializers/big_int_initializer.ts'
import { safeSqlFormat } from '../../src/common/utils'
import knexFirebirdDialect from 'knex-firebird-dialect'
import { BasicDatabaseClient } from '@/lib/db/clients/BasicDatabaseClient'
import { SqlGenerator } from '@shared/lib/sql/SqlGenerator'
import { IDbConnectionPublicServer } from './db/serverTypes'
// TODO (@day): this may need to be moved uggh
import { createServer } from '@commercial/backend/lib/db/server'
import fs from 'fs'
import path from 'path'
import Papa from 'papaparse'
import { FirebirdData } from '@/shared/lib/dialects/firebird'

type ConnectionTypeQueries = Partial<Record<ConnectionType, string>>
type DialectQueries = Record<Dialect, string>
type Queries = ConnectionTypeQueries & DialectQueries

/*
 * Make all properties lowercased. This is useful to even out column names
 * between databases especially for Firebird where the column names
 * (or any identifiers) are always uppercased and not case-sensitive.
 **/
export function rowobj(row: any) {
  function modify(o: any) {
    return Object.entries(o).reduce((acc, [key, value]) => {
      acc[key.toLowerCase()] = value
      return acc
    }, {})
  }
  if (Array.isArray(row)) {
    return row.map(modify)
  }
  return modify(row)
}

// Helper function to test tables easier
function normalizeTables(tables: TableOrView[], dbType: string): TableOrView[] {
  if (dbType === 'firebird') {
    return tables.map((table) => ({
      ...table,
      name: table.name.toLowerCase(),
    }))
  }
  return tables;
}

const KnexTypes: any = {
  postgresql: 'pg',
  'mysql': 'mysql2',
  "mariadb": "mysql2",
  "tidb": "mysql2",
  "sqlite": "sqlite3",
  "sqlserver": "mssql",
  "cockroachdb": "pg",
  "firebird": knexFirebirdDialect,
  "oracle": "oracledb",
}

export interface Options {
  dialect: Dialect,
  defaultSchema?: string
  version?: string,
  skipPkQuote?: boolean
  /** Skip creation of table with generated columns and the tests */
  skipGeneratedColumns?: boolean
  skipCreateDatabase?: boolean
  supportsArrayMode?: boolean
  knexConnectionOptions?: Record<string, any>
  knex?: Knex
  nullDateTime?: any
}

export class DBTestUtil {
  public knex: Knex
  public server: IDbConnectionPublicServer
  public connection: BasicDatabaseClient<any>
  public extraTables = 0
  public options: Options
  private dbType: ConnectionType | 'generic'

  private dialect: Dialect
  public data: DialectData

  public preInitCmd: string | undefined
  public defaultSchema: string = undefined

  private personId: number
  private jobId: number

  get expectedTables() {
    return this.extraTables + 8
  }

  get supportsArrayMode() {
    return this.options.supportsArrayMode == undefined || this.options.supportsArrayMode
  }

  constructor(config: IDbConnectionServerConfig, database: string, options: Options) {
    log.transports.console.level = 'error'
    if (platformInfo.debugEnabled) {
      log.transports.console.level = 'silly'
    }

    this.dialect = options.dialect
    this.data = getDialectData(this.dialect)
    this.dbType = config.client || 'generic'
    this.options = options

    if (_.isUndefined(options.nullDateTime)) {
      options.nullDateTime = null
    }

    if (options.knex) {
      this.knex = options.knex
    } else if (config.client === 'sqlite') {
      this.knex = knex({
        client: "better-sqlite3",
        connection: {
          filename: database
        }
      })
    } else if (config.client === 'oracle') {
      this.knex = knex({
        client: 'oracledb',
        connection: {
          user: config.user,
          password: config.password,
          connectString: `${config.host}:${config.port}/${config.serviceName}`,
          requestTimeout: 1000
        }
      })
    } else {
      this.knex = knex({
        client: KnexTypes[config.client || ""] || config.client,
        version: options?.version,
        connection: {
          host: config.socketPathEnabled ? undefined : config.host,
          socketPath: config.socketPathEnabled ? config.socketPath : undefined,
          port: config.port || undefined,
          user: config.user || undefined,
          password: config.password || undefined,
          database,
          ...options.knexConnectionOptions,
        },
        pool: { min: 0, max: 50 }
      })
    }

    this.defaultSchema = options?.defaultSchema || this.defaultSchema
    this.server = createServer(config)
    this.connection = this.server.createConnection(database)
  }

  async disconnect() {
    if (this.connection) await this.connection.disconnect();
    // https://github.com/jestjs/jest/issues/11463
    if (this.knex) await this.knex.destroy();
  }

  maybeArrayToObject(items, key) {
    // Only 'firebird knex' returns an object instead of an array.
    if (!Array.isArray(items)) {
      items = [items]
    }
    return items.map((item) => {
      if(_.isObject(item)) return item
      const result = {}
      result[key] = item
      return result
    })
  }

  buildImportData(tableName, schemaName = null) {
    const data = [
      {
        'name': 'biff',
        'hat': 'beret'
      },
      {
        'name': 'spud',
        'hat': 'fez'
      },
      {
        'name': 'chuck',
        'hat': 'barretina'
      },
      {
        'name': 'lou',
        'hat': 'tricorne'
      }
    ]
    return data.map(d => ({
      table: tableName,
      schema: schemaName,
      data: [d]
    }))
  }

  /** Format the SQL with the correct dialect */
  fmt(sql: string) {
    return safeSqlFormat(sql, { language: FormatterDialect(dialectFor(this.dbType)) })
  }

  async setupdb() {
    await this.connection.connect()
    await this.createTables()

    const address = this.maybeArrayToObject(await this.knex("addresses").insert({country: "US"}).returning("id"), 'id')
    const isOracle = this.connection.connectionType === 'oracle'
    await this.knex("MixedCase").insert({bananas: "pears"}).returning("id")
    let people = this.maybeArrayToObject(await this.knex("people").insert({ email: "foo@bar.com", address_id: address[0].id}).returning("id"), 'id')
    let jobs = this.maybeArrayToObject(await this.knex("jobs").insert({job_name: "Programmer"}).returning("id"), 'id')

    if (this.dialect === 'clickhouse') {
      people = (await this.knex("people").select("id").where({email: "foo@bar.com"}))[0]
      jobs = (await this.knex("jobs").select("id").where({job_name: "Programmer"}))[0]
    }

    // Oracle or Knex has decided in its infinite wisdom to return the ids as strings, so make em numbers for the id because that's what they are in the table itself.
    this.jobId = isOracle ? Number(jobs[0].id) : jobs[0].id
    this.personId = isOracle ? Number(people[0].id) : people[0].id
    await this.knex("people_jobs").insert({job_id: this.jobId, person_id: this.personId })

    // See createTables for why this is commented out
    // await this.knex("foo.bar").insert({ id: 1, name: "Dots are evil" });


    if (!this.data.disabledFeatures.generatedColumns && !this.options.skipGeneratedColumns) {
      await this.knex('with_generated_cols').insert([
        { id: 1, first_name: 'Tom', last_name: 'Tester' },
      ])
    }
  }

  async dropTableTests() {
    const tables = await this.connection.listTables({ schema: this.defaultSchema })
    await this.connection.dropElement('test_inserts', DatabaseElement.TABLE, this.defaultSchema)
    const newTablesCount = await this.connection.listTables({ schema: this.defaultSchema })
    expect(newTablesCount.length).toBeLessThan(tables.length)
  }

  async badDropTableTests() {
    const tables = await this.connection.listTables({ schema: this.defaultSchema })
    const expectedQueries = {
      postgresql: 'test_inserts"drop table test_inserts"',
      mysql: "test_inserts'drop table test_inserts'",
      tidb: "test_inserts'drop table test_inserts'",
      mariadb: "test_inserts'drop table test_inserts'",
      sqlite: 'test_inserts"drop table test_inserts"',
      sqlserver: 'test_inserts[drop table test_inserts]',
      cockroachdb: 'test_inserts"drop table test_inserts"',
      oracle: 'test_inserts"drop table test_inserts"'
    }
    try {
      await this.connection.dropElement(expectedQueries[this.dbType], DatabaseElement.TABLE, this.defaultSchema)
      const newTablesCount = await this.connection.listTables({ schema: this.defaultSchema })
      expect(newTablesCount.length).toEqual(tables.length)
    } catch (err) {
      const newTablesCount = await this.connection.listTables({ schema: this.defaultSchema })
      expect(newTablesCount.length).toEqual(tables.length)
    }
  }

  async createDatabaseTests() {
    const dbs = await this.connection.listDatabases()
    const collation = 'utf8_general_ci'
    let charset = 'utf8'
    if (this.dbType === 'postgresql') {
      charset = 'UTF8'
    }
    await this.connection.createDatabase('new-db_2', charset, collation)

    if (this.dialect.match(/sqlite|firebird/)) {
      // sqlite doesn't list the databases out because they're different files anyway so if it doesn't explode, we're happy as a clam
      return expect.anything()
    }
    const newDBsCount = await this.connection.listDatabases()

    expect(dbs.length).toBeLessThan(newDBsCount.length)
  }

  async badCreateDatabaseTests() {
    // sqlserver seems impervious to bad database names or bad charsets or anything.
    if (this.dbType === 'sqlserver' || this.dbType === 'clickhouse') {
      return expect.anything()
    }

    const dbs = await this.connection.listDatabases()
    try {
      await this.connection.createDatabase('not a database name()probably', 'idfk', 'notimportant')
      const newDBsCount = await this.connection.listDatabases()
      expect(dbs.length).toEqual(newDBsCount.length)
    } catch (err) {
      const newDBsCount = await this.connection.listDatabases()
      expect(dbs.length).toEqual(newDBsCount.length)
    }
  }

  async truncateTableTests() {
    await this.knex('group_table').insert({select_col: 'something'})
    await this.knex('group_table').insert({select_col: 'something'})
    const initialRowCount = await this.knex.select().from('group_table')

    await this.connection.truncateElement('group_table', DatabaseElement.TABLE, this.defaultSchema)
    let newRowCount = await this.knex.select().from('group_table')
    // For whatever reason clickhouse knex returns the whole meta info instead
    // of just the row data like normal knex
    if (this.dbType === 'clickhouse') {
      newRowCount = newRowCount[0]
    }

    expect(newRowCount.length).toBe(0)
    expect(initialRowCount.length).toBeGreaterThan(newRowCount.length)
  }

  async badTruncateTableTests() {
    await this.knex('group_table').insert({select_col: 'something'})
    await this.knex('group_table').insert({select_col: 'something'})
    const initialRowCount = await this.knex.select().from('group_table')
    const expectedQueries = {
      postgresql: 'group"drop table test_inserts"',
      mysql: "group'drop table test_inserts'",
      tidb: "group'drop table test_inserts'",
      mariadb: "group'drop table test_inserts'",
      sqlite: 'group"Delete from test_inserts; vacuum;"',
      sqlserver: 'group[drop table test_inserts]',
      cockroachdb: 'group"drop table test_inserts"'
    }
    try {
      // TODO: this should not the right method to call here
      await this.connection.dropElement(expectedQueries[this.dbType], DatabaseElement.TABLE, this.defaultSchema)
      const newRowCount = await this.knex.select().from('group_table')
      expect(newRowCount.length).toEqual(initialRowCount.length)
    } catch (err) {
      const newRowCount = await this.knex.select().from('group_table')
      expect(newRowCount.length).toEqual(initialRowCount.length)
    } finally {
      await this.connection.truncateElement('group_table', DatabaseElement.TABLE, this.defaultSchema)
    }
  }

  async duplicateTableSqlTests() {
    const sql = await this.connection.duplicateTableSql('group_table', 'group_copy', this.defaultSchema)

    expect(sql).not.toBeUndefined()
    expect(sql).not.toBeNull()
    expect(sql).not.toEqual('')

  }


  async duplicateTableTests() {
    const tables = await this.connection.listTables({ schema: this.defaultSchema })

    await this.connection.duplicateTable('group_table', 'group_copy', this.defaultSchema)

    const newTablesCount = await this.connection.listTables({ schema: this.defaultSchema })

    const originalTableRowCount = await this.knex.select().from('group_table')
    const duplicateTableRowCount = await this.knex.select().from('group_copy')

    expect(newTablesCount.length).toBe(tables.length + 1)
    expect(originalTableRowCount.length).toBe(duplicateTableRowCount.length)

  }

  async badDuplicateTableTests() {
    const tables = await this.connection.listTables({ schema: this.defaultSchema })

    try {
      await this.connection.duplicateTable('tableDoesntExists', 'tableDoesntExists_copy', this.defaultSchema)
      const newTablesCount = await this.connection.listTables({ schema: this.defaultSchema })
      expect(newTablesCount.length).toEqual(tables.length)
    } catch (error) {
      const newTablesCount = await this.connection.listTables({ schema: this.defaultSchema })
      expect(newTablesCount.length).toEqual(tables.length)
    }
  }

  async listTableTests() {
    const ogTables: TableOrView[] = await this.connection.listTables({ schema: this.defaultSchema })
    const tables = normalizeTables(ogTables, this.dbType)
    expect(tables.length).toBeGreaterThanOrEqual(this.expectedTables)

    expect(tables.map((t) => t.name)).toContain('people')
    expect(tables.map((t) => t.name)).toContain('people_jobs')
    expect(tables.map((t) => t.name)).toContain('addresses')
    expect(tables.map((t) => t.name)).toContain('group_table')
    expect(tables.map((t) => t.name)).toContain('jobs')
    expect(tables.map((t) => t.name)).toContain('has_index')
    expect(tables.map((t) => t.name)).toContain('with_composite_pk')
    if (this.dbType === 'firebird') {
      expect(tables.map((t) => t.name)).toContain('mixedcase')
    } else {
      expect(tables.map((t) => t.name)).toContain('MixedCase')
      expect(tables.map((t) => t.name)).toContain("tablewith'char")
    }
    const columns = await this.connection.listTableColumns("people", this.defaultSchema)
    expect(columns.length).toBe(7)
  }

  async listIndexTests() {
    const indexes = await this.connection.listTableIndexes("has_index", this.defaultSchema)
    expect(indexes.find((i) => i.name.toLowerCase() === 'has_index_foo_idx')).toBeDefined()
  }

  async tableColumnsTests() {
    const columns = await this.connection.listTableColumns(null, this.defaultSchema)
    const mixedCaseColumns = await this.connection.listTableColumns('MixedCase', this.defaultSchema)
    const defaultValues = mixedCaseColumns.map(r => r.hasDefault)
    const trueFalseDBs = ['mariadb', 'mysql', 'tidb', 'cockroachdb', 'postgresql']

    if (trueFalseDBs.indexOf(this.dbType) !== -1) expect(defaultValues).toEqual([true,  false])
    else expect(defaultValues).toEqual([false, false])

    const groupColumns = columns.filter((row) => row.tableName.toLowerCase() === 'group_table')
    expect(groupColumns.length).toBe(2)
  }


  async testDotTable() {
    // FIXME: Make this generic to all tables.
    // see 'createTables' for why this is commented out
    // const r = await this.connection.selectTop("foo.bar", 0, 10, [{field: 'id', dir: 'ASC'}], this.defaultSchema)
    // const result = r.result.map((r: any) => r.name || r.NAME)
    // expect(result).toMatchObject(['Dots are evil'])
  }

  /**
   * Tests related to the table view
   * fetching PK, selecting data, etc.
   */
  async tableViewTests() {
    const ID = this.dbType === 'firebird' ? 'ID' : 'id'

    // reserved word as table name
    expect(await this.connection.getPrimaryKey("group_table", this.defaultSchema))
      .toBe(ID);

    expect(await this.connection.getPrimaryKey("MixedCase", this.defaultSchema))
      .toBe(ID);

    const stR = await this.connection.selectTop("group_table", 0, 10, [{ field: "select_col", dir: 'ASC'} ], [], this.defaultSchema)
    expect(stR)
      .toMatchObject({ result: [] })

    await this.knex("group_table").insert({select_col: "bar"})
    await this.knex("group_table").insert({select_col: "abc"})


    let r = await this.connection.selectTop("group_table", 0, 10, [{field: "select_col", dir: 'ASC'}], [], this.defaultSchema)
    let result = r.result.map((r: any) => r.select_col || r.SELECT_COL)
    expect(result).toMatchObject(["abc", "bar"])

    r = await this.connection.selectTop("group_table", 0, 10, [{field: 'select_col', dir: 'DESC'}], [], this.defaultSchema)
    result = r.result.map((r: any) => r.select_col || r.SELECT_COL)
    expect(result).toMatchObject(['bar', 'abc'])

    r = await this.connection.selectTop("group_table", 0, 1, [{ field: 'select_col', dir: 'DESC' }], [], this.defaultSchema)
    result = r.result.map((r: any) => r.select_col || r.SELECT_COL)
    expect(result).toMatchObject(['bar'])

    r = await this.connection.selectTop("group_table", 1, 10, [{ field: 'select_col', dir: 'DESC' }], [], this.defaultSchema)
    result = r.result.map((r: any) => r.select_col || r.SELECT_COL)
    expect(result).toMatchObject(['abc'])

    r = await this.connection.selectTop("MixedCase", 0, 1, [], [], this.defaultSchema)
    result = r.result.map((r: any) => r.bananas || r.BANANAS)
    expect(result).toMatchObject(["pears"])

    await this.testDotTable()

    await this.knex("group_table").where({select_col: "bar"}).delete()
    await this.knex("group_table").where({select_col: "abc"}).delete()
  }


  async addDropTests() {
    const initial = {
      table: 'add_drop_test',
      adds: [
        {
          columnName: 'one',
          dataType: 'char',
          nullable: true,
        }
      ]
    }

    await this.knex.schema.dropTableIfExists('add_drop_test')
    await this.knex.schema.createTable('add_drop_test', (table) => {
      table.increments('name', {primaryKey: true})
    })

    await this.connection.alterTable(initial)
    const schema = await this.connection.listTableColumns('add_drop_test', this.defaultSchema)
    expect(schema.length).toBe(2)
    expect(schema[1].columnName).toMatch(/one/i)

    const doubleAdd = {
      table: 'add_drop_test',
      schema: this.defaultSchema,
      adds: [
        {
          columnName: 'two',
          dataType: 'char',
          nullable: true
        },
        {
          columnName: 'three',
          dataType: 'char',
          nullable: true
        }
      ],
      drops: ['one']
    }

    await this.connection.alterTable(doubleAdd)
    const secondSchema = await this.connection.listTableColumns('add_drop_test', this.defaultSchema)
    expect(secondSchema.length).toBe(3)
    expect(secondSchema.map((s) => s.columnName.toLowerCase())).toMatchObject(['name', 'two', 'three'])

    await this.connection.alterTable({table: 'add_drop_test', drops: ['two', 'three']})
    const thirdSchema = await this.connection.listTableColumns('add_drop_test', this.defaultSchema)
    expect(thirdSchema.length).toBe(1)
    expect(thirdSchema[0].columnName).toMatch(/name/i)

  }

  async alterTableTests() {

    await this.knex.schema.dropTableIfExists("alter_test")
    await this.knex.schema.createTable("alter_test", (table) => {
      table.specificType("id", 'varchar(255)').notNullable().primary()
      table.specificType("first_name", "varchar(255)").nullable()
      table.specificType("last_name", "varchar(255)").notNullable().defaultTo('Rathbone')
      table.specificType("age", "varchar(255)").defaultTo('8').nullable()
    })

    const alteration: SchemaItemChange = {
      columnName: 'last_name',
      changeType: 'columnName',
      newValue: 'family_name'
    }

    const simpleChange = {
      table: 'alter_test',
      alterations: [
        alteration
      ]
    }

    await this.connection.alterTable(simpleChange)
    const simpleResult = await this.connection.listTableColumns('alter_test')

    expect(simpleResult.find((c) => c.columnName?.toLowerCase() === 'family_name')).toBeTruthy()


    // only databases that can actually change things past this point.
    if (this.data.disabledFeatures?.alter?.alterColumn) return

    await this.knex.schema.dropTableIfExists("alter_test")
    await this.knex.schema.createTable("alter_test", (table) => {
      if (this.dbType === 'firebird') {
        table.specificType('id', 'VARCHAR(255) NOT NULL')
        table.specificType('first_name', 'VARCHAR(255)')
        table.specificType('last_name', "VARCHAR(255) DEFAULT 'Rath''bone' NOT NULL")
        table.specificType('age', "VARCHAR(255) DEFAULT '8'")
      } else {
        table.specificType("id", 'varchar(255)').notNullable().primary()
        table.specificType("first_name", "varchar(255)").nullable()
        table.specificType("last_name", "varchar(255)").notNullable().defaultTo('Rath\'bone')
        table.specificType("age", "varchar(255)").defaultTo('8').nullable()
      }
    })



    const input: AlterTableSpec = {
      table: 'alter_test',
      alterations: [
        {
          columnName: 'last_name',
          changeType: 'columnName',
          newValue: 'family_name'
        },
        {
          columnName: 'first_name',
          changeType: 'dataType',
          newValue: this.dialect === 'clickhouse' ? 'Nullable(String)' : 'varchar(256)'
        },
        {
          columnName: 'first_name',
          changeType: 'defaultValue',
          newValue: "'Foo''bar'"
        },
        {
          columnName: 'age',
          changeType: 'nullable',
          newValue: false
        },
        {
          columnName: 'age',
          changeType: 'defaultValue',
          newValue: "'99'"
        },
        {
          columnName: 'age',
          changeType: 'dataType',
          newValue: 'varchar(256)'
        }
      ]
    }

    await this.connection.alterTable(input)
    const schema = await this.connection.listTableColumns('alter_test')
    interface MiniColumn {
      columnName: string
      dataType: string,
      nullable: boolean,
      defaultValue: string | number,
    }
    const rawResult: MiniColumn[] = schema.map((c) =>
      _.pick(c, 'nullable', 'defaultValue', 'columnName', 'dataType') as any
    )


    // cockroach adds a rowid column if there's no primary key.
    const result = rawResult.filter((r) => r.columnName !== 'rowid')


    // this is different in each database.
    const defaultValue = (s: any) => {
      if (s === null) return null
      if (this.dbType === 'cockroachdb' && _.isNumber(s)) return `'${s.toString().replaceAll("'", "''")}':::STRING`
      if (this.dbType === 'cockroachdb') return `e'${s.replaceAll("'", "\\'")}':::STRING`
      if (this.dialect === 'postgresql') return `'${s.toString().replaceAll("'", "''")}'::character varying`
      if (this.dialect === 'oracle') return `'${s.toString().replaceAll("'", "''")}'`
      if (this.dialect === 'sqlserver') return `('${s.toString().replaceAll("'", "''")}')`
      if (this.dialect === 'firebird') return `'${s.toString().replaceAll("'", "''")}'`
      if (this.dialect === 'clickhouse') return `'${s.toString().replaceAll("'", "\\'")}'`
      return s.toString()
    }

    const tbl = (o: MiniColumn) => {
      let columnName = o.columnName
      let dataType = o.dataType

      if (this.dbType === 'firebird') {
        columnName = columnName.toUpperCase()
        dataType = dataType.toUpperCase()
      } else if (this.dialect === 'oracle') {
        dataType = dataType.replace('varchar', 'VARCHAR2')
      } else if (this.dialect === 'clickhouse') {
        dataType = o.nullable ? 'Nullable(String)' : 'String'
      }

      return {
        columnName,
        dataType,
        nullable: o.nullable,
        defaultValue: defaultValue(o.defaultValue),
      }
    }

    const expected = [
      tbl({
        columnName: 'id',
        dataType: 'varchar(255)',
        nullable: false,
        defaultValue: null,
      }),
      tbl({
        columnName: 'first_name',
        dataType: 'varchar(256)',
        nullable: true,
        defaultValue: "Foo'bar",
      }),
      tbl({
        columnName: 'family_name',
        dataType: 'varchar(255)',
        nullable: false,
        defaultValue: 'Rath\'bone',
      }),
      tbl({
        columnName: 'age',
        dataType: 'varchar(256)',
        nullable: false,
        defaultValue: 99,
      }),
    ]
    expect(result).toMatchObject(expected)

  }

  async renameElementsTests() {
    if (!this.data.disabledFeatures?.alter?.renameSchema) {
      await this.knex.schema.dropSchemaIfExists("rename_schema")
      await this.knex.schema.createSchema("rename_schema")

      await this.connection.setElementName('rename_schema', 'renamed_schema', DatabaseElement.SCHEMA)

      expect(await this.connection.listSchemas()).toContain('renamed_schema')
    }

    if (!this.data.disabledFeatures?.alter?.renameTable) {
      await this.knex.schema.dropTableIfExists("rename_table")
      await this.knex.schema.createTable("rename_table", (table) => {
        table.increments('id').primary()
      })

      await this.connection.setElementName('rename_table', 'renamed_table', DatabaseElement.TABLE, this.defaultSchema)

      expect(await this.knex.schema.hasTable('renamed_table')).toBe(true)
    }

    if (!this.data.disabledFeatures?.alter?.renameView) {
      await this.knex.schema.dropViewIfExists("rename_view");
      await this.knex.schema.createView("rename_view", (view) => {
        view.columns(["id"])
        view.as(this.knex("renamed_table").select("id"))
      })

      await this.connection.setElementName('rename_view', 'renamed_view', DatabaseElement.VIEW, this.defaultSchema)

      const views = await this.connection.listViews()
      expect(views.find((view) => view.name === 'renamed_view')).toBeTruthy()
    }
  }

  async filterTests() {
    // filter test - builder

    let r = await this.connection.selectTop("MixedCase", 0, 10, [{ field: 'bananas', dir: 'DESC' }], [{ field: 'bananas', type: '=', value: "pears" }], this.defaultSchema)
    let result = r.result.map((r: any) => r.bananas || r.BANANAS)
    expect(result).toMatchObject(['pears'])

    // filter test - builder in clause
    r = await this.connection.selectTop("MixedCase", 0, 10, [{ field: 'bananas', dir: 'DESC' }], [{ field: 'bananas', type: 'in', value: ["pears"] }], this.defaultSchema)
    result = r.result.map((r: any) => r.bananas || r.BANANAS)
    expect(result).toMatchObject(['pears'])

    r = await this.connection.selectTop("MixedCase", 0, 10, [{ field: 'bananas', dir: 'DESC' }], [{ field: 'bananas', type: 'in', value: ["apples"] }], this.defaultSchema)
    result = r.result.map((r: any) => r.bananas || r.BANANAS)
    expect(result).toMatchObject([])

    await this.knex("MixedCase").insert({bananas: "cheese"}).returning("id")

    r = await this.connection.selectTop("MixedCase", 0, 10, [{ field: 'bananas', dir: 'DESC' }], [{ field: 'bananas', type: 'in', value: ["pears", 'cheese'] }], this.defaultSchema)
    result = r.result.map((r: any) => r.bananas || r.BANANAS)
    expect(result).toMatchObject(['pears', 'cheese'])

    await this.knex('MixedCase').where({bananas: 'cheese'}).delete()

    // filter test - raw
    const filter = `${this.data.wrapIdentifier('bananas')} = 'pears'`
    r = await this.connection.selectTop("MixedCase", 0, 10, [{ field: 'bananas', dir: 'DESC' }], filter, this.defaultSchema)
    result = r.result.map((r: any) => r.bananas || r.BANANAS)
    expect(result).toMatchObject(['pears'])
  }

  async columnFilterTests() {
    let r = await this.connection.selectTop("people_jobs", 0, 10, [], [], this.defaultSchema)
    expect(rowobj(r.result)).toEqual([{
      // integer equality tests need additional logic for sqlite's BigInts (Issue #1399)
      person_id: this.dialect === 'sqlite' ? BigInt(this.personId) : this.personId,
      job_id: this.dialect === 'sqlite' ? BigInt(this.jobId) : this.jobId,
      created_at: this.options.nullDateTime,
      updated_at: this.options.nullDateTime,
    }])

    r = await this.connection.selectTop("people_jobs", 0, 10, [], [], this.defaultSchema, ['person_id'])
    expect(rowobj(r.result)).toEqual([{
      person_id: this.dialect === 'sqlite' ? BigInt(this.personId) : this.personId,
    }])

    r = await this.connection.selectTop("people_jobs", 0, 10, [], [], this.defaultSchema, ['person_id', 'job_id'])
    expect(rowobj(r.result)).toEqual([{
      person_id: this.dialect === 'sqlite' ? BigInt(this.personId) : this.personId,
      job_id: this.dialect === 'sqlite' ? BigInt(this.jobId) : this.jobId,
    }])
  }

  async triggerTests() {
    // it should just complete without erroring
    await this.connection.listTableTriggers("MixedCase", this.defaultSchema)
  }

  async primaryKeyTests() {
    // primary key tests
    let pk = await this.connection.getPrimaryKey("people", this.defaultSchema)
    expect(pk.toLowerCase()).toBe('id')

    if (!this.options.skipPkQuote) {
      pk = await this.connection.getPrimaryKey("tablewith'char", this.defaultSchema)
      expect(pk).toBe("one")
    }

    const rawPkres = await this.connection.getPrimaryKeys('with_composite_pk', this.defaultSchema)
    const pkres = rawPkres.map((key) => key.columnName.toLowerCase());
    expect(pkres).toEqual(expect.arrayContaining(["id1", "id2"]))
  }

  async queryTests() {
    await this.connection.executeQuery('create table one_record(one integer primary key)')
    await this.connection.executeQuery('insert into one_record values(1)')

    const tables = await this.connection.listTables({ schema: this.defaultSchema})

    expect(tables.map((t) => t.name.toLowerCase())).toContain('one_record')

    const sql1 = {
      common: "select 'a' as total, 'b' as total from one_record",
      firebird: "select trim('a') as total, trim('b') as total from rdb$database",
      // Clickhouse doesn't support same column name
      clickhouse: "select 'a' as total, 'b' as total2 from one_record",
    }
    const q = await this.connection.query(sql1[this.dialect] || sql1.common)
    if(!q) throw new Error("no query result")
    try {
      const result = await q.execute()

      // FIXME (azmi): we need this until array mode is fixed in libsql
      if (this.supportsArrayMode) {
        expect(result[0].rows).toMatchObject([{ c0: "a", c1: "b" }])
      } else {
        expect(result[0].rows).toMatchObject([{ c0: "b" }])
      }
      // oracle upcases everything
      const fields = result[0].fields.map((f: any) => ({id: f.id, name: f.name.toLowerCase()}))
<<<<<<< HEAD
      const expectedResults = {
        common: [{id: 'c0', name: 'total'}, {id: 'c1', name: 'total'}],
        clickhouse: [{id: 'c0', name: 'total'}, {id: 'c1', name: 'total2'}],
        oracle: [{ id: 'c0', name: 'total' }, { id: 'c1', name: 'total_1' }],
      }
      expect(fields).toMatchObject(expectedResults[this.dialect] || expectedResults.common)
=======
      if (this.supportsArrayMode) {
        let expected = [{id: 'c0', name: 'total'}, {id: 'c1', name: 'total'}]

        // FYI node-oracledb 5+ renames duplicate columns for reasons I can't explain,
        // so we need to do a special check here
        if (this.dbType === 'oracle') {
          expected = [{ id: 'c0', name: 'total' }, { id: 'c1', name: 'total_1' }]
        }

        expect(fields).toMatchObject(expected)
      } else {
        expect(fields).toMatchObject([{id: 'c0', name: 'total'}])
      }
>>>>>>> b4362da0
    } catch (ex) {
      console.error("QUERY FAILED", ex)
      throw ex
    }

    if (this.data.disabledFeatures?.alter?.multiStatement) {
      return;
    }

    const q2 = await this.connection.query(
      this.dbType === 'firebird' ?
        "select trim('a') as a from rdb$database; select trim('b') as b from rdb$database" :
        "select 'a' as a from one_record; select 'b' as b from one_record"
    );
    if (!q2) throw "No query result"
    const r2 = await q2.execute()
    expect(r2[0].rows).toMatchObject([{c0: "a"}])
    expect(r2[1].rows).toMatchObject([{c0: 'b'}])
    expect(r2[0].fields.map((f: any) => [f.id, f.name.toLowerCase().toLowerCase()])).toMatchObject([['c0', 'a']])
    expect(r2[1].fields.map((f: any) => [f.id, f.name.toLowerCase().toLowerCase()])).toMatchObject([['c0', 'b']])

  }

  async getInsertQueryTests() {
    const row = { job_name: "Programmer", hourly_rate: 41 }
    const tableInsert = { table: 'jobs', schema: this.defaultSchema, data: [row] }
    const insertQuery = await this.connection.getInsertQuery(tableInsert)
    const expectedQueries = {
      postgresql: `insert into "public"."jobs" ("hourly_rate", "job_name") values (41, 'Programmer')`,
      mysql: "insert into `jobs` (`hourly_rate`, `job_name`) values (41, 'Programmer')",
      tidb: "insert into `jobs` (`hourly_rate`, `job_name`) values (41, 'Programmer')",
      mariadb: "insert into `jobs` (`hourly_rate`, `job_name`) values (41, 'Programmer')",
      sqlite: "insert into `jobs` (`hourly_rate`, `job_name`) values (41, 'Programmer')",
      libsql: "insert into `jobs` (`hourly_rate`, `job_name`) values (41, 'Programmer')",
      sqlserver: "insert into [dbo].[jobs] ([hourly_rate], [job_name]) values (41, 'Programmer')",
      cockroachdb: `insert into "public"."jobs" ("hourly_rate", "job_name") values (41, 'Programmer')`,
      firebird: "insert into jobs (hourly_rate, job_name) values (41, 'Programmer')",
      oracle: `insert into "BEEKEEPER"."jobs" ("hourly_rate", "job_name") values (41, 'Programmer')`,
      clickhouse: `insert into "jobs" ("hourly_rate", "job_name") values (41, 'Programmer')`,
    }

    expect(insertQuery).toBe(expectedQueries[this.dbType])
  }

  async buildCreatePrimaryKeysAndAutoIncrementTests() {
    const generator = new SqlGenerator(this.dialect, {
      dbConfig: this.connection.server.config,
      dbName: this.connection.database.database,
    })
    const schema: Schema = {
      name: 'test_table',
      columns: [{
        columnName: 'id',
        dataType: 'autoincrement',
        primaryKey: true,
        nullable: false,
      }],
    }
    const query = generator.buildSql(schema)
    const expectedQueries: Omit<Queries, 'redshift' | 'cassandra' | 'bigquery'> = {
      postgresql: `create table "test_table" ("id" serial not null, constraint "test_table_pkey" primary key ("id"))`,
      mysql: "create table `test_table` (`id` int unsigned not null, primary key (`id`)); alter table `test_table` modify column `id` int unsigned not null auto_increment",
      sqlite: "create table `test_table` (`id` integer not null primary key autoincrement, unique (`id`))",
      sqlserver: "CREATE TABLE [test_table] ([id] int identity(1,1) not null, CONSTRAINT [test_table_pkey] PRIMARY KEY ([id]))",
      cockroachdb: `create table "test_table" ("id" serial not null, constraint "test_table_pkey" primary key ("id"))`,
      firebird: `create table test_table (id integer not null primary key);alter table test_table add constraint test_table_pkey primary key (id)`,
      oracle: `create table "test_table" ("id" integer not null); DECLARE PK_NAME VARCHAR(200); BEGIN  EXECUTE IMMEDIATE ('CREATE SEQUENCE "test_table_seq"'); SELECT cols.column_name INTO PK_NAME  FROM all_constraints cons, all_cons_columns cols  WHERE cons.constraint_type = 'P'  AND cons.constraint_name = cols.constraint_name  AND cons.owner = cols.owner  AND cols.table_name = 'test_table';  execute immediate ('create or replace trigger "test_table_autoinc_trg"  BEFORE INSERT on "test_table"  for each row  declare  checking number := 1;  begin    if (:new."' || PK_NAME || '" is null) then      while checking >= 1 loop        select "test_table_seq".nextval into :new."' || PK_NAME || '" from dual;        select count("' || PK_NAME || '") into checking from "test_table"        where "' || PK_NAME || '" = :new."' || PK_NAME || '";      end loop;    end if;  end;'); END; alter table "test_table" add constraint "test_table_pkey" primary key ("id")`,
      clickhouse: `create table "my_database"."test_table" ("id" integer, primary key ("id")) engine = MergeTree()`,
    }
    const expectedQuery = expectedQueries[this.dbType] || expectedQueries[this.dialect]
    expect(this.fmt(query)).toBe(this.fmt(expectedQuery))
  }

  async buildSelectTopQueryTests() {
    const query = await this.connection.selectTopSql(
      'jobs',
      0,
      100,
      [{ field: 'hourly_rate', dir: 'ASC' }],
      [{ field: 'job_name', type: 'in', value: ['Programmer', "Surgeon's Assistant"] }],
      'public',
      ['*']
    )
    const expectedQueries: Omit<Queries, 'redshift' | 'cassandra' | 'bigquery'> = {
      postgresql: `SELECT * FROM "public"."jobs" WHERE "job_name" IN ('Programmer','Surgeon''s Assistant') ORDER BY "hourly_rate" ASC LIMIT 100 OFFSET 0`,
      mysql: "SELECT * FROM `jobs` WHERE `job_name` IN ('Programmer','Surgeon\\'s Assistant') ORDER BY `hourly_rate` ASC LIMIT 100 OFFSET 0",
      sqlite: "SELECT * FROM `jobs` WHERE `job_name` IN ('Programmer','Surgeon''s Assistant') ORDER BY `hourly_rate` ASC LIMIT 100 OFFSET 0",
      sqlserver: "SELECT * FROM [public].[jobs] WHERE [job_name] IN ('Programmer','Surgeon''s Assistant') ORDER BY [hourly_rate] ASC OFFSET 0 ROWS FETCH NEXT 100 ROWS ONLY",
      cockroachdb: `SELECT * FROM "public"."jobs" WHERE "job_name" IN ('Programmer','Surgeon''s Assistant') ORDER BY "hourly_rate" ASC LIMIT 100 OFFSET 0`,
      firebird: "SELECT FIRST 100 SKIP 0 * FROM jobs WHERE job_name IN ('Programmer','Surgeon''s Assistant') ORDER BY hourly_rate ASC",
      oracle: `SELECT * FROM "public"."jobs" WHERE "job_name" IN ('Programmer','Surgeon''s Assistant') ORDER BY "hourly_rate" ASC OFFSET 0 ROWS FETCH NEXT 100 ROWS ONLY`,
      clickhouse: `SELECT * FROM "jobs" WHERE "job_name" IN ('Programmer', 'Surgeon''s Assistant') ORDER BY "hourly_rate" ASC LIMIT 100 OFFSET 0`,
    }
    const expectedQuery = expectedQueries[this.dbType] || expectedQueries[this.dialect]
    expect(this.fmt(query)) .toBe(this.fmt(expectedQuery))

    const multipleFiltersQuery = await this.connection.selectTopSql(
      'jobs',
      0,
      100,
      [{ field: 'hourly_rate', dir: 'ASC' }],
      [
        { field: 'job_name', type: 'in', value: ['Programmer', "Surgeon's Assistant"] },
        { op: "AND", field: 'hourly_rate', type: '>=', value: '41' },
        { op: "OR", field: 'hourly_rate', type: '>=', value: '31' },
      ],
      'public',
      ['*']
    )
    const expectedFiltersQueries: Omit<Queries, 'redshift' | 'cassandra' | 'bigquery'> = {
      postgresql: `
        SELECT * FROM "public"."jobs"
          WHERE "job_name" IN ('Programmer','Surgeon''s Assistant')
          AND "hourly_rate" >= '41'
          OR "hourly_rate" >= '31'
        ORDER BY "hourly_rate" ASC LIMIT 100 OFFSET 0
      `,
      mysql: `
        SELECT * FROM \`jobs\`
          WHERE \`job_name\` IN ('Programmer','Surgeon\\'s Assistant')
          AND \`hourly_rate\` >= '41'
          OR \`hourly_rate\` >= '31'
        ORDER BY \`hourly_rate\` ASC LIMIT 100 OFFSET 0
      `,
      sqlite: `
        SELECT * FROM \`jobs\`
          WHERE \`job_name\` IN ('Programmer','Surgeon''s Assistant')
          AND \`hourly_rate\` >= '41'
          OR \`hourly_rate\` >= '31'
        ORDER BY \`hourly_rate\` ASC LIMIT 100 OFFSET 0
      `,
      sqlserver: `
        SELECT * FROM [public].[jobs]
          WHERE [job_name] IN ('Programmer','Surgeon''s Assistant')
          AND [hourly_rate] >= '41'
          OR [hourly_rate] >= '31'
        ORDER BY [hourly_rate] ASC OFFSET 0 ROWS FETCH NEXT 100 ROWS ONLY
      `,
      cockroachdb: `
        SELECT * FROM "public"."jobs"
          WHERE "job_name" IN ('Programmer','Surgeon''s Assistant')
            AND "hourly_rate" >= '41'
            OR "hourly_rate" >= '31'
        ORDER BY "hourly_rate" ASC LIMIT 100 OFFSET 0
      `,
      firebird: `
        SELECT FIRST 100 SKIP 0 * FROM jobs
          WHERE job_name IN ('Programmer', 'Surgeon''s Assistant')
            AND hourly_rate >= '41'
            OR hourly_rate >= '31'
        ORDER BY hourly_rate ASC
      `,
      oracle: `
        SELECT * FROM "public"."jobs"
        WHERE "job_name" IN ('Programmer', 'Surgeon''s Assistant')
          AND "hourly_rate" >= '41'
          OR "hourly_rate" >= '31'
        ORDER BY "hourly_rate" ASC
        OFFSET 0 ROWS
        FETCH NEXT 100 ROWS ONLY
      `,
      clickhouse: `
        SELECT * FROM "jobs"
        WHERE "job_name" IN ('Programmer', 'Surgeon''s Assistant')
          AND "hourly_rate" >= '41'
          OR "hourly_rate" >= '31'
        ORDER BY "hourly_rate" ASC
        LIMIT 100 OFFSET 0
      `,
    }
    const expectedFiltersQuery = expectedFiltersQueries[this.dbType] || expectedFiltersQueries[this.dialect]
    expect(this.fmt(multipleFiltersQuery)).toBe(this.fmt(expectedFiltersQuery))
  }

  async buildIsNullTests() {
    const queryIsNull = await this.connection.selectTopSql(
      'jobs',
      0,
      100,
      [],
      [{ field: 'hourly_rate', type: 'is' }],
      ['sqlserver', 'oracle'].includes(this.dbType) ? null : 'public',
      ['*']
    );

    const expectedQueriesIsNull: Omit<Queries, 'redshift' | 'cassandra' | 'bigquery'> = {
      postgresql: `SELECT * FROM "public"."jobs" WHERE "hourly_rate" IS NULL LIMIT 100 OFFSET 0`,
      mysql: "SELECT * FROM `jobs` WHERE `hourly_rate` IS NULL LIMIT 100 OFFSET 0",
      sqlite: "SELECT * FROM `jobs` WHERE `hourly_rate` IS NULL LIMIT 100 OFFSET 0",
      sqlserver: "SELECT * FROM [jobs] WHERE [hourly_rate] IS NULL ORDER BY (SELECT NULL) OFFSET 0 ROWS FETCH NEXT 100 ROWS ONLY",
      cockroachdb: `SELECT * FROM "public"."jobs" WHERE "hourly_rate" IS NULL LIMIT 100 OFFSET 0`,
      firebird: "SELECT FIRST 100 SKIP 0 * FROM jobs WHERE hourly_rate IS NULL",
      oracle: `SELECT * FROM "jobs" WHERE "hourly_rate" IS NULL OFFSET 0 ROWS FETCH NEXT 100 ROWS ONLY`,
      clickhouse: `SELECT * FROM "jobs" WHERE "hourly_rate" IS NULL LIMIT 100 OFFSET 0`,
    }
    const expectedQueryIsNull = expectedQueriesIsNull[this.dbType] || expectedQueriesIsNull[this.dialect]
    expect(this.fmt(queryIsNull)).toBe(this.fmt(expectedQueryIsNull))

    await expect(this.connection.executeQuery(queryIsNull)).resolves.not.toThrow();

    const queryIsNotNull = await this.connection.selectTopSql(
      'jobs',
      0,
      100,
      [],
      [{ field: 'hourly_rate', type: 'is not' }],
      ['sqlserver', 'oracle'].includes(this.dbType) ? null : 'public',
      ['*']
    );

    const expectedQueriesIsNotNull: Omit<Queries, 'redshift' | 'cassandra' | 'bigquery'> = {
      postgresql: `SELECT * FROM "public"."jobs" WHERE "hourly_rate" IS NOT NULL LIMIT 100 OFFSET 0`,
      mysql: "SELECT * FROM `jobs` WHERE `hourly_rate` IS NOT NULL LIMIT 100 OFFSET 0",
      sqlite: "SELECT * FROM `jobs` WHERE `hourly_rate` IS NOT NULL LIMIT 100 OFFSET 0",
      sqlserver: "SELECT * FROM [jobs] WHERE [hourly_rate] IS NOT NULL ORDER BY (SELECT NULL) OFFSET 0 ROWS FETCH NEXT 100 ROWS ONLY",
      cockroachdb: `SELECT * FROM "public"."jobs" WHERE "hourly_rate" IS NOT NULL LIMIT 100 OFFSET 0`,
      firebird: "SELECT FIRST 100 SKIP 0 * FROM jobs WHERE hourly_rate IS NOT NULL",
      oracle: `SELECT * FROM "jobs" WHERE "hourly_rate" IS NOT NULL OFFSET 0 ROWS FETCH NEXT 100 ROWS ONLY`,
      clickhouse: `SELECT * FROM "jobs" WHERE "hourly_rate" IS NOT NULL LIMIT 100 OFFSET 0`,
    }
    const expectedQueryIsNotNull = expectedQueriesIsNotNull[this.dbType] || expectedQueriesIsNotNull[this.dialect]
    expect(this.fmt(queryIsNotNull)).toBe(this.fmt(expectedQueryIsNotNull))

    await expect(this.connection.executeQuery(queryIsNotNull)).resolves.not.toThrow();
  }

  // lets start simple, it should resolve for all connection types
  async tablePropertiesTests() {
    await this.connection.getTableProperties('group_table', this.defaultSchema)

    if (!this.data.disabledFeatures?.createIndex) {
      const indexes = await this.connection.listTableIndexes('has_index', this.defaultSchema)
      const names = indexes.map((i) => i.name.toLowerCase())
      expect(names).toContain('has_index_foo_idx')
    }
  }

  async indexTests() {
    if (this.data.disabledFeatures?.createIndex) return;
    await this.knex.schema.createTable("index_test", (table) => {
      table.increments('id').primary()
      table.integer('index_me')
      table.integer('me_too')
    })
    await this.connection.alterIndex({
      table: 'index_test',
      schema: this.defaultSchema,
      drops: [],
      additions: [{
        name: 'it_idx',
        columns: [{ name: 'index_me', order: 'ASC' }],
        unique: undefined
      }]
    })
    const indexes = await this.connection.listTableIndexes('index_test', this.defaultSchema)
    expect(indexes.map((i) => i.name.toLowerCase())).toContain('it_idx')
    await this.connection.alterIndex({
      drops: [{ name: 'it_idx' }],
      additions: [{ name: 'it_idx2', columns: [{ name: 'me_too', order: 'ASC'}], unique: undefined }],
      table: 'index_test',
      schema: this.defaultSchema
    })
    const updatedIndexesRaw: TableIndex[] = await this.connection.listTableIndexes('index_test', this.defaultSchema)

    const updatedIndexes = updatedIndexesRaw.filter((i) => !i.primary)

    // gotta discard automatic indexes for oracle on the primary key
    const picked = updatedIndexes
      .map((i) => _.pick(i, ['name', 'columns', 'table', 'schema']))
      .filter((index) => this.dialect !== 'oracle' || !index.name.startsWith('SYS_'))
      .filter((index) => this.dbType !== 'cockroachdb' || !index.name.endsWith('pkey'))
    const schemaDefault = this.defaultSchema ? { schema: this.defaultSchema } : {}
    expect(picked).toMatchObject(
      [
        {
        ...schemaDefault,
        name: this.dbType === 'firebird' ? 'IT_IDX2' : 'it_idx2',
        columns: [{name: this.dbType === 'firebird' ? 'ME_TOO' : 'me_too' , order: 'ASC'}],
        table: this.dbType  === 'firebird' ? 'INDEX_TEST' : 'index_test' ,
      }]
    )

  }

  async prepareStreamTests() {
    return new Promise<void>(async (resolve, reject) => {
      const fileLocation = path.join(__dirname, '../fixtures/organizations-100000.csv')
      const fileStream = fs.createReadStream(fileLocation)
      const promises = []
      const useStep = !!this.dbType.match(/firebird|sqlserver/i)

      let batch = []
      const maxBatch = this.dbType === 'firebird' ? 255 : 233

      if (this.dbType === 'sqlserver') {
        await this.knex.schema.raw('SET IDENTITY_INSERT organizations ON')
      }

      const execBatch = async (batch: Record<string, any>[]) => {
        if (this.dbType === 'firebird') {
          const inserts = batch.reduce((str, row) => `${str}INSERT INTO organizations (${Object.keys(row).join(',')}) VALUES (${Object.values(row).map(FirebirdData.wrapLiteral).join(',')});\n`, '')
          await this.knex.schema.raw(`
            EXECUTE BLOCK AS BEGIN
              ${inserts}
            END
          `)
        } else if (this.dbType === 'sqlserver') {
          const { bindings, sql } = this.knex('organizations').insert(batch).toSQL()
          await this.knex.raw(`
            SET IDENTITY_INSERT organizations ON;
              ${sql}
            SET IDENTITY_INSERT organizations OFF;
          `, bindings)
        } else {
          await this.knex('organizations').insert(batch)
        }
      }

      Papa.parse(fileStream, {
        header: true,
        ...(useStep
          ? {
              step(results: { data: Record<string, any> }) {
                batch.push(results.data);
                if (batch.length >= maxBatch) {
                  promises.push(execBatch(batch));
                  batch = [];
                }
              },
            }
          : {
              chunk(results: { data: Record<string, any>[] }) {
                if (results.data.length === 0) {
                  return;
                }
                promises.push(execBatch(results.data));
              },
            }),
        complete() {
          // Clear up the last batch
          if (batch.length > 0) {
            promises.push(execBatch(batch));
            batch = [];
          }
          Promise.all(promises).then(() => resolve()).catch(reject);
        },
        error: (err) => reject(err),
      });
    })
  }

  async streamColumnsTest() {
    const { columns } = await this.connection.selectTopStream('organizations', [], [], 1000, this.defaultSchema)
    expect(columns.map(c => c.columnName.toLowerCase())).toMatchObject([
      'id', 'organization_id', 'name', 'website', 'country', 'description', 'founded', 'industry', 'number_of_employees',
    ])
  }

  async streamCountTest() {
    const result = await this.connection.selectTopStream('organizations', [], [], 1000, this.defaultSchema)
    expect(result.totalRows).toBe(100_000)
  }

  async streamStopTest() {
    const { cursor } = await this.connection.selectTopStream('organizations', [], [], 1000, this.defaultSchema)
    await cursor.start()
    await cursor.read()
    await cursor.close()
    // If the test runs despite closing the cursor, it wasn't closed properly.
    expect.anything()
  }

  async streamChunkTest() {
    // FIXME this is a hack to keep knex alive because of the STREAM_EXPIRED error
    // see https://github.com/libsql/knex-libsql/issues/3
    if (this.dbType === 'libsql') {
      await this.knex.schema.raw("SELECT 1;")
    }
    const chunkSize = 389
    const { cursor } = await this.connection.selectTopStream('organizations', [], [], chunkSize, this.defaultSchema)
    await cursor.start()
    const rows = await cursor.read()
    expect(rows.length).toBe(chunkSize)
    await cursor.close()
  }

  async streamReadTest() {
    // FIXME this is a hack to keep knex alive because of the STREAM_EXPIRED error
    // see https://github.com/libsql/knex-libsql/issues/3
    if (this.dbType === 'libsql') {
      await this.knex.schema.raw("SELECT 1;")
    }
    let count = 0;
    const { cursor } = await this.connection.selectTopStream('organizations', [], [], 1000, this.defaultSchema)
    await cursor.start()
    while (true) {
      const len = (await cursor.read()).length
      count += len
      if (len === 0) {
        break
      }
    }
    await cursor.close()
    expect(count).toBe(100_000)
  }

  async generatedColumnsTests() {
    const columns = await this.connection.listTableColumns('with_generated_cols', this.defaultSchema)
    expect(columns.map((c) => _.pick(c, ["columnName", "generated"]))).toEqual([
      { columnName: "id", generated: false },
      { columnName: "first_name", generated: false },
      { columnName: "last_name", generated: false },
      { columnName: "full_name", generated: true },
    ]);

    const rows = await this.connection.selectTop('with_generated_cols', 0, 10, [], [], this.defaultSchema)
    expect(rows.result.map((r) => r.full_name)).toEqual(['Tom Tester'])
  }

  async importScriptsTests({ tableName, table, formattedData, importScriptOptions, hatColumn }) {
    // cassandra and big query don't allow import so no need to test!
    // oracle doesn't want to find the table, so it doesn't get to have nice things
    if (['cassandra', 'bigquery', 'oracle'].includes(this.dialect)) {
      return expect.anything()
    }

    const importSQL = await this.connection.getImportSQL(formattedData)
    importScriptOptions.clientExtras = await this.connection.importStepZero(table)
    await this.connection.importBeginCommand(table, importScriptOptions)
    await this.connection.importTruncateCommand(table, importScriptOptions)

    const editedImportScriptOptions = {
      clientExtras: importScriptOptions.clientExtras,
      executeOptions: { multiple: true }
    }

    await this.connection.importLineReadCommand(table, importSQL, editedImportScriptOptions)

    await this.connection.importCommitCommand(table, importScriptOptions)
    await this.connection.importFinalCommand(table, importScriptOptions)

    const [hats] = await this.knex(tableName).count(hatColumn)
    const [dataLength] = _.values(hats)
    expect(Number(dataLength)).toBe(4)
  }

  async importScriptRollbackTest({ tableName, table, formattedData, importScriptOptions, hatColumn }) {
    // cassandra and big query don't allow import so no need to test!
    // mysql was added to the list because a timeout was required to get the rollback number ot show
    // and that was causing connections to break in the tests which is a bad day ¯\_(ツ)_/¯
    let expectedLength = 0
    if (['cassandra','bigquery', 'mysql', 'oracle'].includes(this.dialect)) {
      return expect.anything()
    }

    if (['sqlite'].includes(this.dialect)) {
      expectedLength = 4
    }

    const importSQL = await this.connection.getImportSQL(formattedData)

    importScriptOptions.clientExtras = await this.connection.importStepZero(table)
    await this.connection.importBeginCommand(table, importScriptOptions)
    await this.connection.importTruncateCommand(table, importScriptOptions)

    const editedImportScriptOptions = {
      clientExtras: importScriptOptions.clientExtras,
      executeOptions: { multiple: true }
    }

    await this.connection.importLineReadCommand(table, importSQL, editedImportScriptOptions)

    await this.connection.importRollbackCommand(table, importScriptOptions)
    await this.connection.importFinalCommand(table, importScriptOptions)

    const [hats] = await this.knex(tableName).count(hatColumn)
    const [dataLength] = _.values(hats)
    expect(Number(dataLength)).toBe(expectedLength)
  }

  private async createTables() {

    const primary = (table: Knex.CreateTableBuilder) => {
      if (this.dbType === 'firebird') {
        // FIXME can we do this from knex internally?
        table.specificType('id', 'integer generated by default as identity primary key')
      } else {
        table.increments().primary()
      }
    }

    await this.knex.schema.createTable('addresses', (table) => {
      primary(table)
      table.timestamps(true)
      table.string("street")
      table.string("city")
      table.string("state")
      table.string("country").notNullable()
    })

    // FIXME: Knex doesn't support tables with dots in the name
    // https://github.com/knex/knex/issues/2762
    // Should be used in the dot table tests
    // await this.knex.schema.createTable(knex.raw('`foo.bar`'), (table) => {
    //   table.integer('id')
    //   table.string('name')
    // })

    await this.knex.schema.createTable('MixedCase', (table) => {
      primary(table)
      table.string("bananas")
    })

    await this.knex.schema.createTable('group_table', (table) => {
      primary(table)
      table.string("select_col")
    })

    await this.knex.schema.createTable("people", (table) => {
      primary(table)
      table.timestamps(true)
      table.string("firstname")
      table.string("lastname")
      table.string("email").notNullable()
      table.integer("address_id").notNullable().unsigned()
      table.foreign("address_id").references("addresses.id")
    })

    await this.knex.schema.createTable("jobs", (table) => {
      primary(table)
      table.timestamps(true)
      table.string("job_name").notNullable()
      table.decimal("hourly_rate")
    })

    await this.knex.schema.createTable('has_index', (table) => {
      primary(table)
      table.integer('foo')
      if (!this.data.disabledFeatures?.createIndex) {
        table.index('foo', 'has_index_foo_idx')
      }
    })

    await this.knex.schema.createTable("people_jobs", (table) => {
      table.integer("person_id").notNullable().unsigned()
      table.integer("job_id").notNullable().unsigned()
      table.foreign("person_id").references("people.id")
      table.foreign("job_id").references("jobs.id")
      table.primary(['person_id', "job_id"])
      table.timestamps(true)
    })

    await this.knex.schema.createTable('with_composite_pk', (table) => {
      table.integer("id1").notNullable().unsigned()
      table.integer("id2").notNullable().unsigned()
      table.primary(["id1", "id2"])
    })

    // Firebird doesn't support special chars in identifiers except $ and _
    if (this.dbType !== 'firebird') {
      await this.knex.schema.createTable("tablewith'char", (table) => {
        table.integer("one").unsigned().notNullable().primary()
      })
    }

    await this.knex.schema.createTable('organizations', (table) => {
      primary(table)
<<<<<<< HEAD
      table.string("name")
    })

    await this.knex.schema.createTable('import_table', (t) => {
      primary(t)
      t.string('name')
      t.string('hat')
    })
=======
      table.string('organization_id', 255).notNullable();
      table.string('name', 255).notNullable();
      table.string('website', 255).nullable(); // Since 'NA', '-', and 'NULL' appear in the website field
      table.string('country', 255).notNullable();
      table.string('description').notNullable();
      table.integer('founded').notNullable();
      table.string('industry', 255).notNullable();
      table.integer('number_of_employees').notNullable();
    });
>>>>>>> b4362da0

    if (!this.data.disabledFeatures.generatedColumns && !this.options.skipGeneratedColumns) {
      const generatedDefs: Omit<Queries, 'redshift' | 'cassandra' | 'bigquery' | 'firebird' | 'clickhouse'> = {
        sqlite: "TEXT GENERATED ALWAYS AS (first_name || ' ' || last_name) STORED",
        mysql: "VARCHAR(255) AS (CONCAT(first_name, ' ', last_name)) STORED",
        tidb: "VARCHAR(255) AS (CONCAT(first_name, ' ', last_name)) STORED",
        mariadb: "VARCHAR(255) AS (CONCAT(first_name, ' ', last_name)) STORED",
        sqlserver: "AS (first_name + ' ' + last_name) PERSISTED",
        oracle: `VARCHAR2(511) GENERATED ALWAYS AS ("first_name" || ' ' || "last_name")`,
        postgresql: "VARCHAR(511) GENERATED ALWAYS AS (first_name || ' ' || last_name) STORED",
        cockroachdb: "VARCHAR(511) GENERATED ALWAYS AS (first_name || ' ' || last_name) STORED",
      }
      const generatedDef = generatedDefs[this.dbType] || generatedDefs[this.dialect]
      await this.knex.schema.createTable('with_generated_cols', (table) => {
        table.integer('id').primary()
        table.string('first_name')
        table.string('last_name')
        table.specificType('full_name', generatedDef)
      })
    }
  }

  async databaseVersionTest() {
    const version = await this.connection.versionString();
    expect(version).toBeDefined()
  }
}<|MERGE_RESOLUTION|>--- conflicted
+++ resolved
@@ -74,7 +74,6 @@
   /** Skip creation of table with generated columns and the tests */
   skipGeneratedColumns?: boolean
   skipCreateDatabase?: boolean
-  supportsArrayMode?: boolean
   knexConnectionOptions?: Record<string, any>
   knex?: Knex
   nullDateTime?: any
@@ -652,7 +651,7 @@
       return s.toString()
     }
 
-    const tbl = (o: MiniColumn) => {
+    const tbl = (o: Record<keyof MiniColumn, any>) => {
       let columnName = o.columnName
       let dataType = o.dataType
 
@@ -665,12 +664,19 @@
         dataType = o.nullable ? 'Nullable(String)' : 'String'
       }
 
+
       return {
         columnName,
         dataType,
         nullable: o.nullable,
         defaultValue: defaultValue(o.defaultValue),
       }
+    }
+
+
+    const varchar = (length: number) => {
+      const str = this.dialect === 'oracle' ? 'VARCHAR2' : 'varchar'
+      return `${str}(${length})`
     }
 
     const expected = [
@@ -838,28 +844,12 @@
       }
       // oracle upcases everything
       const fields = result[0].fields.map((f: any) => ({id: f.id, name: f.name.toLowerCase()}))
-<<<<<<< HEAD
       const expectedResults = {
         common: [{id: 'c0', name: 'total'}, {id: 'c1', name: 'total'}],
         clickhouse: [{id: 'c0', name: 'total'}, {id: 'c1', name: 'total2'}],
         oracle: [{ id: 'c0', name: 'total' }, { id: 'c1', name: 'total_1' }],
       }
       expect(fields).toMatchObject(expectedResults[this.dialect] || expectedResults.common)
-=======
-      if (this.supportsArrayMode) {
-        let expected = [{id: 'c0', name: 'total'}, {id: 'c1', name: 'total'}]
-
-        // FYI node-oracledb 5+ renames duplicate columns for reasons I can't explain,
-        // so we need to do a special check here
-        if (this.dbType === 'oracle') {
-          expected = [{ id: 'c0', name: 'total' }, { id: 'c1', name: 'total_1' }]
-        }
-
-        expect(fields).toMatchObject(expected)
-      } else {
-        expect(fields).toMatchObject([{id: 'c0', name: 'total'}])
-      }
->>>>>>> b4362da0
     } catch (ex) {
       console.error("QUERY FAILED", ex)
       throw ex
@@ -1267,6 +1257,8 @@
   }
 
   async generatedColumnsTests() {
+    if (this.options.skipGeneratedColumns) return
+
     const columns = await this.connection.listTableColumns('with_generated_cols', this.defaultSchema)
     expect(columns.map((c) => _.pick(c, ["columnName", "generated"]))).toEqual([
       { columnName: "id", generated: false },
@@ -1427,16 +1419,6 @@
 
     await this.knex.schema.createTable('organizations', (table) => {
       primary(table)
-<<<<<<< HEAD
-      table.string("name")
-    })
-
-    await this.knex.schema.createTable('import_table', (t) => {
-      primary(t)
-      t.string('name')
-      t.string('hat')
-    })
-=======
       table.string('organization_id', 255).notNullable();
       table.string('name', 255).notNullable();
       table.string('website', 255).nullable(); // Since 'NA', '-', and 'NULL' appear in the website field
@@ -1446,9 +1428,8 @@
       table.string('industry', 255).notNullable();
       table.integer('number_of_employees').notNullable();
     });
->>>>>>> b4362da0
-
-    if (!this.data.disabledFeatures.generatedColumns && !this.options.skipGeneratedColumns) {
+
+    if (!this.options.skipGeneratedColumns) {
       const generatedDefs: Omit<Queries, 'redshift' | 'cassandra' | 'bigquery' | 'firebird' | 'clickhouse'> = {
         sqlite: "TEXT GENERATED ALWAYS AS (first_name || ' ' || last_name) STORED",
         mysql: "VARCHAR(255) AS (CONCAT(first_name, ' ', last_name)) STORED",
