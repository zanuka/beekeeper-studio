--- conflicted
+++ resolved
@@ -4,11 +4,6 @@
 const log = rawLog.scope('UtilityProcess');
 
 import { MessagePortMain } from 'electron';
-<<<<<<< HEAD
-=======
-import rawLog from 'electron-log'
-import _ from 'lodash'
->>>>>>> e52c29ff
 import ORMConnection from '@/common/appdb/Connection'
 import platformInfo from '@/common/platform_info';
 import { AppDbHandlers } from '@/handlers/appDbHandlers';
