--- conflicted
+++ resolved
@@ -604,15 +604,10 @@
     }
   }
 
-<<<<<<< HEAD
   async getCompletions(cmd: string): Promise<string[]> {
     log.info('GETTING COMPLETIONS FOR: ', cmd)
     return (await this.runtime.getCompletions(cmd)).map((c) => c.completion)
   }
-=======
-  async executeQuery(queryText: string, _options?: any): Promise<NgQueryResult[]> {
-    const db = this.conn.db(this.db);
->>>>>>> 90474c27
 
   async getShellPrompt(): Promise<string> {
     return await this.runtime.getShellPrompt()
