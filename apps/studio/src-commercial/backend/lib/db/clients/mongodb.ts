import { IDbConnectionServer } from "@/lib/db/backendTypes";
import { BasicDatabaseClient, ExecutionContext, QueryLogOptions } from "@/lib/db/clients/BasicDatabaseClient";
import { DatabaseElement, IDbConnectionDatabase } from "@/lib/db/types";
import { Collection, Db, Document, MongoClient, ObjectId } from 'mongodb';
import { identify } from 'sql-query-identifier';
import rawLog from '@bksLogger';
import { BksField, BksFieldType, CancelableQuery, ExtendedTableColumn, NgQueryResult, OrderBy, PrimaryKeyColumn, Routine, SchemaFilterOptions, StreamResults, SupportedFeatures, TableChanges, TableColumn, TableDelete, TableFilter, TableIndex, TableInsert, TableOrView, TableProperties, TableResult, TableTrigger, TableUpdate, TableUpdateResult } from "@/lib/db/models";
import { CreateTableSpec, IndexAlterations, TableKey } from "@/shared/lib/dialects/models";
import _ from 'lodash';
import { MongoDBObjectIdTranscoder } from "@/lib/db/serialization/transcoders";
import { ElectronRuntime as MongoRuntime } from '@mongosh/browser-runtime-electron';
import { NodeDriverServiceProvider } from '@mongosh/service-provider-node-driver';
import { createCancelablePromise } from "@/common/utils";
import { errors } from "@/lib/errors";
import EventEmitter from "events";
import { ChangeBuilderBase } from "@/shared/lib/sql/change_builder/ChangeBuilderBase";
import { QueryLeaf } from '@queryleaf/lib'

const log = rawLog.scope('mongodb');

interface QueryResult {
  columns: { name: string }[]
  rows: any[][] | Record<string, any>[];
  arrayMode: boolean;
}

const mongoContext = {
  getExecutionContext(): ExecutionContext {
    return null;
  },
  logQuery(_query: string, _options: QueryLogOptions, _context: ExecutionContext): Promise<number | string> {
    return null
  }
}

export class MongoDBClient extends BasicDatabaseClient<QueryResult> {
  conn: MongoClient;
  runtime: MongoRuntime;
  queryLeaf: QueryLeaf;
  transcoders = [MongoDBObjectIdTranscoder];

  constructor(server: IDbConnectionServer, database: IDbConnectionDatabase) {
    super(null, mongoContext, server, database);
  }

  async connect(): Promise<void> {
    await super.connect();

    this.conn = new MongoClient(this.server.config.url);

    this.conn.on('connectionCreated', (event) => {
      log.debug('Pool connection %d acquired on %s', event.connectionId, event.address);
    })

    this.conn.on('connectionClosed', (event) => {
      log.debug('Pool connection %d closed on %s', event.connectionId, event.address);
    })

    // pre connect to pool
    await this.conn.connect();

    // @ts-ignore
    const service = new NodeDriverServiceProvider(this.conn, new EventEmitter(), { productDocsLink: '', productName: 'BeekeeperStudio' });
    this.runtime = new MongoRuntime(service);
    this.runtime.evaluate(`use ${this.db}`)

    this.queryLeaf = new QueryLeaf(this.conn, this.db);
  }

  async disconnect() {
    // force disconnect
    await this.conn.close(true);

    await super.disconnect();
  }

  async versionString() {
    const db = this.conn.db(this.db);
    const buildInfo = await db.command({ buildInfo: 1 });

    return buildInfo.version;
  }


  async supportedFeatures(): Promise<SupportedFeatures> {
    return {
      customRoutines: false,
      comments: false,
      properties: true,
      partitions: false,
      editPartitions: false,
      backups: false,
      backDirFormat: false,
      restore: false,
      indexNullsNotDistinct: false,
      transactions: false
    }
  }

  override async createDatabase(databaseName: string, _charset: string, _collation: string): Promise<string> {
    this.conn.db(databaseName);
    return databaseName;
  }


  async listTables(): Promise<TableOrView[]> {
    const db = this.conn.db(this.db);
    const collections = await db.listCollections().toArray();
    return collections.map((col) => {
      return {
        name: col.name
      } as TableOrView
    })
  }

  async listViews(): Promise<TableOrView[]> {
    return [];
  }

  async listRoutines(): Promise<Routine[]> {
    return [];
  }

  async listMaterializedViews(): Promise<TableOrView[]> {
    return [];
  }

  async listMaterializedViewColumns(_table: string, _schema?: string): Promise<TableColumn[]> {
    return [];
  }

  // TODO(@day): we need to figure out how to display cols that may have multiple types
  async listTableColumns(table?: string): Promise<ExtendedTableColumn[]> {
    const db = this.conn.db(this.db);
    if (table) {
      const cols = await this.getCollectionCols(db.collection(table));
      return cols.map((col) => ({
        tableName: table,
        columnName: col.field,
        dataType: col.types[0]
      } as ExtendedTableColumn));
    } else {
      const collections = await db.collections();
      return (await Promise.all(collections.map(async (value) => {
        const cols = await this.getCollectionCols(value);
        return cols.map((col) => ({
          tableName: value.collectionName,
          columnName: col.field,
          dataType: col.types[0],
          bksField: this.parseTableColumn({ field: col.field, type: col.types[0] })
        } as ExtendedTableColumn))
      }))).flat();
    }
  }

  async listTableTriggers(_table: string, _schema?: string): Promise<TableTrigger[]> {
    return [];
  }

  async listTableIndexes(table: string, _schema?: string): Promise<TableIndex[]> {
    const collection = this.conn.db(this.db).collection(table);

    const indexes = await collection.indexes({ full: true });

    // TODO (@day): convert 1, -1 to ASC and DESC
    return indexes.map((index) => ({
      table, 
      columns: Object.entries(index.key).map((key) => ({ name: key[0], order: this.convertOrder(key[1])})),
      name: index.name,
      unique: index.unique,
    } as TableIndex));
  }

  async listSchemas(_filter?: SchemaFilterOptions): Promise<string[]> {
    return [];
  }

  async getTableReferences(_table: string, _schema?: string): Promise<string[]> {
    return [];
  }

  async getTableKeys(_table: string, _schema?: string): Promise<TableKey[]> {
    return [];
  }

  async listDatabases(): Promise<string[]> {
    const admin = this.conn.db().admin();
    const dbInfo = await admin.listDatabases();
    return dbInfo.databases.map((d) => d.name);
  }

  async createTable(table: CreateTableSpec): Promise<void> {
    const db = this.conn.db(this.db);

    await db.createCollection(table.table);
  }

  async duplicateTable(tableName: string, duplicateTableName: string): Promise<void> {
    const db = this.conn.db(this.db);

    // Using .toArray just so we can await the pipeline
    await db.collection(tableName).aggregate([{ $out: duplicateTableName }]).toArray();
  }

  async dropElement(elementName: string, typeOfElement: DatabaseElement): Promise<void> {
    const db = this.conn.db(this.db);
    switch (typeOfElement) {
      case DatabaseElement.TABLE:
        try {
          await db.dropCollection(elementName);
          log.debug(`Dropped collection ${elementName}`);
        } catch (err) {
          log.error(`Error dropping collection ${elementName}:`, err);
          throw err;
        }
        break;
      case DatabaseElement.DATABASE:
        await db.dropDatabase();
        break;
      default:
        log.warn(`MongoDB does not support dropping ${typeOfElement}`);
    }
  }

  override async setElementName(elementName: string, newElementName: string, typeOfElement:DatabaseElement): Promise<void> {
    const db = this.conn.db(this.db);

    if (typeOfElement == DatabaseElement.TABLE) {
      try {
        // Check if target name already exists
        const targetCollections = await db.listCollections({ name: newElementName }).toArray();
        if (targetCollections.length > 0) {
          throw new Error(`Target collection ${newElementName} already exists`);
        }
        
        // Perform the rename operation
        await db.collection(elementName).rename(newElementName);
      } catch (err) {
        log.error(`Error renaming collection from ${elementName} to ${newElementName}:`, err);
        throw err;
      }
    } else {
      log.warn(`MongoDB does not support renaming ${typeOfElement}`);
    }
  }

  async selectTopSql(_table: string, _offset: number, _limit: number, _orderBy: OrderBy[], _filters: string | TableFilter[], _schema?: string, _selects?: string[]): Promise<string> {
    log.error("MongoDB does not support generating SQL scripts");
    return '';
  }

  async selectTop(table: string, offset: number, limit: number, orderBy: OrderBy[], filters: string | TableFilter[], _schema?: string, selects?: string[]): Promise<TableResult> {
    const collection = this.conn.db(this.db).collection(table);

    const convertedOrders = orderBy.length > 0 ? orderBy.reduce((all, ord) => ({
      ...all,
      [ord.field]: ord.dir.toLowerCase() === 'asc' ? 1 : -1 
    }), {} as any) : null;
    const convertedFilters = !_.isString() && filters.length > 0 ? this.convertFilters(filters as TableFilter[]) : {};
    let convertedSelects = null;
    if (selects && selects?.length > 0 && !selects.includes('*')) {
      let init = {} as any;
      if (!selects.includes('_id')) {
        init = {
          _id: 0
        };
      }
      selects = _.without(selects, '_id');
      convertedSelects = selects.reduce((all, sel) => ({
        ...all,
        [sel]: 1
      }), init);
    }

    const result = await collection.aggregate([
      {
        "$match": convertedFilters
      },
      convertedOrders ? {
        "$sort": convertedOrders
      } : null,
      {
        "$skip": offset
      },
      {
        "$limit": limit
      },
      convertedSelects ? {
        "$project": convertedSelects
      } : null
    ].filter((v) => !!v)).toArray();

    const fields = this.parseQueryResultColumns(result[0] || {});
    const rows = await this.serializeQueryResult({ rows: result, columns: [], arrayMode: false }, fields)

    return { result: rows, fields: [] }
  }

  parseQueryResultColumns(row: any): BksField[] {
    if (!row) return;
    return Object.keys(row).map((column) => {
      let bksType: BksFieldType = 'UNKNOWN';
      if (row[column] instanceof ObjectId) {
        bksType = 'OBJECTID';
      }
      return { name: column, bksType };
    })
  }
  

  async getPrimaryKeys(_table: string, _schema?: string): Promise<PrimaryKeyColumn[]> {
    return [{
      columnName: '_id',
      position: 0
    }];
  }

  async getTableLength(table: string, _schema?: string): Promise<number> {
    return await this.conn.db(this.db).collection(table).estimatedDocumentCount();
  }

  async getTableProperties(table: string, _schema?: string): Promise<TableProperties> {
    const indexes = await this.listTableIndexes(table);

    return {
      indexes,
      relations: [],
      triggers: [],
      partitions: []
    }
  }

  async executeApplyChanges(changes: TableChanges): Promise<TableUpdateResult[]> {
    let results = [];
    const db = this.conn.db(this.db);

    try {
      if (changes.inserts && changes.inserts.length > 0) {
        await this.insertRows(changes.inserts, db);
      }

      if (changes.updates && changes.updates.length > 0) {
        results = await this.updateValues(changes.updates, db);
      }

      if (changes.deletes && changes.deletes.length > 0) {
        await this.deleteRows(changes.deletes, db);
      }
    } catch (err) {
      log.error('Error applying changes: ', err);
      throw new Error(`Failed to apply changes: ${err.message}`);
    }
    return results;
  }

  async insertRows(inserts: TableInsert[], connection: Db) {
    const errors = [];
    
    for (const insert of inserts) {
      try {
        if (!insert.table) {
          throw new Error("Missing table name for insert operation");
        }
        
        const collection = connection.collection(insert.table);
        await collection.insertMany(insert.data);
        
        log.debug(`Inserted ${insert.data.length} documents into ${insert.table}`);
      } catch (err) {
        log.error(`Error inserting into ${insert.table}:`, err);
        errors.push(`Failed to insert into ${insert.table}: ${err.message}`);
      }
    }
    
    if (errors.length > 0) {
      throw new Error(errors.join("; "));
    }
  }

  async updateValues(updates: TableUpdate[], connection: Db) {
    let results = [];
    const errors = [];
    
    for (const update of updates) {
      try {
        if (!update.table) {
          throw new Error("Missing table name for update operation");
        }
        
        if (!update.primaryKeys || update.primaryKeys.length === 0) {
          throw new Error(`No primary key provided for update in table ${update.table}`);
        }
        
        // Safely convert ObjectId string to actual ObjectId
        let idValue = update.primaryKeys[0].value;
        try {
          if (ObjectId.isValid(idValue)) {
            idValue = new ObjectId(idValue);
          }
        } catch (err) {
          log.error(`Error converting ObjectId ${idValue}:`, err);
          // Continue with the original value if conversion fails
        }
        
        const filter = { _id: idValue };
        
        // Handle value conversion for special types if needed
        let fieldValue = update.value;
        
        // Create the update document
        const updateDoc = {
          $set: {
            [update.column]: fieldValue
          }
        };

        // Get collection
        const collection = connection.collection(update.table);

        // Perform the update
        const result = await collection.findOneAndUpdate(
          filter,
          updateDoc,
          { 
            returnDocument: 'after',
          }
        );
        
        if (!result) {
          throw new Error(`Failed to update document with _id ${idValue} in ${update.table}`);
        }
        
        results.push(result);
        log.debug(`Updated document in ${update.table} with _id ${idValue}, column: ${update.column}`);
      } catch (err) {
        const errMsg = `Error updating ${update.table}: ${err.message}`;
        log.error(errMsg);
        errors.push(`Failed to update ${update.table}: ${err.message}`);
      }
    }
    
    if (errors.length > 0) {
      throw new Error(errors.join("; "));
    }
    
    return results;
  }

  async deleteRows(deletes: TableDelete[], connection: Db) {
    const errors = [];
    
    for (const del of deletes) {
      try {
        if (!del.table) {
          throw new Error("Missing table name for delete operation");
        }
        
        if (!del.primaryKeys || del.primaryKeys.length === 0) {
          throw new Error(`No primary key provided for delete in table ${del.table}`);
        }
        
        // Safely convert ObjectId string to actual ObjectId if needed
        let idValue = del.primaryKeys[0].value;
        try {
          if (ObjectId.isValid(idValue)) {
            idValue = new ObjectId(idValue);
          }
        } catch (err) {
          log.error(`Error converting ObjectId ${idValue}:`, err);
          // Continue with the original value if conversion fails
        }

        const collection = connection.collection(del.table);

        // Perform the delete operation
        const result = await collection.deleteOne({
          _id: idValue
        });
        
        if (result.deletedCount === 0) {
          log.warn(`Failed to delete document with _id ${idValue} in ${del.table}`);
        } else {
          log.debug(`Successfully deleted document from ${del.table} with _id ${idValue}`);
        }
      } catch (err) {
        const errMsg = `Error deleting from ${del.table}: ${err.message}`;
        log.error(errMsg);
        errors.push(`Failed to delete from ${del.table}: ${err.message}`);
      }
    }
    
    if (errors.length > 0) {
      throw new Error(errors.join("; "));
    }
  }

  override async alterIndex(changes: IndexAlterations): Promise<void> {
    const errors = [];
    const db = this.conn.db(this.db);
    
    try {
      // Verify collection exists
      const collections = await db.listCollections({ name: changes.table }).toArray();
      if (collections.length === 0) {
        throw new Error(`Collection ${changes.table} does not exist`);
      }
      
      const collection = db.collection(changes.table);

      // Process index additions
      for (let addition of changes.additions) {
        try {
          // Convert column order specifications to MongoDB format
          const indexSpec = addition.columns.reduce((obj, col) => ({
            ...obj,
            [col.name]: this.convertOrder(col.order)
          }), {});
          
          // Prepare index options
          const indexOptions: any = {
            name: addition.name,
          };
          
          // Add unique option if specified
          if (addition.unique) {
            indexOptions.unique = true;
          }
          
          log.debug(`Creating index ${addition.name} on ${changes.table} with spec:`, indexSpec);
          
          // Create the index
          await collection.createIndex(indexSpec, indexOptions);
          log.debug(`Successfully created index ${addition.name} on ${changes.table}`);
        } catch (err) {
          const errorMsg = `Error creating index ${addition.name} on ${changes.table}: ${err.message}`;
          log.error(errorMsg);
          errors.push(errorMsg);
        }
      }

      // Process index drops
      for (let drop of changes.drops) {
        try {
          log.debug(`Dropping index ${drop.name} from ${changes.table}`);
          await collection.dropIndex(drop.name);
          log.debug(`Successfully dropped index ${drop.name} from ${changes.table}`);
        } catch (err) {
          const errorMsg = `Error dropping index ${drop.name} from ${changes.table}: ${err.message}`;
          log.error(errorMsg);
          errors.push(errorMsg);
        }
      }
      
      // If any errors occurred, throw a combined error
      if (errors.length > 0) {
        throw new Error(errors.join('; '));
      }
    } catch (err) {
      log.error(`Error altering indexes for ${changes.table}:`, err);
      throw err;
    }
  }
  async query(queryText: string, _options?: any): Promise<CancelableQuery> {
    const cancelable = createCancelablePromise(errors.CANCELED_BY_USER);
    let canceling = false;

    // This doesn't actually cancel the query
    return {
      execute: async (): Promise<NgQueryResult[]> => {
        try {
          const data = await Promise.race([
            cancelable.wait(),
            this.executeQuery(queryText)
          ])

          return data;
        } catch (err) {
          if (canceling) {
            canceling = false;
            err.sqlectronError = 'CANCELED_BY_USER';
          }

          throw err;
        } finally {
          cancelable.discard();
        }
      },
      cancel: async (): Promise<void> => {
        canceling = true;

        cancelable.cancel();
      }
    }
  }

  parseRowQueryResult(data: any): NgQueryResult {
    const fieldNames = _.isArray(data) ? Object.keys(data[0]) : Object.keys(data);
    const fields = fieldNames.map((field) => ({
      dataType: 'user-defined',
      id: field,
      name: field
    }));

    return {
      rows: data,
      fields
    }
  }

  async getCompletions(cmd: string): Promise<string[]> {
    return (await this.runtime.getCompletions(cmd)).map((c) => c.completion)
  }

  async getShellPrompt(): Promise<string> {
    return await this.runtime.getShellPrompt()
  }

  async executeQuery(queryText: string, _options?: any): Promise<NgQueryResult[]> {
    const queries = this.identifyCommands(queryText).map((q) => q.text);
    let results = [];

    for (let i = 0; i < queries.length; i++) {
      const query = queries[i];
      const r = await this.queryLeaf.execute(query);
      let fields = [];
      if (r) {
        let f = [];
        if (_.isArray(r)) {
          f = _.uniq(_.flatten(_.takeRight(r, 10).map((obj) => Object.keys(obj))))
        } else {
          f = Object.keys(r);
        }
        fields = f.map((k) => ({
          name: k,
          id: k
        }));
      }

      let returnResult = true;

      let affectedRows = 0
      if (r?.acknowledged) {
        affectedRows = r?.insertedCount ?? r?.deletedCount ?? r?.modifiedCount;
        returnResult = false;
      }

      let result = _.isArray(r) ? r : [r];
      if (!returnResult) result = [];

      results.push({
        rows: result,
        rowCount: r?.length ?? 0,
        affectedRows,
        fields,
        command: query
      })
    }

    return results;
  }

  private identifyCommands(queryText: string) {
    try {
      return identify(queryText, { strict: false, dialect: 'psql' });
    } catch (err) {
      return [];
    }
  }

  async executeCommand(commandText: string, _options?: any): Promise<NgQueryResult[]> {
    let results: NgQueryResult[] = [];

    const listener = {
      onPrint: (value): void => {
        value.map((v) => {
          results.push({
            output: v.printable
          })
        })
      }
    }

    this.runtime.setEvaluationListener(listener);

<<<<<<< HEAD
    const ev = await this.runtime.evaluate(commandText);
    log.info("EVAL: ", JSON.stringify(ev))
=======
    const ev = await this.runtime.evaluate(queryText);
>>>>>>> 16def7b3

    let fields = [];
    if (ev.type === 'Cursor' || ev.type === 'AggregationCursor') {
      if (ev.printable?.documents?.length > 0) {
        fields = Object.keys(ev.printable?.documents[0]).map((k) => ({
          name: k,
          id: k
        }));
      }
      results.push({
        rows: ev.printable?.documents,
        rowCount: ev.printable?.documents?.length,
        fields,
        tableName: ev.source?.namespace?.collection ?? 'mycollection',
        command: commandText
      })
    } else if (ev.type === 'Document') {
      if (ev.printable) {
        fields = Object.keys(ev.printable).map((k) => ({
          name: k,
          id: k
        }));
      }
      results.push({
        rows: ev.printable ? [ev.printable] : [],
        rowCount: ev.printable ? 1 : 0,
        fields,
        tableName: ev.source?.namespace?.collection ?? 'mycollection',
        command: commandText
      })
    } else if (ev.type === null && ev.printable) {
      if (typeof ev.printable === 'number') {
        results.push({
          rows: [{ count: ev.printable }],
          rowCount: 1,
          fields: [{ name: 'count', id: 'count' }],
          command: queryText
        });
      }
      if (ev.printable?.length > 0) {
        fields = Object.keys(ev.printable[0]).map((k) => ({
          name: k,
          id: k
        }));
      }
      results.push({
        rows: ev.printable,
        rowCount: ev.printable?.length,
        fields,
        tableName: ev.source?.namespace?.collection ?? 'mycollection',
        command: commandText
      })
    }
    log.debug("RESULTS: ", results);

    return results;
  }

  // ********************** UNSUPPORTED ***************************
  setTableDescription(_table: string, _description: string, _schema?: string): Promise<string> {
    throw new Error("Mongo does not support collection descriptions");
  }

  getBuilder(_table: string, _schema?: string): ChangeBuilderBase | Promise<ChangeBuilderBase> {
    throw new Error("Mongo does not support generating SQL");
  }

  createDatabaseSQL(): Promise<string> {
    throw new Error("Mongo does not support generating SQL");
  }

  getTableCreateScript(_table: string, _schema?: string): Promise<string> {
    throw new Error("Mongo does not support generating SQL");
  }

  getViewCreateScript(_view: string, _schema?: string): Promise<string[]> {
    throw new Error("Mongo does not support generating SQL");
  }

  getRoutineCreateScript(_routine: string, _type: string, _schema?: string): Promise<string[]> {
    throw new Error("Mongo does not support generating SQL");
  }

  setElementNameSql(_elementName: string, _newElementName: string, _typeOfElement: DatabaseElement, _schema?: string): Promise<string> {
    throw new Error("Mongo does not support generating SQL");
  }

  truncateElementSql(_elementName: string, _typeOfElement: DatabaseElement, _schema?: string): Promise<string> {
    throw new Error("Mongo does not support generating SQL");
  }

  truncateAllTables(_schema?: string): Promise<void> {
    throw new Error("Mongo does not support truncation");
  }

  duplicateTableSql(_tableName: string, _duplicateTableName: string, _schema?: string): Promise<string> {
    throw new Error("Mongo does not support generating SQL");
  }

  async getQuerySelectTop(_table: string, _limit: number, _schema?: string): Promise<string> {
    log.error('MongoDB does not support generating queries');
    return '';
  }

  async getPrimaryKey(_table: string, _schema?: string): Promise<string> {
    log.error('MongoDB does not support keys');
    return '';
  }

  async listCharsets(): Promise<string[]> {
    return [];
  }

  async getDefaultCharset(): Promise<string> {
    return null;
  }

  async listCollations(_charset: string): Promise<string[]> {
    return [];
  }

  async selectTopStream(_table: string, _orderBy: OrderBy[], _filters: string | TableFilter[], _chunkSize: number, _schema?: string): Promise<StreamResults> {
    log.error('MongoDB does not currently support streaming results');
    return null;
  }

  async queryStream(query: string, _chunkSize: number): Promise<StreamResults> {
    const statement = this.queryLeaf.parse(query);
    const commands = this.queryLeaf.compile(statement);

    const { columns, totalRows } = await this.getColumnsAndTotalRows(query);

    return {
      totalRows,
      columns
    }
    log.error('MongoDB does not support querying');
    return null;
  }

  wrapIdentifier(_value: string): string {
    log.error('MongoDB does not support querying');
    return '';
  }

  protected async rawExecuteQuery(_q: string, _options: any): Promise<QueryResult | QueryResult[]> {
    log.error('MongoDB does not support querying');
    return null;
  }

  protected parseTableColumn(column: { field: string, type: string }): BksField {
    return {
      name: column.field,
      bksType: column.type === 'objectid' ? 'OBJECTID' : 'UNKNOWN'
    }
  }

  // MongoDB Schema Validation Support
  async getCollectionValidation(collectionName: string): Promise<any> {
    try {
      const db = this.conn.db(this.db);
      
      // Run listCollections with the filter to get the specified collection info
      const collections = await db.listCollections({ name: collectionName }, { nameOnly: false }).toArray();
      
      if (collections.length === 0) {
        throw new Error(`Collection ${collectionName} not found`);
      }
      
      const collectionInfo = collections[0];
      
      // Return the validation information if it exists
      return {
        validator: collectionInfo.options?.validator || null,
        validationLevel: collectionInfo.options?.validationLevel || 'moderate',
        validationAction: collectionInfo.options?.validationAction || 'error'
      };
    } catch (err) {
      log.error(`Error getting collection validation for ${collectionName}:`, err);
      throw err;
    }
  }
  
  async setCollectionValidation(params: {
    collection: string,
    validationLevel: 'off' | 'strict' | 'moderate',
    validationAction: 'error' | 'warn',
    schema: any
  }): Promise<void> {
    try {
      const db = this.conn.db(this.db);
      
      // Create the validator command
      const command = {
        collMod: params.collection,
        validator: { $jsonSchema: params.schema },
        validationLevel: params.validationLevel,
        validationAction: params.validationAction
      };
      
      // Run the command to modify the collection
      await db.command(command);
      
      log.debug(`Updated validation for collection ${params.collection}`);
    } catch (err) {
      log.error(`Error setting collection validation for ${params.collection}:`, err);
      throw err;
    }
  }

  // ******************* UTILS *******************************

  private convertOrder(order: any) {
    if (order === 1) {
      return 'ASC';
    } else if (order === -1) {
      return 'DESC';
    } else if (order === 'ASC') {
      return 1;
    } else if (order === 'DESC') {
      return -1;
    } else {
      return order;
    }
  }
  
  private async getCollectionCols(collection: Collection<Document>) {
    // Take the last 10 docs from a collection and hope that's an accurate representation of the whole collection lol
    return await collection.aggregate(
      [
        {
          "$sort": {
            "_id": -1
          }
        },
        {
          "$limit": 10
        },
        {
          "$project": {
            "fields": {
              "$map": {
                "input": { "$objectToArray": "$$ROOT" },
                "as": "field",
                "in": {
                  "name": "$$field.k",
                  "type": { "$type": "$$field.v" }
                }
              }
            }
          }
        },
        {
          "$unwind": "$fields"
        },
        {
          "$group": {
            "_id": "$fields.name",
            "types": { "$addToSet": "$fields.type" }
          }
        },
        {
          "$project": {
            "_id": 0,
            "field": "$_id",
            "types": 1
          }
        },
        {
          "$sort": { "field": 1 }
        }
      ]
    ).toArray();
  }

  private translateOperator(type: string): string {
    const opMap = {
      "=": "$eq",
      "!=": "$ne",
      "like": "$regex", // special case for regex
      "<": "$lt",
      "<=": "$lte",
      ">": "$gt",
      ">=": "$gte",
      "in": "$in",
      "is": "$eq",
      "is not": "$neq"
    };
    return opMap[type] || null;
  }

  private convertFilters(filters: TableFilter[]) {

    let result = null;
    filters.forEach((filter, index) => {
      const mongoOp = this.translateOperator(filter.type);
      if (!mongoOp) {
        log.warn(`Unsupported operator: ${filter.type}`);
        return;
      }

      let condition: Document;
      if (filter.type === "in") {
        if (!_.isArray(filter.value)) {
          log.warn(`Value for "in" must be an array: ${JSON.stringify(filter)}`);
        }
        condition = { [filter.field]: { [mongoOp]: filter.value }};
      } else if (filter.type === "like" && _.isString(filter.value)) {
        const reg = (filter.value as string).replace(/%/g, ".*").replace(/_/g, ".");
        condition = {
          [filter.field]: {
            [mongoOp]: reg,
            $options: "i" // case-insensitive
          }
        };
      } else if (filter.type.includes('is')) {
        condition = {
          [filter.field]: { [mongoOp]: null }
        };
      } else {
        condition = { [filter.field]: { [mongoOp]: filter.value }};
      }

      if (index === 0) {
        result = condition;
      } else {
        if (filter.op === "AND") {
          result = { $and: [result, condition] };
        } else if (filter.op === "OR") {
          result = { $or: [result, condition] };
        }
      }

    });

    return result;
  }
}<|MERGE_RESOLUTION|>--- conflicted
+++ resolved
@@ -682,12 +682,7 @@
 
     this.runtime.setEvaluationListener(listener);
 
-<<<<<<< HEAD
     const ev = await this.runtime.evaluate(commandText);
-    log.info("EVAL: ", JSON.stringify(ev))
-=======
-    const ev = await this.runtime.evaluate(queryText);
->>>>>>> 16def7b3
 
     let fields = [];
     if (ev.type === 'Cursor' || ev.type === 'AggregationCursor') {
@@ -724,7 +719,7 @@
           rows: [{ count: ev.printable }],
           rowCount: 1,
           fields: [{ name: 'count', id: 'count' }],
-          command: queryText
+          command: commandText
         });
       }
       if (ev.printable?.length > 0) {
