--- conflicted
+++ resolved
@@ -1,5 +1,5 @@
 import electronLog from "electron-log";
-import knexlib from "knex";
+import knexlib, { Knex } from "knex";
 import Client_Firebird from "@shared/lib/knex-firebird";
 import Firebird from "node-firebird";
 import { identify } from "sql-query-identifier";
@@ -167,7 +167,6 @@
   };
 }
 
-<<<<<<< HEAD
 // Only build an insert query from the first index of insert.data
 function buildInsertQuery(
   knex: Knex,
@@ -226,8 +225,6 @@
   return inserts.map((insert) => buildInsertQuery(knex, insert, { runAsUpsert, primaryKeys, createUpsertFunc }));
 }
 
-=======
->>>>>>> 11cea7e8
 export class FirebirdClient extends BasicDatabaseClient<FirebirdResult> {
   version: any;
   pool: Pool;
@@ -704,7 +701,6 @@
     };
   }
 
-<<<<<<< HEAD
   async getInsertQuery(tableInsert: TableInsert, runAsUpsert = false): Promise<string> {
     if (tableInsert.data.length > 1) {
       // TODO: We can't insert multiple rows at once with Firebird. And
@@ -721,8 +717,6 @@
     return buildInsertQuery(this.knex, tableInsert, { columns, runAsUpsert, primaryKeys, createUpsertFunc: this.createUpsertFunc });
   }
 
-=======
->>>>>>> 11cea7e8
   async listTableTriggers(
     table: string,
     _schema?: string
@@ -1310,12 +1304,6 @@
     return await clientExtras.transaction.rollback()
   }
 
-<<<<<<< HEAD
-=======
-  async getImportSQL(importedData: TableInsert[]): Promise<string[]> {
-    return buildInsertQueries(this.knex, importedData)
-  }
-
   parseQueryResultColumns(qr: FirebirdResult): BksField[] {
     return qr.columns.map((column) => {
       let bksType: BksFieldType = 'UNKNOWN';
@@ -1334,5 +1322,4 @@
       bksType: column.FIELD_TYPE === "BLOB" ? "BINARY" : "UNKNOWN",
     };
   }
->>>>>>> 11cea7e8
 }