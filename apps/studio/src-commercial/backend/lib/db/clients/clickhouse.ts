--- conflicted
+++ resolved
@@ -78,9 +78,13 @@
 
 type JSONOrStreamResult = JSONResult | StreamResult;
 
+interface ResultColumn {
+  name: string;
+}
+
 interface BaseResult {
   rows: any[][] | Record<string, any>[];
-  columns: { name: string }[]
+  columns: ResultColumn[]
   arrayMode: boolean;
 }
 
@@ -786,7 +790,9 @@
     for (const statement of options.statements) {
       const format = this.parseQueryFormat(statement.text);
       let resultType: Result["resultType"];
-      let data: ResponseJSON | Stream;
+      let data: any;
+      let rows: any[][] | Record<string, any>[] = [];
+      let columns: ResultColumn[] = [];
       if (statement.executionType === "LISTING" && !format) {
         const result = await this.client.query({
           query: statement.text,
@@ -796,10 +802,8 @@
         });
         data = await result.json();
         resultType = "json";
-<<<<<<< HEAD
-        results.push({ statement, data, resultType: "json", rows: data.data, columns: data.meta, arrayMode: options.arrayMode });
-=======
->>>>>>> 214b69c3
+        rows = data.data;
+        columns = data.meta;
       } else {
         const result = await this.client.exec({
           query,
@@ -820,12 +824,8 @@
         });
         data = result.stream;
         resultType = "stream";
-<<<<<<< HEAD
-        results.push({ statement, data: result.stream, resultType: "stream", rows: [], columns: [], arrayMode: options.arrayMode });
-=======
->>>>>>> 214b69c3
       }
-      results.push({ statement, data, resultType });
+      results.push({ statement, data, resultType, rows, columns, arrayMode: options.arrayMode });
     }
 
     log.info(`Running Query Finished`);
