{
  "name": "beekeeper-studio",
  "version": "4.6.2",
  "private": true,
  "description": "An easy-to use SQL query editor and database UI for Mac, Windows, and Linux",
  "author": {
    "name": "Beekeeper Studio Team",
    "email": "matthew@rathbonelabs.com",
    "url": "https://beekeeperstudio.io"
  },
  "scripts": {
    "serve": "vue-cli-service serve",
    "test:ci": "cross-env TEST_MODE=1 ELECTRON_RUN_AS_NODE=1 yarn electron ../../node_modules/jest/bin/jest.js --config ./jest.ci.config.js",
    "test:unit": "cross-env TEST_MODE=1 ELECTRON_RUN_AS_NODE=1 yarn electron ../../node_modules/jest/bin/jest.js",
    "test:e2e": "xvfb-maybe yarn playwright test e2e/*",
    "lint": "vue-cli-service lint",
    "electron:build": "vue-cli-service electron:build",
    "electron:serve": "vue-cli-service electron:serve --host localhost --ozone-platform-hint=auto",
    "postinstall": "electron-builder install-app-deps",
    "internal:integration": "cross-env TEST_MODE=1 ELECTRON_RUN_AS_NODE=1 yarn electron ../../node_modules/jest/bin/jest.js --config ./jest.integration.config.js",
    "test:integration": "../../bin/integration-tests.sh"
  },
  "main": "background.js",
  "dependencies": {
    "@aws-sdk/client-redshift": "^3.145.0",
    "@azure/msal-node": "1.18.4",
    "@electron/remote": "^2.0.9",
    "@libsql/knex-libsql": "^0.1.0",
    "@pdanpdan/vue-keyboard-trap": "^1.0.19",
    "axios": "^1.6.0",
    "axios-retry": "^3.2.4",
    "base64-url": "^2.3.3",
    "better-sqlite3": "~8.2.0",
    "bks-oracledb": "5.3.3",
    "builder-util-runtime": "^9.1.1",
    "bytes": "^3.1.0",
    "cassandra-driver": "^4.6.4",
    "cassandra-knex": "beekeeper-studio/cassandra-knex#1bac17636e3451f0f7aaa62fb92c8a9539f5ee4a",
    "codemirror": "^5.63.1",
    "connection-string": "^3.4.2",
    "core-js": "3",
    "dateformat": "^3.0.3",
    "diff-match-patch": "^1.0.5",
    "duckdb-async": "^1.0.0",
    "electron-log": "^4.2.2",
    "electron-util": "^0.14.1",
    "flexsearch": "beekeeper-studio/flexsearch#2e6c65dc03acf378cbeef5c700658d9b26a3e09d",
    "humanize-duration": "^3.23.1",
    "indent-string": "^4.0.0",
    "javascript-time-ago": "^2.0.8",
    "jquery": "^3.5.0",
    "knex": "^2.4.1",
    "knex-firebird-dialect": "1.4.6",
    "libsql": "^0.3.18",
    "lodash": "^4.17.21",
    "markdown-table": "^3.0.2",
    "marked": "^4.0.10",
    "material-icons": "^1.13.3",
    "mkdirp": "^1.0.4",
    "mock-aws-s3": "^4.0.2",
    "mssql": "^8.0.2",
    "mysql2": "^2.3.3",
    "nock": "^12.0.3",
    "node-firebird": "^1.1.8",
    "noty": "beekeeper-studio/noty#dc27550d340dd53480cf861d5ad4e7e292107ad6",
    "papaparse": "^5.3.0",
    "pg": "^8.11.3",
    "pg-cursor": "^2.5.2",
    "pg-hstore": "^2.3.3",
    "pluralize": "^8.0.0",
    "popper.js": "^1.15.0",
    "portal-vue": "^2.1.7",
    "portfinder": "^1.0.26",
    "postgres-interval": "^4.0.0",
    "query-string": "^7.0.0",
    "reflect-metadata": "^0.1.10",
    "sass": "^1.69.7",
    "sass-loader": "^10.1.1",
    "scrollyfills": "^1.0.0",
    "simple-encryptor": "^3.0.0",
    "split.js": "^1.5.11",
    "sql-formatter": "~10.7.2",
    "sql-query-identifier": "^2.7.0",
    "ssh2": "^1.14.0",
    "tabulator-tables": "beekeeper-studio/tabulator#2642a6210fad1fb859838b6745efb061c1b35918",
    "tinyduration": "^3.2.4",
    "typeface-roboto": "^0.0.75",
    "typeface-source-code-pro": "^1.1.3",
    "typeorm": "^0.2.25",
    "username": "^5.1.0",
    "v-hotkey": "^0.8.0",
    "v-tooltip": "^2.1.3",
    "vue": "^2.6.14",
    "vue-class-component": "^7.2.3",
    "vue-cli-plugin-electron-builder": "~2.1.1",
    "vue-clipboard2": "^0.3.1",
    "vue-js-modal": "^1.3.33",
    "vue-property-decorator": "^8.4.2",
    "vue-select": "^3.20.0",
    "vue-virtual-scroll-list": "^2.3.5",
    "vue2-datepicker": "^3.11.1",
    "vuedraggable": "^2.24.2",
    "vuex": "^3.1.1",
    "vuex-persist": "^2.0.1",
    "xel": "beekeeper-studio/xel",
    "xlsx": "^0.17.0",
    "yargs-parser": "^20.2.7"
  },
  "devDependencies": {
    "@aws-sdk/types": "^3.127.0",
    "@playwright/test": "^1.44.0",
    "@types/better-sqlite3": "^5.4.1",
    "@types/bytes": "^3.1.0",
    "@types/codemirror": "^0.0.97",
    "@types/dateformat": "^3.0.1",
    "@types/electron-devtools-installer": "^2.2.0",
    "@types/javascript-time-ago": "^2.0.1",
    "@types/jest": "^24.0.19",
    "@types/jquery": "^3.5.1",
    "@types/lodash": "^4.14.159",
    "@types/mkdirp": "^1.0.1",
    "@types/mssql": "^9.1.5",
    "@types/node": "^12.12.54",
    "@types/oracledb": "^5.2.2",
    "@types/papaparse": "^5.2.5",
    "@types/pg": "^8.11.3",
    "@types/pluralize": "^0.0.30",
    "@types/sql-formatter": "^4.0.0",
    "@types/tabulator-tables": "^6.2.0",
    "@typescript-eslint/eslint-plugin": "^4.18.0",
    "@typescript-eslint/parser": "^4.18.0",
    "@vue/cli-plugin-babel": "~4.5.15",
    "@vue/cli-plugin-eslint": "~4.5.15",
    "@vue/cli-plugin-typescript": "~4.5.15",
    "@vue/cli-plugin-unit-jest": "~4.5.15",
    "@vue/cli-service": "~4.5.15",
    "@vue/eslint-config-typescript": "^11.0.2",
    "@vue/test-utils": "^1.0.3",
    "babel-eslint": "^10.0.1",
    "cross-env": "^7.0.3",
    "electron": "18.3.15",
    "electron-builder-notarize": "1.5.1",
    "electron-devtools-installer": "^3.1.1",
    "electron-updater": "^4.6.5",
    "eslint": "^6.7.2",
    "eslint-plugin-vue": "^6.2.2",
    "execa": "npm:@esm2cjs/execa",
    "node-abi": "^3.34.0",
    "node-gyp": "^10.1.0",
    "oracledb": "npm:bks-oracledb",
    "testcontainers": "~8.9.0",
    "typescript": "~4.1.5",
    "vue-cli-plugin-electron-builder": "~2.1.1",
    "vue-template-compiler": "^2.6.11",
    "xvfb-maybe": "^0.2.1"
  },
  "eslintConfig": {
    "ignorePatterns": [
      "node_modules",
      "../**/dist"
    ]
  },
  "postcss": {
    "plugins": {
      "autoprefixer": {}
    }
  },
  "browserslist": [
    "> 1%",
    "last 2 versions"
  ],
  "repository": "git@github.com:beekeeper-studio/beekeeper-studio.git",
  "resolutions": {
    "watchpack": "1.6.1",
    "node-pre-gyp": "0.12.0",
    "nan": "2.17.0",
<<<<<<< HEAD
    "cpu-features": "../../.yarn/packages/empty-package",
    "sqlite3": "5.1.6",
    "duckdb": "1.0.1-dev15.0"
=======
    "cpu-features": ".yarn/packages/empty-package",
    "sqlite3": "5.1.6"
>>>>>>> 61260b55
  }
}<|MERGE_RESOLUTION|>--- conflicted
+++ resolved
@@ -174,13 +174,8 @@
     "watchpack": "1.6.1",
     "node-pre-gyp": "0.12.0",
     "nan": "2.17.0",
-<<<<<<< HEAD
-    "cpu-features": "../../.yarn/packages/empty-package",
+    "cpu-features": ".yarn/packages/empty-package",
     "sqlite3": "5.1.6",
     "duckdb": "1.0.1-dev15.0"
-=======
-    "cpu-features": ".yarn/packages/empty-package",
-    "sqlite3": "5.1.6"
->>>>>>> 61260b55
   }
 }