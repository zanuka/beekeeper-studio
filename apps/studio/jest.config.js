--- conflicted
+++ resolved
@@ -29,11 +29,7 @@
   // support the same @ -> src alias mapping in source code
   moduleNameMapper: {
     '^@/(.*)$': '<rootDir>/src/$1',
-<<<<<<< HEAD
-    '^@shared(.*)$': '<rootDir>/src/shared/$1',
-=======
     '^@shared(.*)$': '<rootDir>/src/shared/$1'
->>>>>>> 3a343ebc
   },
   // serializer for snapshots
   snapshotSerializers: [
