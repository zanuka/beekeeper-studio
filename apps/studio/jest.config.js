/* eslint-disable */
const path = require('path')
const { resolve } = require('path')
/* eslint-enable */

/** @type {import('@jest/types').Config.InitialOptions} */
module.exports = {
  preset: '@vue/cli-plugin-unit-jest/presets/typescript-and-babel',
  moduleNameMapper: {
    '^@shared/(.*)': resolve(__dirname, '../../shared/src/$1'),
    '^@/(.*)': resolve(__dirname, './src/$1'),
<<<<<<< HEAD
    "^axios$": "axios/dist/node/axios.cjs"
=======
    '^@libsql/core/(.*)': resolve(__dirname, '../../node_modules/@libsql/core/lib-cjs/$1'),
  },
  transform: {
    '^.+\\.vue$': require.resolve('@vue/vue2-jest'),
>>>>>>> 9982f72b
  },
  setupFilesAfterEnv: [resolve(__dirname, './tests/setupTests.js')],
  setupFiles: ['./jest.polyfills.js'],
  testEnvironment: 'jest-environment-jsdom',
}<|MERGE_RESOLUTION|>--- conflicted
+++ resolved
@@ -3,20 +3,16 @@
 const { resolve } = require('path')
 /* eslint-enable */
 
-/** @type {import('@jest/types').Config.InitialOptions} */
 module.exports = {
   preset: '@vue/cli-plugin-unit-jest/presets/typescript-and-babel',
   moduleNameMapper: {
     '^@shared/(.*)': resolve(__dirname, '../../shared/src/$1'),
     '^@/(.*)': resolve(__dirname, './src/$1'),
-<<<<<<< HEAD
-    "^axios$": "axios/dist/node/axios.cjs"
-=======
+    "^axios$": "axios/dist/node/axios.cjs",
     '^@libsql/core/(.*)': resolve(__dirname, '../../node_modules/@libsql/core/lib-cjs/$1'),
   },
   transform: {
     '^.+\\.vue$': require.resolve('@vue/vue2-jest'),
->>>>>>> 9982f72b
   },
   setupFilesAfterEnv: [resolve(__dirname, './tests/setupTests.js')],
   setupFiles: ['./jest.polyfills.js'],
