import { BeeCursor } from "../../models";
import { ConnectionPool, Request } from 'mssql';
import { waitFor } from "../base/wait";

export class SqlServerCursor extends BeeCursor {
  private connection: ConnectionPool | undefined
  private end = false;
  private bufferReady = false;
  private error: Error | undefined;
  private rowBuffer: any[] = [];


  constructor(
    private request: Request,
    private query: string,
    chunkSize: number
  ) {
    super(chunkSize)
  }

  async start(): Promise<void> {
<<<<<<< HEAD

    this.connection = await new ConnectionPool(this.conn.dbConfig).connect()
    
    const request = this.connection.request()
    this.request = request

    request.arrayRowMode = true
    request.stream = true

    request.on('recordset', this.handleRecordset.bind(this))
    request.on('row', this.handleRow.bind(this).bind(this))
    request.on('error', this.handleError.bind(this))
    request.on('done', this.handleEnd.bind(this))
    request.query(this.query);
=======
    this.request.arrayRowMode = true
    this.request.stream = true

    this.request.on('recordset', this.handleRecordset.bind(this))
    this.request.on('row', this.handleRow.bind(this).bind(this))
    this.request.on('error', this.handleError.bind(this))
    this.request.on('done', this.handleEnd.bind(this))
    this.request.query(this.query);
>>>>>>> fa9fea32
  }

  private handleRecordset() {
    // TODO: implement
  }

  private handleEnd() {
    this.bufferReady = true
    this.end = true
    this.connection?.close()
  }

  private handleError(error: Error) {
    this.error = error
    console.error(error)
  }

  private handleRow(row: any) {
    this.rowBuffer.push(row)
    if (this.rowBuffer.length >= this.chunkSize) {
      this.request?.pause()
      this.bufferReady = true
    }
  }


  private pop() {
    const result = this.rowBuffer
    this.rowBuffer = []
    return result
  }

  private resume() {
    this.bufferReady = false
    this.request?.resume()
  }

  async read(): Promise<any[][]> {
    if (this.error) throw this.error
    if (this.end) return this.pop()
    await waitFor(() => this.bufferReady)
    const results = this.pop()
    this.resume()
    return results
  }

  async cancel(): Promise<void> {
    return this.connection?.close()
  }

}<|MERGE_RESOLUTION|>--- conflicted
+++ resolved
@@ -19,22 +19,6 @@
   }
 
   async start(): Promise<void> {
-<<<<<<< HEAD
-
-    this.connection = await new ConnectionPool(this.conn.dbConfig).connect()
-    
-    const request = this.connection.request()
-    this.request = request
-
-    request.arrayRowMode = true
-    request.stream = true
-
-    request.on('recordset', this.handleRecordset.bind(this))
-    request.on('row', this.handleRow.bind(this).bind(this))
-    request.on('error', this.handleError.bind(this))
-    request.on('done', this.handleEnd.bind(this))
-    request.query(this.query);
-=======
     this.request.arrayRowMode = true
     this.request.stream = true
 
@@ -43,7 +27,6 @@
     this.request.on('error', this.handleError.bind(this))
     this.request.on('done', this.handleEnd.bind(this))
     this.request.query(this.query);
->>>>>>> fa9fea32
   }
 
   private handleRecordset() {
