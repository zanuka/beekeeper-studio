--- conflicted
+++ resolved
@@ -4,7 +4,7 @@
 import { ChangeBuilderBase } from "@shared/lib/sql/change_builder/ChangeBuilderBase";
 import { SqliteChangeBuilder } from "@shared/lib/sql/change_builder/SqliteChangeBuilder";
 import Database from "better-sqlite3";
-import { SupportedFeatures, FilterOptions, TableOrView, Routine, TableColumn, ExtendedTableColumn, TableTrigger, TableIndex, SchemaFilterOptions, CancelableQuery, NgQueryResult, DatabaseFilterOptions, TableChanges, TableProperties, PrimaryKeyColumn, OrderBy, TableFilter, TableResult, StreamResults, QueryResult, TableInsert, TableUpdate, TableDelete } from "../models"; 
+import { SupportedFeatures, FilterOptions, TableOrView, Routine, TableColumn, ExtendedTableColumn, TableTrigger, TableIndex, SchemaFilterOptions, CancelableQuery, NgQueryResult, DatabaseFilterOptions, TableChanges, TableProperties, PrimaryKeyColumn, OrderBy, TableFilter, TableResult, StreamResults, QueryResult, TableInsert, TableUpdate, TableDelete } from "../models";
 import { DatabaseElement, IDbConnectionDatabase, IDbConnectionServer } from "../types";
 import { ClientError, joinQueries } from "./utils";
 import { BasicDatabaseClient, ExecutionContext, QueryLogOptions } from "./BasicDatabaseClient"; import { buildInsertQueries, buildDeleteQueries, buildSelectTopQuery,  applyChangesSql } from './utils';
@@ -393,13 +393,8 @@
     return keys.length === 1 ? keys[0].columnName : null
   }
 
-<<<<<<< HEAD
-  async getPrimaryKeys(_db: string, table: string, _schema?: string): Promise<PrimaryKeyColumn[]> {
+  async getPrimaryKeys(table: string, _schema?: string): Promise<PrimaryKeyColumn[]> {
     const sql = `pragma table_xinfo('${SD.escapeString(table)}')`
-=======
-  async getPrimaryKeys(table: string, _schema?: string): Promise<PrimaryKeyColumn[]> {
-    const sql = `pragma table_info('${SD.escapeString(table)}')`
->>>>>>> 2cb16a65
     const { data } = await this.driverExecuteSingle(sql);
     const found = data.filter(r => r.pk > 0)
     if (!found || found.length === 0) return []
@@ -553,7 +548,7 @@
         results.push({
           data: result || [],
           statement: query,
-          changes: statement.reader ? 0 : (result as Database.RunResult).changes 
+          changes: statement.reader ? 0 : (result as Database.RunResult).changes
         });
       } catch (error) {
         log.error(error);
@@ -564,13 +559,7 @@
     return options.multiple ? results : results[0];
   }
 
-<<<<<<< HEAD
-
   private dataToColumns(data: any[], tableName: string): ExtendedTableColumn[] {
-=======
-  
-  private dataToColumns(data, tableName) {
->>>>>>> 2cb16a65
     return data.map((row) => ({
       tableName,
       columnName: row.name,
