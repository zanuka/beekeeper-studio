// Original Copyright (c) 2015 The SQLECTRON Team

// FIXME: Implement ReadOnly Mode, Backup & Restore additions
import { TableKey } from "@shared/lib/dialects/models";
import { SqliteData } from "@shared/lib/dialects/sqlite";
import { ChangeBuilderBase } from "@shared/lib/sql/change_builder/ChangeBuilderBase";
import { SqliteChangeBuilder } from "@shared/lib/sql/change_builder/SqliteChangeBuilder";
import Database from "better-sqlite3";
import { SupportedFeatures, FilterOptions, TableOrView, Routine, TableColumn, ExtendedTableColumn, TableTrigger, TableIndex, SchemaFilterOptions, CancelableQuery, NgQueryResult, DatabaseFilterOptions, TableChanges, TableProperties, PrimaryKeyColumn, OrderBy, TableFilter, TableResult, StreamResults, QueryResult, TableInsert, TableUpdate, TableDelete } from "../models";
import { DatabaseElement, IDbConnectionDatabase, IDbConnectionServer } from "../types";
import { ClientError, joinQueries } from "./utils";
import { BasicDatabaseClient, ExecutionContext, QueryLogOptions } from "./BasicDatabaseClient"; import { buildInsertQueries, buildDeleteQueries, buildSelectTopQuery,  applyChangesSql } from './utils';
import knexlib from 'knex';
import { makeEscape } from 'knex/lib/util/string';
import { makeString } from '@/common/utils';
import { identify } from "sql-query-identifier";
import { Statement } from "sql-query-identifier/lib/defines";
import * as path from 'path';
import _ from 'lodash';
import rawLog from 'electron-log'
import { SqliteCursor } from "./sqlite/SqliteCursor";
const log = rawLog.scope('sqlite');

const knex = knexlib({
  client: 'better-sqlite3',
  // silence the "sqlite does not support inserting default values" warnings on every insert
  useNullAsDefault: true,
})

// HACK (day): this is to prevent the 'str.replace is not a function' error that seems to happen with all changes.
knex.client = Object.assign(knex.client, {
  _escapeBinding: makeEscape({
    escapeString(str) { str = makeString(str)
      return str ? `'${str.replace(/'/g, "''")}'` : ''
    }
  })
})

const sqliteErrors = {
  CANCELED: 'SQLITE_INTERRUPT',
};

const sqliteContext = {
  getExecutionContext(): ExecutionContext {
    return null;
  },
  logQuery(_query: string, _options: QueryLogOptions, _context: ExecutionContext): Promise<number | string> {
    return null;
  }
}

type SqliteResult = {
  data: any,
  statement: Statement,
  // Number of changes made by the query
  changes: number
};
const SD = SqliteData;

export class SqliteClient extends BasicDatabaseClient<SqliteResult> {

  version: SqliteResult;
  databasePath: string;

  constructor(server: IDbConnectionServer, database: IDbConnectionDatabase) {
<<<<<<< HEAD
    super(knex, sqliteContext, server, database);

    this.databasePath = database?.database;
=======
    super(knex, sqliteContext);

    this.dialect = 'sqlite';
    this.dbReadOnlyMode = server?.config?.readOnlyMode || false;
    this.database = database?.database;
>>>>>>> 450df82f
  }

  versionString(): string {
    return this.version?.data[0]["sqlite_version()"];
  }

  getBuilder(table: string, _schema?: string): ChangeBuilderBase {
    return new SqliteChangeBuilder(table);
  }

  supportedFeatures(): SupportedFeatures {
    return {
      customRoutines: false,
      comments: false,
      properties: true,
      partitions: false,
      editPartitions: false,
      backups: true,
      backDirFormat: false,
      restore: true
    };
  }

  async connect(): Promise<void> {
    super.connect();

    // set sqlite version
    const version = await this.driverExecuteSingle('SELECT sqlite_version()');

    this.version = version;
    return;
  }

  disconnect(): Promise<void> {
    // SQLite does not have connection poll. So we open and close connections
    // for every query request. This allows multiple request at same time by
    // using a different thread for each connection.
    // This may cause connection limit problem. So we may have to change this at some point.
    return Promise.resolve();
  }

  async listTables(_filter?: FilterOptions): Promise<TableOrView[]> {
    const sql = `
      SELECT name
      FROM sqlite_master
      WHERE type='table'
      ORDER BY name
    `;

    const { data } = await this.driverExecuteSingle(sql);

    return data;
  }

  async listViews(_filter?: FilterOptions): Promise<TableOrView[]> {
    const sql = `
      SELECT name
      FROM sqlite_master
      WHERE type = 'view'
    `;

    const { data } = await this.driverExecuteSingle(sql);

    return data;
  }

  listRoutines(_filter?: FilterOptions): Promise<Routine[]> {
    return Promise.resolve([]); // DOES NOT SUPPORT IT
  }

  listMaterializedViewColumns(_table: string, _schema?: string): Promise<TableColumn[]> {
    return Promise.resolve([]); // DOES NOT SUPPORT IT
  }

  async listTableColumns(table?: string, _schema?: string): Promise<ExtendedTableColumn[]> {
    if (table) {
      const sql = `PRAGMA table_info(${SD.escapeString(table, true)})`;

      const { data } = await this.driverExecuteSingle(sql);
      return this.dataToColumns(data, table);
    }

    const allTables = (await this.listTables()) || []
    const allViews = (await this.listViews()) || []
    const tables = allTables.concat(allViews)

    const everything = tables.map((table) => {
      return {
        tableName: table.name,
        sql: `PRAGMA table_info(${SD.escapeString(table.name, true)})`,
        results: null
      }
    })

    const query = everything.map((e) => e.sql).join(";")
    const allResults = await this.driverExecuteMultiple(query);
    const results = allResults.map((r, i) => {
      return {
        result: r,
        ...everything[i]
      }
    })
    const final = _.flatMap(results, (item, _idx) => this.dataToColumns(item.result.data, item.tableName))
    return final
  }

  async listTableTriggers(table: string, _schema?: string): Promise<TableTrigger[]> {
    const sql = `
      SELECT name, sql
      FROM sqlite_master
      WHERE type = 'trigger'
        AND tbl_name = '${table}'
    `;

    const { data } = await this.driverExecuteSingle(sql);

    return data
  }

  async listTableIndexes(table: string, _schema?: string): Promise<TableIndex[]> {
    const sql = `PRAGMA INDEX_LIST('${SD.escapeString(table)}')`;

    const { data } = await this.driverExecuteSingle(sql);

    const allSQL = data.map((row) => `PRAGMA INDEX_XINFO('${SD.escapeString(row.name)}')`).join(";");
    const infos = await this.driverExecuteMultiple(allSQL);

    const indexColumns = infos.map((result) => {
      return result.data.filter((r) => !!r.name).map((r) => ({ name: r.name, order: r.desc ? 'DESC' : 'ASC' }))
    })

    return data.map((row, idx) => ({
      id: row.seq,
      name: row.name,
      unique: row.unique === 1,
      primary: row.origin === 'pk',
      columns: indexColumns[idx],
      table
    }))
  }

  listSchemas(_filter?: SchemaFilterOptions): Promise<string[]> {
    return Promise.resolve([]); // DOES NOT SUPPORT IT
  }

  getTableReferences(_table: string, _schema?: string): Promise<string[]> {
    return Promise.resolve([]); // TODO: not implemented yet
  }

  async getTableKeys(table: string, _schema?: string): Promise<TableKey[]> {
    const sql = `pragma foreign_key_list('${SD.escapeString(table)}')`
    const { data } = await this.driverExecuteSingle(sql);
    return data.map(row => ({
      constraintName: row.id,
      constraintType: 'FOREIGN',
      toTable: row.table,
      fromTable: table,
      fromColumn: row.from,
      toColumn: row.to,
      onUpdate: row.on_update,
      onDelete: row.on_delete
    }))
  }

  query(queryText: string): CancelableQuery {
    let queryConnection: Database.Database = null;

    return {
      execute: (async (): Promise<QueryResult> => {
        try {
          queryConnection = new Database(this.databasePath);

          const result = await this.executeQuery(queryText, { connection: queryConnection })
          return result;
        } catch (err) {
          if (err.code === sqliteErrors.CANCELED) {
            err.sqlectronError = 'CANCELED_BY_USER';
          }

          if (err.message?.startsWith('no such column')) {
            const nuError = new ClientError(`${err.message} - Check that you only use double quotes (") for identifiers, not strings`, "https://docs.beekeeperstudio.io/pages/troubleshooting#no-such-column-x");
            throw nuError
          }

          throw err;
        }
      }).bind(this),
      async cancel() {
        if (!queryConnection) {
          throw new Error('Query not ready to be canceled');
        }
      }
    }
  }

  async executeQuery(queryText: string, options: any = {}): Promise<NgQueryResult[]> {
    const result = await this.driverExecuteMultiple(queryText, options);

    return (result || []).map(({ data, statement, changes }) => {
      // Fallback in case the identifier could not reconize the command
      const isSelect = Array.isArray(data);
      const rows = data || [];
      return {
        command: statement.type || (isSelect && 'SELECT'),
        rows,
        fields: Object.keys(rows[0] || {}).map((name) => ({name, id: name })),
        rowCount: data && data.length,
        affectedRows: changes || 0,
      };
    });
  }

  async listDatabases(_filter?: DatabaseFilterOptions): Promise<string[]> {
    const result = await this.driverExecuteSingle('PRAGMA database_list;');

    return result.data.map((row) => row.file || ':memory:');
  }

  applyChangesSql(changes: TableChanges): string {
    return applyChangesSql(changes, this.knex)
  }

  async applyChanges(changes: TableChanges): Promise<any[]> {
    let results = [];

    const connection = new Database(this.databasePath);
    const cli = { connection };
    await this.driverExecuteSingle('BEGIN', cli);

    try {
      if (changes.inserts) {
        await this.insertRows(cli, changes.inserts);
      }

      if (changes.updates) {
        results = await this.updateValues(cli, changes.updates);
      }

      if (changes.deletes) {
        await this.deleteRows(cli, changes.deletes);
      }

      await this.driverExecuteSingle('COMMIT', cli);
    } catch (ex) {
      log.error("query exception: ", ex);
      await this.driverExecuteSingle('ROLLBACK', cli);
      throw ex;
    }

    return results;
  }

  getQuerySelectTop(table: string, limit: number, _schema?: string): string {
    return `SELECT * FROM ${this.wrapIdentifier(table)} LIMIT ${limit}`;
  }

  async getTableProperties(table: string, _schema?: string): Promise<TableProperties> {
    const [
      length,
      indexes,
      triggers,
      relations
    ] = await Promise.all([
      this.getTableLength(table),
      this.listTableIndexes(table),
      this.listTableTriggers(table),
      this.getTableKeys(table)
    ])
    return {
      size: length,
      indexes,
      relations,
      triggers,
      partitions: []
    }
  }

  async getTableCreateScript(table: string, _schema?: string): Promise<string> {
    const sql = `
      SELECT sql
      FROM sqlite_master
      WHERE name = '${table}';
    `;

    const { data } = await this.driverExecuteSingle(sql);

    return data.map((row) => row.sql);
  }

  async getViewCreateScript(view: string, _schema?: string): Promise<string[]> {
    const sql = `
      SELECT sql
      FROM sqlite_master
      WHERE name = '${view}';
    `;

    const { data } = await this.driverExecuteSingle(sql);

    return data.map((row) => row.sql);
  }

  getRoutineCreateScript(_routine: string, _type: string, _schema?: string): Promise<string[]> {
    return Promise.resolve([]); // DOES NOT SUPPORT IT
  }

  async truncateAllTables(_db?: string, _schema?: string): Promise<void> {
    const tables = await this.listTables();

    const truncateAll = tables.map((table) => `
        DELETE FROM ${table.name};
      `).join('');

    // TODO: Check if sqlite_sequence exists then execute:
    // DELETE FROM sqlite_sequence WHERE name='${table}';

    await this.driverExecuteSingle(truncateAll);
  }

  listMaterializedViews(_filter?: FilterOptions): Promise<TableOrView[]> {
    return Promise.resolve([]);
  }

  async getPrimaryKey(table: string, schema?: string): Promise<string> {
    const keys = await this.getPrimaryKeys(table, schema);
    return keys.length === 1 ? keys[0].columnName : null
  }

  async getPrimaryKeys(table: string, _schema?: string): Promise<PrimaryKeyColumn[]> {
    const sql = `pragma table_info('${SD.escapeString(table)}')`
    const { data } = await this.driverExecuteSingle(sql);
    const found = data.filter(r => r.pk > 0)
    if (!found || found.length === 0) return []
    return found.map((r) => ({
      columnName: r.name,
      position: Number(r.pk)
    }))
  }

  async getTableLength(table: string, _schema?: string): Promise<number> {
    const { countQuery, params } = buildSelectTopQuery(table, null, null, null, [])
    const countResults = await this.driverExecuteSingle(countQuery, { params });
    const rowWithTotal = countResults.data.find((row) => { return row.total })
    const totalRecords = rowWithTotal ? rowWithTotal.total : 0
    return Number(totalRecords)
  }

  async selectTop(table: string, offset: number, limit: number, orderBy: OrderBy[], filters: string | TableFilter[], schema?: string, selects?: string[]): Promise<TableResult> {
    const query = await this.selectTopSql(table, offset, limit, orderBy, filters, schema, selects);
    const result = await this.driverExecuteSingle(query);

    return {
      result: result.data,
      fields: Object.keys(result.data[0] || {})
    };
  }

  async selectTopSql(table: string, offset: number, limit: number, orderBy: OrderBy[], filters: string | TableFilter[], _schema?: string, selects?: string[]): Promise<string> {
    const { query, params } = buildSelectTopQuery(table, offset, limit, orderBy, filters, undefined, undefined, selects);
    return this.knex.raw(query, params).toQuery();
  }

  async selectTopStream(table: string, orderBy: OrderBy[], filters: string | TableFilter[], chunkSize: number, _schema?: string): Promise<StreamResults> {
    const qs = buildSelectTopQuery(table, null, null, orderBy, filters)
    const columns = await this.listTableColumns(table)
    const rowCount = await this.getTableLength(table)
    const { query, params } = qs
    return {
      totalRows: rowCount,
      columns,
      cursor: new SqliteCursor(this.databasePath, query, params, chunkSize)
    }
  }

  async queryStream(query: string, chunkSize: number): Promise<StreamResults> {
    return {
      totalRows: undefined,
<<<<<<< HEAD
      columns: undefined, 
      cursor: new SqliteCursor(this.databasePath, query, [], chunkSize)
=======
      columns: undefined,
      cursor: new SqliteCursor(this.database, query, [], chunkSize)
>>>>>>> 450df82f
    };
  }

  wrapIdentifier(value: string): string {
    if (value === '*') return value;
    const matched = value.match(/(.*?)(\[[0-9]\])/); // eslint-disable-line no-useless-escape
    if (matched) return this.wrapIdentifier(matched[1]) + matched[2];
    return `"${value.replace(/"/g, '""')}"`;
  }

  setTableDescription(_table: string, _description: string, _schema?: string): Promise<string> {
    throw new Error("Method not implemented.");
  }

  async dropElement(elementName: string, typeOfElement: DatabaseElement, _schema?: string): Promise<void> {
    const sql = `DROP ${SD.wrapLiteral(typeOfElement)} ${this.wrapIdentifier(elementName)}`

    await this.driverExecuteSingle(sql);
  }

  async truncateElement(elementName: string, _typeOfElement: DatabaseElement, _schema?: string): Promise<void> {
    const sql = `Delete from ${SD.wrapIdentifier(elementName)}; vacuum;`

    await this.driverExecuteSingle(sql);
  }

  async duplicateTable(tableName: string, duplicateTableName: string, _schema?: string): Promise<void> {
    const sql = this.duplicateTableSql(tableName, duplicateTableName);

    await this.driverExecuteSingle(sql);
  }

  duplicateTableSql(tableName: string, duplicateTableName: string, _schema?: string): string {
    return `CREATE TABLE ${SD.wrapIdentifier(duplicateTableName)} AS SELECT * FROM ${SD.wrapIdentifier(tableName)};`
  }

  async listCharsets(): Promise<string[]> {
    return [];
  }

  async getDefaultCharset(): Promise<string> {
    return null;
  }

  async listCollations(_charset: string): Promise<string[]> {
    return [];
  }

  async createDatabase(databaseName: string, _charset: string, _collation: string): Promise<void> {
    // because this is a convenience for an otherwise ez-pz action, the location of the db file will be in the same location as the other .db files.
    // If the desire for a "but I want this in another directory" is ever wanted, it can be included but for now this feels like it suits the current needs.
    const fileLocation = this.databasePath.split('/');
    fileLocation.pop();

    const dbPath = path.join(...fileLocation, `${databaseName}.db`);

    const db = new Database(dbPath)
    db.close()
  }

  createDatabaseSQL(): string {
    throw new Error("Method not implemented.");
  }

  async importData(sql: string): Promise<any> {
    return await this.driverExecuteSingle(sql);
  }

  getImportSQL(importedData: TableInsert[], isTruncate: boolean): string {
    const { table } = importedData[0];
    const queries = [];
    if (isTruncate) {
      queries.push(`Delete from ${SD.wrapIdentifier(table)}`);
    }

    queries.push(buildInsertQueries(knex, importedData).join(';'));
    return joinQueries(queries);
  }

  protected async rawExecuteQuery(q: string, options: any): Promise<SqliteResult | SqliteResult[]> {
    const queries = this.identifyCommands(q);
    const params = options.params || [];

    const results = [];

    const connection = options.connection ? options.connection : new Database(this.databasePath);
    // Fix (part 1 of 2) Issue #1399 - int64s not displaying properly
    // Binds ALL better-sqlite3 integer columns as BigInts by default
    // https://github.com/WiseLibs/better-sqlite3/blob/master/docs/integer.md#getting-bigints-from-the-database
    // (Part 2 of 2 is in apps/studio/src/common/initializers/big_int_initializer.ts)
    connection.defaultSafeIntegers(true);

    // we do it this way to ensure the queries are run IN ORDER
    for (let index = 0; index < queries.length; index++) {
      const query = queries[index];

      const statement: Database.Statement = connection.prepare(query.text);

      try {
        const result = statement.reader ? statement.all(params) : statement.run(params);

        results.push({
          data: result || [],
          statement: query,
          changes: statement.reader ? 0 : (result as Database.RunResult).changes
        });
      } catch (error) {
        log.error(error);
        throw error;
      }
    }

    return options.multiple ? results : results[0];
  }


  private dataToColumns(data, tableName) {
    return data.map((row) => ({
      tableName,
      columnName: row.name,
      dataType: row.type,
      nullable: Number(row.notnull || 0) === 0,
      defaultValue: row.dflt_value === 'NULL' ? null : row.dflt_value,
      ordinalPosition: Number(row.cid)
    }))
  }

  private identifyCommands(queryText: string) {
    try {
      return identify(queryText, { strict: false, dialect: 'sqlite' });
    } catch (err) {
      return [];
    }
  }

  private async insertRows(cli: any, inserts: TableInsert[]) {
    for (const command of buildInsertQueries(knex, inserts)) {
      await this.driverExecuteSingle(command, cli);
    }

    return true
  }

  private async updateValues(cli: any, updates: TableUpdate[]) {
    const commands = updates.map(update => {
      const params = [_.isBoolean(update.value) ? _.toInteger(update.value) : update.value];
      const whereList = []
      update.primaryKeys.forEach(({ column, value }) => {
        whereList.push(`${this.wrapIdentifier(column)} = ?`);
        params.push(value);
      })

      const where = whereList.join(" AND ");

      return {
        query: `UPDATE ${update.table} SET ${update.column} = ? WHERE ${where}`,
        params: params
      }
    })

    const results = []
    // TODO: this should probably return the updated values
    for (let index = 0; index < commands.length; index++) {
      const blob = commands[index];
      await this.driverExecuteSingle(blob.query, { ...cli, params: blob.params });
    }

    const returnQueries = updates.map(update => {

      const params = [];
      const whereList = []
      update.primaryKeys.forEach(({ column, value }) => {
        console.log('updateValues, column, value', column, value)
        whereList.push(`${this.wrapIdentifier(column)} = ?`);
        params.push(value);
      })

      const where = whereList.join(" AND ");

      return {
        query: `select * from "${update.table}" where ${where}`,
        params: params
      }
    })

    for (let index = 0; index < returnQueries.length; index++) {
      const blob = returnQueries[index];
      const r = await this.driverExecuteSingle(blob.query, { ...cli, params: blob.params });
      if (r.data[0]) results.push(r.data[0])
    }

    return results
  }

  private async deleteRows(cli: any, deletes: TableDelete[]) {
    for (const command of buildDeleteQueries(knex, deletes)) {
      await this.driverExecuteSingle(command, cli)
    }

    return true
  }
}<|MERGE_RESOLUTION|>--- conflicted
+++ resolved
@@ -1,12 +1,10 @@
 // Original Copyright (c) 2015 The SQLECTRON Team
-
-// FIXME: Implement ReadOnly Mode, Backup & Restore additions
 import { TableKey } from "@shared/lib/dialects/models";
 import { SqliteData } from "@shared/lib/dialects/sqlite";
 import { ChangeBuilderBase } from "@shared/lib/sql/change_builder/ChangeBuilderBase";
 import { SqliteChangeBuilder } from "@shared/lib/sql/change_builder/SqliteChangeBuilder";
 import Database from "better-sqlite3";
-import { SupportedFeatures, FilterOptions, TableOrView, Routine, TableColumn, ExtendedTableColumn, TableTrigger, TableIndex, SchemaFilterOptions, CancelableQuery, NgQueryResult, DatabaseFilterOptions, TableChanges, TableProperties, PrimaryKeyColumn, OrderBy, TableFilter, TableResult, StreamResults, QueryResult, TableInsert, TableUpdate, TableDelete } from "../models";
+import { SupportedFeatures, FilterOptions, TableOrView, Routine, TableColumn, ExtendedTableColumn, TableTrigger, TableIndex, SchemaFilterOptions, CancelableQuery, NgQueryResult, DatabaseFilterOptions, TableChanges, TableProperties, PrimaryKeyColumn, OrderBy, TableFilter, TableResult, StreamResults, QueryResult, TableInsert, TableUpdate, TableDelete } from "../models"; 
 import { DatabaseElement, IDbConnectionDatabase, IDbConnectionServer } from "../types";
 import { ClientError, joinQueries } from "./utils";
 import { BasicDatabaseClient, ExecutionContext, QueryLogOptions } from "./BasicDatabaseClient"; import { buildInsertQueries, buildDeleteQueries, buildSelectTopQuery,  applyChangesSql } from './utils';
@@ -63,17 +61,11 @@
   databasePath: string;
 
   constructor(server: IDbConnectionServer, database: IDbConnectionDatabase) {
-<<<<<<< HEAD
     super(knex, sqliteContext, server, database);
-
-    this.databasePath = database?.database;
-=======
-    super(knex, sqliteContext);
 
     this.dialect = 'sqlite';
     this.dbReadOnlyMode = server?.config?.readOnlyMode || false;
-    this.database = database?.database;
->>>>>>> 450df82f
+    this.databasePath = database?.database;
   }
 
   versionString(): string {
@@ -450,13 +442,8 @@
   async queryStream(query: string, chunkSize: number): Promise<StreamResults> {
     return {
       totalRows: undefined,
-<<<<<<< HEAD
-      columns: undefined, 
+      columns: undefined,
       cursor: new SqliteCursor(this.databasePath, query, [], chunkSize)
-=======
-      columns: undefined,
-      cursor: new SqliteCursor(this.database, query, [], chunkSize)
->>>>>>> 450df82f
     };
   }
 
@@ -561,7 +548,7 @@
         results.push({
           data: result || [],
           statement: query,
-          changes: statement.reader ? 0 : (result as Database.RunResult).changes
+          changes: statement.reader ? 0 : (result as Database.RunResult).changes 
         });
       } catch (error) {
         log.error(error);
@@ -572,7 +559,7 @@
     return options.multiple ? results : results[0];
   }
 
-
+  
   private dataToColumns(data, tableName) {
     return data.map((row) => ({
       tableName,
