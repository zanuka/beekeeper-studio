// Copyright (c) 2015 The SQLECTRON Team

import { readFileSync } from 'fs';
import { parse as bytesParse } from 'bytes'
import { ConnectionPool } from 'mssql';
import { identify } from 'sql-query-identifier';
import knexlib from 'knex'
import _, { defaults } from 'lodash';

import {
  buildDatabseFilter,
  buildDeleteQueries,
  buildInsertQuery,
  buildInsertQueries,
  buildSchemaFilter,
  buildSelectQueriesFromUpdates,
  buildUpdateQueries,
  escapeString,
  joinQueries,
  escapeLiteral,
  applyChangesSql
} from './utils';
import logRaw from 'electron-log'
import { SqlServerCursor } from './sqlserver/SqlServerCursor';
import { SqlServerData } from '@shared/lib/dialects/sqlserver';
import { SqlServerChangeBuilder } from '@shared/lib/sql/change_builder/SqlServerChangeBuilder';
const log = logRaw.scope('sql-server')

const logger = () => log;
const D = SqlServerData
const defaultSchema = 'dbo'
const knex = knexlib({
  client: 'mssql'
})
const mmsqlErrors = {
  CANCELED: 'ECANCEL',
};

// NOTE:
// DO NOT USE CONCAT() in sql, not compatible with Sql Server <= 2008


export default async function (server, database) {
  const dbConfig = configDatabase(server, database);
  logger().debug('create driver client for mmsql with config %j', dbConfig);

  const conn = { dbConfig };

  // get version and test connection
  const version = await getVersion(conn);

  return {
<<<<<<< HEAD
    supportedFeatures: () => ({ customRoutines: true, comments: true, properties: true }),
=======
    supportedFeatures: () => ({ customRoutines: true, comments: true, properties: true, partitions: false, editPartitions: false }),
>>>>>>> 3db7f52f
    versionString: () => getVersionString(version),
    wrapIdentifier,
    defaultSchema: () => 'dbo',
    disconnect: () => disconnect(conn),
    listTables: (db, filter) => listTables(conn, filter),
    listViews: (filter) => listViews(conn, filter),
    listMaterializedViews: (filter) => listMaterializedViews(conn, filter),
    listRoutines: (filter) => listRoutines(conn, filter),
    listTableColumns: (db, table, schema) => listTableColumns(conn, db, table, schema),
    listTableTriggers: (table, schema) => listTableTriggers(conn, table, schema),
    listTableIndexes: (db, table, schema) => listTableIndexes(conn, table, schema),
    listSchemas: () => listSchemas(conn),
    getTableReferences: (table) => getTableReferences(conn, table),
    getTableKeys: (db, table, schema) => getTableKeys(conn, db, table, schema),
    getPrimaryKey: (db, table, schema) => getPrimaryKey(conn, db, table, schema),
    getPrimaryKeys: (db, table, schema) => getPrimaryKeys(conn, db, table, schema),
    applyChangesSql: (changes) => applyChangesSql(changes, knex),
    applyChanges: (changes) => applyChanges(conn, changes),
    query: (queryText) => query(conn, queryText),
    executeQuery: (queryText) => executeQuery(conn, queryText),
    listDatabases: (filter) => listDatabases(conn, filter),
    getTableLength: (table, schema) => getTableLength(conn, table, schema),
    selectTop: (table, offset, limit, orderBy, filters, schema, selects) => selectTop(conn, table, offset, limit, orderBy, filters, schema, selects),
    selectTopStream: (db, table, orderBy, filters, chunkSize, schema) => selectTopStream(conn, db, table, orderBy, filters, chunkSize, schema),
    getInsertQuery: (tableInsert) => getInsertQuery(conn, database.database, tableInsert),
    getQuerySelectTop: (table, limit) => getQuerySelectTop(conn, table, limit),
    getTableCreateScript: (table) => getTableCreateScript(conn, table),
    getViewCreateScript: (view) => getViewCreateScript(conn, view),
    getMaterializedViewCreateScripts: () => Promise.resolve([]),
    getRoutineCreateScript: (routine) => getRoutineCreateScript(conn, routine),
    truncateAllTables: () => truncateAllTables(conn),
    getTableProperties: (table, schema) => getTableProperties(conn, table, schema),
    setTableDescription: (table, description, schema) => setTableDescription(conn, table, description, schema),
    // alter table
    alterTableSql: (change) => alterTableSql(conn, change),
    alterTable: (change) => alterTable(conn, change),

    // db creation
    /*
      SQL Server doesn't use character sets as these are part of the collation used (set at server or as you please)
      https://stackoverflow.com/questions/7781103/sql-server-set-character-set-not-collation
    */
    listCharsets: () => [],
    getDefaultCharset: () => null,
    /*
      From https://docs.microsoft.com/en-us/sql/t-sql/statements/create-database-transact-sql?view=sql-server-ver16&tabs=sqlpool:
      Collation name can be either a Windows collation name or a SQL collation name. If not specified, the database is assigned the default collation of the instance of SQL Server

      Having this, going to keep collations at the default because there are literally thousands of options
    */
    listCollations: (charset) => [],
    createDatabase: (databaseName) => createDatabase(conn, databaseName),

    // indexes
    alterIndexSql: (adds, drops) => alterIndexSql(adds, drops),
    alterIndex: (adds, drops) => alterIndex(conn, adds, drops),

    // relations
    alterRelationSql: (payload) => alterRelationSql(payload),
    alterRelation: (payload) => alterRelation(conn, payload),

    // remove things
    dropElement: (elementName, typeOfElement, schema) => dropElement(conn, elementName, typeOfElement, schema),
    truncateElement: (elementName, typeOfElement, schema) => truncateElement(conn, elementName, typeOfElement, schema),

    // duplicate
    duplicateTableSql: (table, duplicateTableName, schema) => duplicateTableSql(conn, table, duplicateTableName, schema),
    duplicateTable: (table, duplicateTableName, schema) => duplicateTable(conn, table, duplicateTableName, schema),

  };
}

async function getVersion(conn) {
  const result = await driverExecuteQuery(conn, { query: "SELECT @@VERSION as version" })
  const versionString = result.data.recordset[0].version
  const yearRegex = /SQL Server (\d+)/g
  const yearResults = yearRegex.exec(versionString)
  const releaseYear = (yearResults && _.toNumber(yearResults[1])) || 2017
  return {
    supportOffsetFetch: releaseYear >= 2012,
    releaseYear,
    versionString
  }
}

function getVersionString(version) {
  return version.versionString.split(" \n\t")[0];
}

export async function disconnect(conn) {
  const connection = await new ConnectionPool(conn.dbConfig);
  connection.close();
}

function buildFilterString(filters) {
  let filterString = ""
  if (filters && filters.length > 0) {
    filterString = "WHERE " + filters.map((item) => {

      let wrappedValue = _.isArray(item.value) ?
        `(${item.value.map((v) => D.escapeString(v, true)).join(',')})` :
        D.escapeString(item.value, true)

      return `${wrapIdentifier(item.field)} ${item.type} ${wrappedValue}`
    }).join(" AND ")
  }
  return filterString
}

function genSelectOld(table, offset, limit, orderBy, filters, schema, selects) {
  const selectString = selects.map((s) => wrapIdentifier(s)).join(", ")
  const orderByString = genOrderByString(orderBy)
  const filterString = _.isString(filters) ? `WHERE ${filters}` : buildFilterString(filters)
  const lastRow = offset + limit
  const schemaString = schema ? `${wrapIdentifier(schema)}.` : ''

  const query = `
    WITH CTE AS
    (
        SELECT ${selectString}
              , ROW_NUMBER() OVER (${orderByString}) as RowNumber
        FROM ${schemaString}${wrapIdentifier(table)}
        ${filterString}
    )
    SELECT *
          -- get the total records so the web layer can work out
          -- how many pages there are
          , (SELECT COUNT(*) FROM CTE) AS TotalRecords
    FROM CTE
    WHERE RowNumber BETWEEN ${offset} AND ${lastRow}
    ORDER BY RowNumber ASC
  `
  return query
}

function genOrderByString(orderBy) {
  if (!orderBy) return ""

  let orderByString = "ORDER BY (SELECT NULL)"
  if (orderBy && orderBy.length > 0) {
    orderByString = "order by " + (orderBy.map((item) => {
      if (_.isObject(item)) {
        return `${wrapIdentifier(item.field)} ${item.dir}`
      } else {
        return wrapIdentifier(item)
      }
    })).join(",")
  }
  return orderByString
}

function genCountQuery(table, filters, schema) {
  const filterString = _.isString(filters) ? `WHERE ${filters}` : buildFilterString(filters)

  const schemaString = schema ? `${wrapIdentifier(schema)}.` : ''

  let baseSQL = `
   FROM ${schemaString}${wrapIdentifier(table)}
   ${filterString}
  `
  let countQuery = `
    select count(*) as total ${baseSQL}
  `
  return countQuery
}

function genSelectNew(table, offset, limit, orderBy, filters, schema, selects) {
  const filterString = _.isString(filters) ? `WHERE ${filters}` : buildFilterString(filters)

  const orderByString = genOrderByString(orderBy)
  const schemaString = schema ? `${wrapIdentifier(schema)}.` : ''

  const selectSQL = `SELECT ${selects.map((s) => wrapIdentifier(s)).join(", ")}`
  let baseSQL = `
    FROM ${schemaString}${wrapIdentifier(table)}
    ${filterString}
  `

  const offsetString = (_.isNumber(offset) && _.isNumber(limit)) ?
    `OFFSET ${offset} ROWS FETCH NEXT ${limit} ROWS ONLY` : ''


  let query = `
    ${selectSQL} ${baseSQL}
    ${orderByString}
    ${offsetString}
    `
  return query
}

async function getTableLength(conn, table, schema) {
  const countQuery = genCountQuery(table, [], schema)
  const countResults = await driverExecuteQuery(conn, { query: countQuery })
  const rowWithTotal = countResults.data.recordset.find((row) => { return row.total })
  const totalRecords = rowWithTotal ? rowWithTotal.total : 0
  return totalRecords
}

export async function selectTop(conn, table, offset, limit, orderBy, filters, schema, selects = ['*']) {
  log.debug("filters", filters)
  const version = await getVersion(conn);
  const query = version.supportOffsetFetch ?
    genSelectNew(table, offset, limit, orderBy, filters, schema, selects) :
    genSelectOld(table, offset, limit, orderBy, filters, schema, selects)
  logger().debug(query)

  const result = await driverExecuteQuery(conn, { query })
  logger().debug(result)
  return {
    result: result.data.recordset,
    fields: Object.keys(result.data.recordset[0] || {})
  }
}

export async function selectTopStream(conn, db, table, orderBy, filters, chunkSize, schema, selects = ['*']) {
  const version = await getVersion(conn);
  // no limit or offset, so don't need the old version of paging
  const query = genSelectNew(table, null, null, orderBy, filters, schema, selects);
  const columns = await listTableColumns(conn, db, table);
  const rowCount = await getTableLength(conn, table, filters);

  return {
    totalRows: Number(rowCount),
    columns,
    cursor: new SqlServerCursor(conn, query, chunkSize)
  }
}


export function wrapIdentifier(value) {
  if (_.isString(value)) {
    return (value !== '*' ? `[${value.replace(/\[/g, '[')}]` : '*');
  } return value

}

export function wrapValue(value) {
  return `'${value.replaceAll(/'/g, "''")}'`
}

async function getInsertQuery(conn, database, tableInsert) {
  const columns = await listTableColumns(conn, database, tableInsert.table, tableInsert.schema)
  return buildInsertQuery(knex, tableInsert, columns, _.toString)
}

export function getQuerySelectTop(client, table, limit) {
  return `SELECT TOP ${limit} * FROM ${wrapIdentifier(table)}`;
}

export function query(conn, queryText) {
  let queryRequest = null;

  return {
    execute() {
      return runWithConnection(conn, async (connection) => {
        const request = connection.request();
        request.multiple = true;
        request.arrayRowMode = true

        try {
          const promiseQuery = request.query(queryText);

          queryRequest = request;

          const data = await promiseQuery;
          const commands = identifyCommands(queryText).map((item) => item.type);

          // Executing only non select queries will not return results.
          // So we "fake" there is at least one result.
          const rowsAffected = _.sum(data.rowsAffected)
          const results = !data.recordsets.length && rowsAffected > 0 ? [[]] : data.recordsets;

          return results.map((r, idx) => parseRowQueryResult(r, rowsAffected, commands[idx], data.columns[idx], true));
        } catch (err) {
          if (err.code === mmsqlErrors.CANCELED) {
            err.sqlectronError = 'CANCELED_BY_USER';
          }

          throw err;
        }
      });
    },

    async cancel() {
      if (!queryRequest) {
        throw new Error('Query not ready to be canceled');
      }

      queryRequest.cancel();
    },
  };
}


export async function executeQuery(conn, queryText, arrayRowMode = false) {
  const { data, rowsAffected } = await driverExecuteQuery(conn, { query: queryText, multiple: true }, arrayRowMode);

  const commands = identifyCommands(queryText).map((item) => item.type);

  // Executing only non select queries will not return results.
  // So we "fake" there is at least one result.
  const results = !data.recordsets.length && rowsAffected > 0 ? [[]] : data.recordsets;

  return results.map((_, idx) => parseRowQueryResult(results[idx], rowsAffected, commands[idx], arrayRowMode));
}


async function getSchema(conn) {
  const sql = 'SELECT schema_name() AS \'schema\'';

  const { data } = await driverExecuteQuery(conn, { query: sql });

  return data.recordsets[0].schema;
}


export async function listTables(conn, filter) {
  const schemaFilter = buildSchemaFilter(filter, 'table_schema');
  const sql = `
    SELECT
      table_schema,
      table_name
    FROM INFORMATION_SCHEMA.TABLES
    WHERE table_type NOT LIKE '%VIEW%'
    ${schemaFilter ? `AND ${schemaFilter}` : ''}
    ORDER BY table_schema, table_name
  `;

  const { data } = await driverExecuteQuery(conn, { query: sql });

  return data.recordset.map((item) => ({
    schema: item.table_schema,
    name: item.table_name,
  }));
}

export async function listViews(conn, filter) {
  const schemaFilter = buildSchemaFilter(filter, 'table_schema');
  const sql = `
    SELECT
      table_schema,
      table_name
    FROM INFORMATION_SCHEMA.VIEWS
    ${schemaFilter ? `WHERE ${schemaFilter}` : ''}
    ORDER BY table_schema, table_name
  `;

  const { data } = await driverExecuteQuery(conn, { query: sql });

  return data.recordset.map((item) => ({
    schema: item.table_schema,
    name: item.table_name,
  }));
}

export async function listMaterializedViews() {
  // const schemaFilter = buildSchemaFilter(filter, '')
  // TODO: materialized vies in SQL server
  return []
}

export async function listRoutines(conn, filter) {
  const schemaFilter = buildSchemaFilter(filter, 'r.routine_schema');
  const sql = `
    SELECT
      r.specific_name as id,
      r.routine_schema as routine_schema,
      r.routine_name as name,
      r.routine_type as routine_type,
      r.data_type as data_type
    FROM INFORMATION_SCHEMA.ROUTINES r
    where r.routine_schema not in ('sys', 'information_schema',
                                'mysql', 'performance_schema', 'INFORMATION_SCHEMA')
    ${schemaFilter ? `AND ${schemaFilter}` : ''}
    ORDER BY routine_schema, routine_name
  `;

  const paramsSQL = `
    select
        r.routine_schema as routine_schema,
        r.specific_name as specific_name,
        p.parameter_name as parameter_name,
        p.character_maximum_length as char_length,
        p.data_type as data_type
  from INFORMATION_SCHEMA.ROUTINES r
  left join INFORMATION_SCHEMA.PARAMETERS p
            on p.specific_schema = r.routine_schema
            and p.specific_name = r.specific_name
  where r.routine_schema not in ('sys', 'information_schema',
                                'mysql', 'performance_schema', 'INFORMATION_SCHEMA')
    ${schemaFilter ? `AND ${schemaFilter}` : ''}

      AND p.parameter_mode = 'IN'
  order by r.routine_schema,
          r.specific_name,
          p.ordinal_position;

  `

  const { data } = await driverExecuteQuery(conn, { query: sql });
  const paramsResult = await driverExecuteQuery(conn, { query: paramsSQL })
  const grouped = _.groupBy(paramsResult.data.recordset, 'specific_name')

  return data.recordset.map((row) => {
    const params = grouped[row.id] || []
    return {
      schema: row.routine_schema,
      name: row.name,
      type: row.routine_type ? row.routine_type.toLowerCase() : 'function',
      returnType: row.data_type,
      id: row.id,
      routineParams: params.map((p) => {
        return {
          name: p.parameter_name,
          type: p.data_type,
          length: p.char_length || undefined
        }
      })
    }
  });
}

export async function listTableColumns(conn, database, table, schema) {
  const clauses = []
  if (table) clauses.push(`table_name = ${D.escapeString(table, true)}`)
  if (schema) clauses.push(`table_schema = ${D.escapeString(schema, true)}`)
  const clause = clauses.length > 0 ? `WHERE ${clauses.join(" AND ")}` : ''
  const sql = `
    SELECT
      table_schema as "table_schema",
      table_name as "table_name",
      column_name as "column_name",
      data_type as "data_type",
      ordinal_position as "ordinal_position",
      column_default as "column_default",
      is_nullable as "is_nullable",
      CASE
        WHEN character_maximum_length is not null AND data_type != 'text'
          THEN character_maximum_length
        WHEN datetime_precision is not null THEN
          datetime_precision
        ELSE null
      END as length
    FROM INFORMATION_SCHEMA.COLUMNS
    ${clause}
    ORDER BY table_schema, table_name, ordinal_position
  `;

  const { data } = await driverExecuteQuery(conn, { query: sql });

  return data.recordset.map((row) => ({
    schemaName: row.table_schema,
    tableName: row.table_name,
    columnName: row.column_name,
    dataType: row.length ? `${row.data_type}(${row.length})` : row.data_type,
    ordinalPosition: Number(row.ordinal_position),
    nullable: row.is_nullable === 'YES',
    defaultValue: row.column_default
  }));
}

export async function listTableTriggers(conn, table, schema) {
  // SQL Server does not have information_schema for triggers, so other way around
  // is using sp_helptrigger stored procedure to fetch triggers related to table
  const sql = `EXEC sp_helptrigger '${escapeString(schema)}.${escapeString(table)}'`;

  const { data } = await driverExecuteQuery(conn, { query: sql });

  return data.recordset.map((row) => {
    const update = row.isupdate === 1 ? 'UPDATE' : null
    const del = row.isdelete === 1 ? 'DELETE' : null
    const insert = row.isinsert === 1 ? 'INSERT' : null
    const instead = row.isinsteadof === 1 ? 'INSEAD_OF' : null

    const manips = [update, del, insert, instead].filter((f) => f).join(", ")

    return {
      name: row.trigger_name,
      timing: row.isafter === 1 ? 'AFTER' : 'BEFORE',
      manipulation: manips,
      action: null,
      condition: null,
      table, schema

    }
  })
}

export async function listTableIndexes(conn, table, schema = defaultSchema) {

  const sql = `

    SELECT

    t.name as table_name,
    s.name as schema_name,
    ind.name as index_name,
    ind.index_id as index_id,
    ic.index_column_id as column_id,
    col.name as column_name,
    ic.is_descending_key as is_descending,
    ind.is_unique as is_unique,
    ind.is_primary_key as is_primary

    FROM
        sys.indexes ind
    INNER JOIN
        sys.index_columns ic ON  ind.object_id = ic.object_id and ind.index_id = ic.index_id
    INNER JOIN
        sys.columns col ON ic.object_id = col.object_id and ic.column_id = col.column_id
    INNER JOIN
        sys.tables t ON ind.object_id = t.object_id
    INNER JOIN
        sys.schemas s on t.schema_id = s.schema_id
    WHERE
        ind.is_unique_constraint = 0
        AND t.is_ms_shipped = 0
        AND t.name = '${escapeString(table)}'
        AND s.name = '${escapeString(schema)}'
    ORDER BY
        t.name, ind.name, ind.index_id, ic.is_included_column, ic.key_ordinal;


  `;

  const { data } = await driverExecuteQuery(conn, { query: sql });

  const grouped = _.groupBy(data.recordset, 'index_name')

  const result = Object.keys(grouped).map((indexName) => {
    const blob = grouped[indexName]
    const unique = blob[0].is_unique
    const id = blob[0].index_id
    const primary = blob[0].is_primary
    const columns = _.sortBy(blob, 'column_id').map((column) => {
      return {
        name: column.column_name,
        order: column.is_descending ? 'DESC' : 'ASC'
      }
    })
    return {
      table, schema, id, name: indexName, unique, primary, columns
    }
  })
  return _.sortBy(result, 'id')

}

export async function listSchemas(conn, filter) {
  const schemaFilter = buildSchemaFilter(filter);
  const sql = `
    SELECT schema_name
    FROM INFORMATION_SCHEMA.SCHEMATA
    ${schemaFilter ? `WHERE ${schemaFilter}` : ''}
    ORDER BY schema_name
  `;

  const { data } = await driverExecuteQuery(conn, { query: sql });

  return data.recordset.map((row) => row.schema_name);
}

export async function listDatabases(conn, filter) {
  const databaseFilter = buildDatabseFilter(filter, 'name');
  const sql = `
    SELECT name
    FROM sys.databases
    ${databaseFilter ? `AND ${databaseFilter}` : ''}
    ORDER BY name
  `;

  const { data } = await driverExecuteQuery(conn, { query: sql });

  return data.recordset.map((row) => row.name);
}

export async function getTableReferences(conn, table) {
  const sql = `
    SELECT OBJECT_NAME(referenced_object_id) referenced_table_name
    FROM sys.foreign_keys
    WHERE parent_object_id = OBJECT_ID('${table}')
  `;

  const { data } = await driverExecuteQuery(conn, { query: sql });

  return data.recordset.map((row) => row.referenced_table_name);
}

export async function getTableKeys(conn, database, table, schema) {
  const sql = `
    SELECT
        name = FK.CONSTRAINT_NAME,
        from_schema = PK.TABLE_SCHEMA,
        from_table = FK.TABLE_NAME,
        from_column = CU.COLUMN_NAME,
        to_schema = PK.TABLE_SCHEMA,
        to_table = PK.TABLE_NAME,
        to_column = PT.COLUMN_NAME,
        constraint_name = C.CONSTRAINT_NAME,
        on_update = C.UPDATE_RULE,
        on_delete = C.DELETE_RULE
    FROM
        INFORMATION_SCHEMA.REFERENTIAL_CONSTRAINTS C
    INNER JOIN INFORMATION_SCHEMA.TABLE_CONSTRAINTS FK
        ON C.CONSTRAINT_NAME = FK.CONSTRAINT_NAME
    INNER JOIN INFORMATION_SCHEMA.TABLE_CONSTRAINTS PK
        ON C.UNIQUE_CONSTRAINT_NAME = PK.CONSTRAINT_NAME
    INNER JOIN INFORMATION_SCHEMA.KEY_COLUMN_USAGE CU
        ON C.CONSTRAINT_NAME = CU.CONSTRAINT_NAME
    INNER JOIN (
                SELECT
                    i1.TABLE_NAME,
                    i2.COLUMN_NAME
                FROM
                    INFORMATION_SCHEMA.TABLE_CONSTRAINTS i1
                INNER JOIN INFORMATION_SCHEMA.KEY_COLUMN_USAGE i2
                    ON i1.CONSTRAINT_NAME = i2.CONSTRAINT_NAME
                WHERE
                    i1.CONSTRAINT_TYPE = 'PRIMARY KEY'
              ) PT
        ON PT.TABLE_NAME = PK.TABLE_NAME

    WHERE FK.TABLE_NAME = ${wrapValue(table)} AND FK.TABLE_SCHEMA =${wrapValue(schema)}
  `;

  const { data } = await driverExecuteQuery(conn, { query: sql });

  const result = data.recordset.map((row) => ({
    constraintName: row.name,
    toTable: row.to_table,
    toColumn: row.to_column,
    toSchema: row.to_schema,
    fromSchema: row.from_schema,
    fromTable: row.from_table,
    fromColumn: row.from_column,
    onUpdate: row.on_update,
    onDelete: row.on_delete
  }));
  log.debug("tableKeys result", result)
  return result
}

export async function getPrimaryKeys(conn, database, table, schema) {
  logger().debug('finding foreign key for', database, table)
  const sql = `
  SELECT COLUMN_NAME, ORDINAL_POSITION
  FROM INFORMATION_SCHEMA.KEY_COLUMN_USAGE
  WHERE OBJECTPROPERTY(OBJECT_ID(CONSTRAINT_SCHEMA + '.' + QUOTENAME(CONSTRAINT_NAME)), 'IsPrimaryKey') = 1
  AND TABLE_NAME = ${wrapValue(table)} AND TABLE_SCHEMA = ${wrapValue(schema)}
  `
  const { data } = await driverExecuteQuery(conn, { query: sql })
  if (!data.recordset || data.recordset.length === 0) return []

  return data.recordset.map((r) => ({
    columnName: r.COLUMN_NAME,
    position: r.ORDINAL_POSITION
  }))
}

export async function getPrimaryKey(conn, database, table, schema) {
  const res = await getPrimaryKeys(conn, database, table, schema)
  return res.length === 1 ? res[0].columnName : null
}

export async function applyChanges(conn, changes) {
  let results = []
  let sql = ['SET XACT_ABORT ON', 'BEGIN TRANSACTION']

  await runWithConnection(conn, async (connection) => {
    const cli = { connection }

    try {
      if (changes.inserts) {
        sql = sql.concat(buildInsertQueries(knex, changes.inserts))
      }

      if (changes.updates) {
        sql = sql.concat(buildUpdateQueries(knex, changes.updates))
      }

      if (changes.deletes) {
        sql = sql.concat(buildDeleteQueries(knex, changes.deletes))
      }

      sql.push('COMMIT')

      await driverExecuteQuery(cli, { query: sql.join(';') })

      if (changes.updates) {
        const selectQueries = buildSelectQueriesFromUpdates(knex, changes.updates)
        for (let index = 0; index < selectQueries.length; index++) {
          const element = selectQueries[index];
          const r = await driverExecuteQuery(cli, element)
          if (r.data[0]) results.push(r.data[0])
        }
      }
    } catch (ex) {
      log.error("query exception: ", ex)
      throw ex
    }
  })

  return results
}

export async function getTableCreateScript(conn, table) {
  // Reference http://stackoverflow.com/a/317864
  const sql = `
    SELECT  ('CREATE TABLE ' + so.name + ' (' +
      CHAR(13)+CHAR(10) + REPLACE(o.list, '&#x0D;', CHAR(13)) +
      ')' + CHAR(13)+CHAR(10) +
      CASE WHEN tc.constraint_name IS NULL THEN ''
           ELSE + CHAR(13)+CHAR(10) + 'ALTER TABLE ' + so.Name +
           ' ADD CONSTRAINT ' + tc.constraint_name  +
           ' PRIMARY KEY ' + '(' + LEFT(j.list, Len(j.list)-1) + ')'
      END) AS createtable
    FROM sysobjects so
    CROSS APPLY
      (SELECT
        '  ' + column_name + ' ' +
        data_type +
        CASE data_type
            WHEN 'sql_variant' THEN ''
            WHEN 'text' THEN ''
            WHEN 'ntext' THEN ''
            WHEN 'xml' THEN ''
            WHEN 'decimal' THEN '(' + cast(numeric_precision AS varchar) + ', '
                  + cast(numeric_scale AS varchar) + ')'
            ELSE coalesce('('+ CASE WHEN character_maximum_length = -1
                  THEN 'MAX'
                  ELSE cast(character_maximum_length AS varchar)
                END + ')','')
          END + ' ' +
          CASE WHEN EXISTS (
            SELECT id FROM syscolumns
            WHERE object_name(id)=so.name
            AND name=column_name
            AND columnproperty(id,name,'IsIdentity') = 1
          ) THEN
            'IDENTITY(' +
            cast(ident_seed(so.name) AS varchar) + ',' +
            cast(ident_incr(so.name) AS varchar) + ')'
          ELSE ''
          END + ' ' +
           (CASE WHEN UPPER(IS_NULLABLE) = 'NO'
                 THEN 'NOT '
                 ELSE ''
          END ) + 'NULL' +
          CASE WHEN INFORMATION_SCHEMA.COLUMNS.column_default IS NOT NULL
               THEN ' DEFAULT '+ INFORMATION_SCHEMA.COLUMNS.column_default
               ELSE ''
          END + ',' + CHAR(13)+CHAR(10)
       FROM INFORMATION_SCHEMA.COLUMNS WHERE table_name = so.name
       ORDER BY ordinal_position
       FOR XML PATH('')
    ) o (list)
    LEFT JOIN INFORMATION_SCHEMA.TABLE_CONSTRAINTS tc
    ON  tc.table_name       = so.name
    AND tc.constraint_type  = 'PRIMARY KEY'
    CROSS APPLY
        (SELECT column_name + ', '
         FROM   INFORMATION_SCHEMA.KEY_COLUMN_USAGE kcu
         WHERE  kcu.constraint_name = tc.constraint_name
         ORDER BY ordinal_position
         FOR XML PATH('')
        ) j (list)
    WHERE   xtype = 'U'
    AND name    NOT IN ('dtproperties')
    AND so.name = '${table}'
  `;

  const { data } = await driverExecuteQuery(conn, { query: sql });

  return data.recordset.map((row) => row.createtable);
}

export async function getViewCreateScript(conn, view) {
  const sql = `SELECT OBJECT_DEFINITION (OBJECT_ID('${view}')) AS ViewDefinition;`;

  const { data } = await driverExecuteQuery(conn, { query: sql });

  return data.recordset.map((row) => row.ViewDefinition);
}

export async function getRoutineCreateScript(conn, routine) {
  const sql = `
    SELECT routine_definition
    FROM INFORMATION_SCHEMA.ROUTINES
    WHERE routine_name = '${routine}'
  `;

  const { data } = await driverExecuteQuery(conn, { query: sql });

  return data.recordset.map((row) => row.routine_definition);
}

export async function truncateAllTables(conn) {
  await runWithConnection(conn, async (connection) => {
    const connClient = { connection };
    const schema = await getSchema(connClient);

    const sql = `
      SELECT table_name
      FROM INFORMATION_SCHEMA.TABLES
      WHERE table_schema = '${schema}'
      AND table_type NOT LIKE '%VIEW%'
    `;

    const { data } = await driverExecuteQuery(connClient, { query: sql });

    const truncateAll = data.recordset.map((row) => `
      DELETE FROM ${wrapIdentifier(schema)}.${wrapIdentifier(row.table_name)}
      DBCC CHECKIDENT ('${schema}.${row.table_name}', RESEED, 0);
    `).join('');

    await driverExecuteQuery(connClient, { query: truncateAll, multiple: true });
  });
}

export async function dropElement(conn, elementName, typeOfElement, schema = 'dbo') {
  await runWithConnection(conn, async (connection) => {
    const connClient = { connection };
    const sql = `DROP ${D.wrapLiteral(typeOfElement)} ${wrapIdentifier(schema)}.${wrapIdentifier(elementName)}`

    await driverExecuteQuery(connClient, { query: sql })
  });
}

export async function truncateElement(conn, elementName, typeOfElement, schema = 'dbo') {
  await runWithConnection(conn, async (connection) => {
    const connClient = { connection };
    const sql = `TRUNCATE ${D.wrapLiteral(typeOfElement)} ${wrapIdentifier(schema)}.${wrapIdentifier(elementName)}`

    await driverExecuteQuery(connClient, { query: sql })
  });
}

export async function duplicateTable(conn, tableName, duplicateTableName, schema = 'dbo') {
  await runWithConnection(conn, async (connection) => {
    const connClient = { connection };
    const sql = duplicateTableSql(tableName, duplicateTableName, schema)

    await driverExecuteQuery(connClient, { query: sql })
  });
}

export function duplicateTableSql(tableName, duplicateTableName, schema) {
  return `SELECT * INTO ${wrapIdentifier(schema)}.${wrapIdentifier(duplicateTableName)} FROM ${wrapIdentifier(schema)}.${wrapIdentifier(tableName)}`
}


async function getTableDescription(conn, table, schema = defaultSchema) {
  const query = `SELECT *
    FROM fn_listextendedproperty (
      'MS_Description',
      'schema',
      '${escapeString(schema)}',
      'table',
      '${escapeString(table)}',
      default,
    default);
  `
  const data = await driverExecuteQuery(conn, { query })
  if (!data || !data.recordset || data.recordset.length === 0) {
    return null
  }
  return data.recordset[0].MS_Description
}

export async function getTableProperties(conn, table, schema = defaultSchema) {

  const triggers = await listTableTriggers(conn, table, schema)
  const indexes = await listTableIndexes(conn, table, schema)

  const description = await getTableDescription(conn, table, schema)
  const sizeQuery = `EXEC sp_spaceused N'${escapeString(schema)}.${escapeString(table)}'; `
  const { data } = await driverExecuteQuery(conn, { query: sizeQuery })
  const row = data.recordset ? data.recordset[0] || {} : {}
  const relations = await getTableKeys(conn, null, table, schema)
  return {
    size: bytesParse(row.data),
    indexSize: bytesParse(row.index_size),
    length: Number(row.rows),
    triggers,
    indexes,
    description,
    relations
  }
}

export async function setTableDescription(conn, table, desc, schema) {
  const existingDescription = await getTableDescription(conn, table, schema)
  const f = existingDescription ? 'sp_updateextendedproperty' : 'sp_addextendedproperty'
  const sql = `
  EXEC ${f}
    @name = N'MS_Description',
    @value = N${D.escapeString(desc, true)},
    @level0type = N'SCHEMA', @level0name = ${D.wrapIdentifier(schema)},
    @level1type = N'TABLE',  @level1name = ${D.wrapIdentifier(table)};
  `
}

async function listDefaultConstraints(conn, table, schema) {
  const sql = `
-- returns name of a column's default value constraint
SELECT
    all_columns.name as columnName,
    tables.name as tableName,
    schemas.name as schemaName,
    default_constraints.name as name
FROM
    sys.all_columns

        INNER JOIN
    sys.tables
        ON all_columns.object_id = tables.object_id

        INNER JOIN
    sys.schemas
        ON tables.schema_id = schemas.schema_id

        INNER JOIN
    sys.default_constraints
        ON all_columns.default_object_id = default_constraints.object_id

WHERE
        schemas.name = ${D.escapeString(schema || defaultSchema, true)}
    AND tables.name = ${D.escapeString(table, true)}

  `
  const { data } = await driverExecuteQuery(conn, { query: sql })
  return data.recordset.map((d) => {
    return {
      column: d.columnName,
      table: d.tableName,
      schema: d.schemaName,
      name: d.name
    }
  })
}

async function alterTableSql(conn, changes) {
  const { table, schema } = changes
  const columns = await listTableColumns(conn, null, table, schema)
  const defaultConstraints = await listDefaultConstraints(conn, table, schema)
  const builder = new SqlServerChangeBuilder(table, schema, columns, defaultConstraints)
  return builder.alterTable(changes)
}

async function alterTable(conn, changes) {
  const query = await alterTableSql(conn, changes)
  await executeWithTransaction(conn, { query })
}


export function alterIndexSql(payload) {
  const { table, schema, additions, drops } = payload
  const changeBuilder = new SqlServerChangeBuilder(table, schema, [], [])
  const newIndexes = changeBuilder.createIndexes(additions)
  const droppers = changeBuilder.dropIndexes(drops)
  return [newIndexes, droppers].filter((f) => !!f).join(";")
}

export async function alterIndex(conn, payload) {
  const sql = alterIndexSql(payload);
  await executeWithTransaction(conn, { query: sql });
}


export function alterRelationSql(payload) {
  const { table, schema } = payload
  const builder = new SqlServerChangeBuilder(table, schema, [], [])
  const creates = builder.createRelations(payload.additions)
  const drops = builder.dropRelations(payload.drops)
  return [creates, drops].filter((f) => !!f).join(";")
}

export async function alterRelation(conn, payload) {
  const query = alterRelationSql(payload)
  await executeWithTransaction(conn, { query });
}


function configDatabase(server, database) {
  const config = {
    user: server.config.user,
    password: server.config.password,
    server: server.config.host,
    database: database.database,
    port: server.config.port,
    requestTimeout: Infinity,
    appName: server.config.applicationName || 'beekeeperstudio',
    pool: {
      max: 10,
    }
  };
  if (server.config.domain) {
    config.domain = server.config.domain
  }

  if (server.sshTunnel) {
    config.server = server.config.localHost;
    config.port = server.config.localPort;
  }

  config.options = { trustServerCertificate: server.config.trustServerCertificate }

  if (server.config.ssl) {
    const options = {
      encrypt: server.config.ssl,
      cryptoCredentialsDetails: {}
    }

    if (server.config.sslCaFile) {
      options.cryptoCredentialsDetails.ca = readFileSync(server.config.sslCaFile);
    }

    if (server.config.sslCertFile) {
      options.cryptoCredentialsDetails.cert = readFileSync(server.config.sslCertFile);
    }

    if (server.config.sslKeyFile) {
      options.cryptoCredentialsDetails.key = readFileSync(server.config.sslKeyFile);
    }


    if (server.config.sslCaFile && server.config.sslCertFile && server.config.sslKeyFile) {
      // trust = !reject
      // mssql driver reverses this setting for no obvious reason
      // other drivers simply pass through to the SSL library.
      options.trustServerCertificate = !server.config.sslRejectUnauthorized
    }

    config.options = options;
  }

  return config;
}

function parseFields(data, columns) {
  if (columns) {
    return columns.map((c, idx) => {
      return {
        id: `c${idx}`,
        name: c.name
      }
    })
  } else {
    return Object.keys(data[0] || {}).map((name) => ({ name, id: name }))
  }
}

function parseRowQueryResult(data, rowsAffected, command, columns, arrayRowMode = false) {
  // Fallback in case the identifier could not reconize the command
  const isSelect = !!(data.length || rowsAffected === 0);
  const fields = parseFields(data, columns)
  const fieldIds = fields.map(f => f.id)
  return {
    command: command || (isSelect && 'SELECT'),
    rows: arrayRowMode ? data.map(r => _.zipObject(fieldIds, r)) : data,
    fields: fields,
    rowCount: data.length,
    affectedRows: rowsAffected,
  };
}


function identifyCommands(queryText) {
  try {
    return identify(queryText);
  } catch (err) {
    return [];
  }
}

export async function driverExecuteQuery(conn, queryArgs, arrayRowMode = false) {
  logger().info('RUNNING', queryArgs)
  const runQuery = async (connection) => {
    const request = connection.request();
    request.arrayRowMode = arrayRowMode
    const data = await request.query(queryArgs.query)
    const rowsAffected = _.sum(data.rowsAffected);
    return { request, data, rowsAffected };
  };

  return conn.connection
    ? runQuery(conn.connection)
    : runWithConnection(conn, runQuery);
}

async function runWithConnection(conn, run) {
  const connection = await new ConnectionPool(conn.dbConfig).connect();
  conn.connection = connection
  return run(connection);
}

async function executeWithTransaction(conn, queryArgs) {
  try {
    const query = joinQueries(['SET XACT_ABORT ON', 'BEGIN TRANSACTION', queryArgs.query, 'COMMIT'])
    await driverExecuteQuery(conn, { ...queryArgs, query })
  } catch (ex) {
    log.error(ex)
    throw ex
  }
}

export async function createDatabase(conn, databaseName) {
  const sql = `create database ${wrapIdentifier(databaseName)}`;
  await driverExecuteQuery(conn, { query: sql })
}

export const sqlServerTestOnly = {
  alterTableSql
}<|MERGE_RESOLUTION|>--- conflicted
+++ resolved
@@ -50,11 +50,7 @@
   const version = await getVersion(conn);
 
   return {
-<<<<<<< HEAD
-    supportedFeatures: () => ({ customRoutines: true, comments: true, properties: true }),
-=======
     supportedFeatures: () => ({ customRoutines: true, comments: true, properties: true, partitions: false, editPartitions: false }),
->>>>>>> 3db7f52f
     versionString: () => getVersionString(version),
     wrapIdentifier,
     defaultSchema: () => 'dbo',
