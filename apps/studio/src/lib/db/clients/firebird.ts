import electronLog from "electron-log";
import knexlib, { Knex } from "knex";
import knexFirebirdDialect from "knex-firebird-dialect";
import Firebird from "node-firebird";
import { identify } from "sql-query-identifier";
import {
  DatabaseElement,
  IDbConnectionDatabase,
  IDbConnectionServer,
} from "../types";
import {
  CancelableQuery,
  NgQueryResult,
  PrimaryKeyColumn,
  TableChanges,
  TableFilter,
  TableIndex,
  TableInsert,
  TableOrView,
  TableProperties,
  TableTrigger,
  TableUpdate,
  TableUpdateResult,
  FilterOptions,
  ExtendedTableColumn,
  OrderBy,
  TableResult,
  DatabaseFilterOptions,
  SupportedFeatures,
  SchemaFilterOptions,
  StreamResults,
  TableColumn,
  Routine,
} from "../models";
import {
  BasicDatabaseClient,
  ExecutionContext,
  QueryLogOptions,
} from "./BasicDatabaseClient";
import _ from "lodash";
import { joinFilters } from "@/common/utils";
import { FirebirdChangeBuilder } from "@shared/lib/sql/change_builder/FirebirdChangeBuilder";
import { ChangeBuilderBase } from "@shared/lib/sql/change_builder/ChangeBuilderBase";
import { FirebirdData } from "@shared/lib/dialects/firebird";
import { buildDeleteQueries, buildUpdateQueries, joinQueries } from "./utils";
import {
  Pool,
  Connection,
  Transaction,
  createDatabase,
} from "./firebird/NodeFirebirdWrapper";
import { IdentifyResult } from "sql-query-identifier/lib/defines";
import { TableKey } from "@shared/lib/dialects/models";
import { FirebirdCursor } from "./firebird/FirebirdCursor";

type FirebirdResult = {
  rows: any[];
  meta: any[];
  statement: IdentifyResult;
};

// Char fields are padded with spaces to the maximum defined length.
// https://stackoverflow.com/a/8343764/10012118
const TRIM_END_CHAR = false;

const log = electronLog.scope("firebird");

const context = {
  getExecutionContext(): ExecutionContext {
    return null;
  },
  logQuery(
    _query: string,
    _options: QueryLogOptions,
    _context: ExecutionContext
  ): Promise<number | string> {
    return null;
  },
};

const FIELD_TYPE_QUERY = (
  fieldType: string,
  subType: string,
  fieldScale: string
) => `
  CASE ${fieldType}
    WHEN 7 THEN 'SMALLINT'
    WHEN 8 THEN
      CASE ${subType}
        WHEN 2 THEN 'DECIMAL'
        ELSE 'INTEGER'
      END
    WHEN 10 THEN 'FLOAT'
    WHEN 12 THEN 'DATE'
    WHEN 13 THEN 'TIME'
    WHEN 14 THEN 'CHAR'
    WHEN 16 THEN
      CASE ${fieldScale}
        WHEN 0 THEN 'BIGINT'
        ELSE 'DOUBLE'
      END
    WHEN 23 THEN 'BOOLEAN'
    WHEN 24 THEN 'DECFLOAT(16)'
    WHEN 25 THEN 'DECFLOAT(16)'
    WHEN 26 THEN 'INT128'
    WHEN 27 THEN 'DOUBLE PRECISION'
    WHEN 28 THEN 'TIME WITH TIME ZONE'
    WHEN 29 THEN 'TIMESTAMP WITH TIME ZONE'
    WHEN 35 THEN 'TIMESTAMP'
    WHEN 37 THEN 'VARCHAR'
    WHEN 261 THEN 'BLOB'

    WHEN 9 THEN 'QUAD'
    WHEN 11 THEN 'D_FLOAT'
    WHEN 27 THEN 'DOUBLE'
    WHEN 40 THEN 'CSTRING'

    ELSE 'UNKNOWN'
  END
`;

function identifyCommands(queryText: string) {
  try {
    return identify(queryText, { strict: false, dialect: "generic" });
  } catch (err) {
    log.error(err);
    return [];
  }
}

function buildFilterString(filters: TableFilter[], columns = []) {
  let filterString = "";
  let filterParams = [];
  if (filters && _.isArray(filters) && filters.length > 0) {
    const allFilters = filters.map((item) => {
      const column = columns.find((c) => c.columnName === item.field);
      const field = column?.dataType.toUpperCase().includes("BINARY")
        ? `HEX(${item.field})`
        : item.field;

      if (item.type === "in") {
        const questionMarks = _.isArray(item.value)
          ? item.value.map(() => "?").join(",")
          : "?";

        return `${field} ${item.type.toUpperCase()} (${questionMarks})`;
      }
      return `${field} ${item.type.toUpperCase()} ?`;
    });
    filterString = "WHERE " + joinFilters(allFilters, filters);

    filterParams = filters.flatMap((item) => {
      return _.isArray(item.value) ? item.value : [item.value];
    });
  }
  return {
    filterString,
    filterParams,
  };
}

// Only build an insert query from the first index of insert.data
function buildInsertQuery(
  knex: Knex,
  insert: TableInsert,
  columns = [],
  bitConversionFunc: any = _.toNumber
) {
  const data = _.cloneDeep(insert.data);
  data.forEach((item) => {
    const insertColumns = Object.keys(item);
    insertColumns.forEach((ic) => {
      const matching = _.find(columns, (c) => c.columnName === ic);
      if (
        matching &&
        matching.dataType &&
        matching.dataType.startsWith("bit(")
      ) {
        if (matching.dataType === "bit(1)") {
          item[ic] = bitConversionFunc(item[ic]);
        } else {
          item[ic] = parseInt(item[ic].split("'")[1], 2);
        }
      }

      // HACK (@day): fixes #1734. Knex reads any '?' in identifiers as a parameter, so we need to escape any that appear.
      if (ic.includes("?")) {
        const newIc = ic.replaceAll("?", "\\?");
        item[newIc] = item[ic];
        delete item[ic];
      }
    });
  });
  const builder = knex(insert.table);
  if (insert.schema) {
    builder.withSchema(insert.schema);
  }
  const query = builder
    // TODO: try extending the builder instead
    .insert(data[0])
    .toQuery();
  return query;
}

function buildInsertQueries(knex: Knex, inserts: TableInsert[]) {
  return inserts.map((insert) => buildInsertQuery(knex, insert));
}

export class FirebirdClient extends BasicDatabaseClient<FirebirdResult> {
  version: any;
  pool: Pool;
  firebirdOptions: Firebird.Options;

  constructor(
    server: IDbConnectionServer,
    database: IDbConnectionDatabase
  ) {
<<<<<<< HEAD
    super(null, context, server, database);
=======
    super(null, context);
    this.dialect = 'generic';
    this.dbReadOnlyMode = server?.config?.readOnlyMode || false;
>>>>>>> 450df82f
  }

  versionString(): string {
    return this.version;
  }

  async connect(): Promise<void> {
    super.connect();

    const config = {
      host: this.server.config.host,
      port: this.server.config.port,
      user: this.server.config.user,
      password: this.server.config.password,
      database: this.database.database,
      blobAsText: true,
    };

    if (typeof config.database !== "string" || config.database === "") {
      throw new Error("Invalid database name");
    }

    this.firebirdOptions = config;

    log.debug("create driver client for firebird with config %j", config);

    this.pool = new Pool(config);

    const versionResult = await this.driverExecuteSingle(
      "SELECT RDB$GET_CONTEXT('SYSTEM', 'ENGINE_VERSION') from rdb$database;"
    );
    this.version = versionResult.rows[0]["RDB$GET_CONTEXT"];

    const serverConfig = this.server.config;
    const knex = knexlib({
      client: knexFirebirdDialect,
      connection: {
        host: serverConfig.host,
        port: serverConfig.port,
        user: serverConfig.user,
        password: serverConfig.password,
        database: this.database.database,
        // eslint-disable-next-line
        // @ts-ignore
        blobAsText: true,
      },
    });
    this.knex = knex;

    log.debug("connected");
  }

  getBuilder(table: string, _schema?: string): ChangeBuilderBase {
    return new FirebirdChangeBuilder(table);
  }

  async listTables(
    _filter?: FilterOptions
  ): Promise<TableOrView[]> {
    const result = await this.driverExecuteSingle(`
      SELECT TRIM(a.RDB$RELATION_NAME) as RDB$RELATION_NAME
      FROM RDB$RELATIONS a
      WHERE COALESCE(RDB$SYSTEM_FLAG, 0) = 0 AND RDB$RELATION_TYPE = 0
    `);
    return result.rows.map((row: any) => ({
      name: row["RDB$RELATION_NAME"],
      entityType: "table",
    }));
  }

  async listTableColumns(
    table?: string,
    _schema?: string
  ): Promise<ExtendedTableColumn[]> {
    const result = await this.driverExecuteSingle(
      `
      SELECT
        TRIM(r.rdb$relation_name) rdb$relation_name,
        TRIM(r.rdb$field_name) rdb$field_name,
        f.rdb$field_length rdb$field_length,
        f.rdb$character_length rdb$character_length,
        r.rdb$field_position RDB$FIELD_POSITION,
        r.rdb$description RDB$DESCRIPTION,

        TRIM(${FIELD_TYPE_QUERY(
          "f.rdb$field_type",
          "f.rdb$field_sub_type",
          "f.rdb$field_scale"
        )}) AS field_type,

        f.rdb$field_sub_type rdb$field_sub_type,
        r.rdb$default_source rdb$default_source,
        r.rdb$null_flag RDB$NULL_FLAG,
        (
          SELECT FIRST 1 rc.RDB$CONSTRAINT_TYPE
          FROM RDB$RELATION_CONSTRAINTS rc
          LEFT JOIN rdb$index_segments isg
            ON isg.RDB$FIELD_NAME = r.RDB$FIELD_NAME
          WHERE rc.RDB$INDEX_NAME = isg.RDB$INDEX_NAME
            AND rc.RDB$RELATION_NAME = r.RDB$RELATION_NAME
          GROUP BY rc.RDB$CONSTRAINT_TYPE
        )

      FROM
        rdb$relation_fields r
        JOIN rdb$fields f
          ON f.rdb$field_name = r.rdb$field_source
        JOIN rdb$relations rl
          ON rl.rdb$relation_name = r.rdb$relation_name

      WHERE
        COALESCE(r.rdb$system_flag, 0) = 0
        AND
        COALESCE(rl.rdb$system_flag, 0) = 0
        ${table ? "AND r.rdb$relation_name = ?" : ""}

      ORDER BY
        rdb$relation_name,
        rdb$field_position
      `,
      table ? { params: [table.toUpperCase()] } : undefined
    );

    return await Promise.all(
      result.rows.map(async (row: any) => {
        // const subType = row["RDB$FIELD_SUB_TYPE"];
        let dataType = row["FIELD_TYPE"];

        if (dataType === "VARCHAR" || dataType === "CHAR") {
          dataType += `(${row["RDB$CHARACTER_LENGTH"]})`;
        }

        const defaultValue =
          typeof row["RDB$DEFAULT_SOURCE"] === "string"
            ? row["RDB$DEFAULT_SOURCE"].replace("DEFAULT ", "")
            : null;

        const nullable = row["RDB$NULL_FLAG"] === null;

        const primaryKey = row["RDB$CONSTRAINT_TYPE"] === "PRIMARY KEY";

        return {
          tableName: row["RDB$RELATION_NAME"],
          columnName: row["RDB$FIELD_NAME"],
          ordinalPosition: row["RDB$FIELD_POSITION"],
          comment: row["RDB$DESCRIPTION"],
          dataType,
          defaultValue,
          nullable,
          primaryKey,
        };
      })
    );
  }

  static async readBlob(
    callback: (transaction: any, callback?: any) => void
  ): Promise<Buffer> {
    return new Promise<Buffer>((resolve, reject) => {
      callback(async (err: any, _name: unknown, event: any) => {
        const buffers = [];
        if (err) {
          reject(err);
          return;
        }
        event.on("data", (chunk: any) => {
          buffers.push(chunk);
        });
        event.once("end", () => {
          resolve(Buffer.concat(buffers));
        });
      });
    });
  }

  async listViews(_filter?: FilterOptions): Promise<TableOrView[]> {
    const result = await this.driverExecuteSingle(`
      SELECT TRIM(RDB$RELATION_NAME) AS RELATION_NAME
        FROM RDB$RELATIONS
      WHERE RDB$VIEW_BLR IS NOT NULL
        AND (RDB$SYSTEM_FLAG IS NULL OR RDB$SYSTEM_FLAG = 0);
    `);
    return result.rows.map((row) => ({
      name: row["RELATION_NAME"],
      entityType: "view",
    }));
  }

  async listMaterializedViews(_filter?: FilterOptions): Promise<TableOrView[]> {
    return [];
  }

  async listRoutines(_filter?: FilterOptions): Promise<Routine[]> {
    const results = await this.driverExecuteMultiple(`
      SELECT
        TRIM(RDB$PROCEDURE_ID) AS ROUTINE_ID,
        TRIM(RDB$PROCEDURE_NAME) AS ROUTINE_NAME,
        TRIM('procedure') AS ROUTINE_TYPE,
        NULL AS RETURN_ARG
      FROM RDB$PROCEDURES
      UNION ALL
      SELECT
        TRIM(RDB$FUNCTION_ID) AS ROUTINE_ID,
        TRIM(RDB$FUNCTION_NAME) AS ROUTINE_NAME,
        TRIM('function') AS ROUTINE_TYPE,
        RDB$RETURN_ARGUMENT AS RETURN_ARG
      FROM RDB$FUNCTIONS;

      SELECT
        TRIM(RDB$PARAMETER_NAME) AS PARAMETER_NAME,
        TRIM(RDB$PROCEDURE_NAME) AS ROUTINE_NAME,
        TRIM(CASE RDB$PARAMETER_TYPE
          WHEN 0 THEN 'in'
          WHEN 1 THEN 'out'
        END) AS PARAMETER_TYPE,
        TRIM('procedure') AS ROUTINE_TYPE,
        NULL AS ARGUMENT_POSITION
      FROM RDB$PROCEDURE_PARAMETERS
      UNION ALL
      SELECT
        TRIM(RDB$ARGUMENT_NAME) AS PARAMETER_NAME,
        TRIM(RDB$FUNCTION_NAME) AS ROUTINE_NAME,
        (
          SELECT TRIM(${FIELD_TYPE_QUERY(
            "fl.RDB$FIELD_TYPE",
            "fl.RDB$FIELD_SUB_TYPE",
            "fl.RDB$FIELD_SCALE"
          )})
          FROM RDB$FIELDS fl
          WHERE fl.RDB$FIELD_NAME = RDB$FIELD_SOURCE
        ) AS PARAMETER_TYPE, -- TODO handle legacy types too
        TRIM('function') AS ROUTINE_TYPE,
        RDB$ARGUMENT_POSITION AS ARGUMENT_POSITION
      FROM RDB$FUNCTION_ARGUMENTS;
    `);

    const routines = results[0].rows;
    const params = results[1].rows;

    return routines.map((routine) => {
      const id = routine["ROUTINE_ID"];
      const name = routine["ROUTINE_NAME"];
      const type = routine["ROUTINE_TYPE"];
      const returnType =
        type === "function"
          ? params.find(
              (param) =>
                param["ROUTINE_NAME"] === routine["ROUTINE_NAME"] &&
                param["ARGUMENT_POSITION"] === routine["RETURN_ARG"]
            )?.PARAMETER_TYPE
          : undefined;

      const routineParams = params
        .filter(
          (param) =>
            param["ROUTINE_NAME"] === routine["ROUTINE_NAME"] &&
            param["ROUTINE_TYPE"] === routine["ROUTINE_TYPE"] &&
            param["PARAMETER_NAME"] !== null
        )
        .map((param) => ({
          name: param["PARAMETER_NAME"],
          type: param["PARAMETER_TYPE"],
        }));

      return {
        id,
        name,
        type,
        returnType,
        entityType: "routine",
        routineParams,
      };
    });
  }

  async getPrimaryKey(
    table: string,
    _schema?: string
  ): Promise<string | null> {
    const columns = await this.getPrimaryKeys(table, _schema);
    return columns[0]?.columnName ?? null;
  }

  async getPrimaryKeys(
    table: string,
    _schema?: string
  ): Promise<PrimaryKeyColumn[]> {
    const result = await this.driverExecuteSingle(
      `
      SELECT
        TRIM(sg.rdb$field_name) as rdb$field_name,
        sg.rdb$field_position,
        rc.rdb$relation_name
      FROM
        rdb$indices ix
        LEFT JOIN rdb$index_segments sg ON ix.rdb$index_name = sg.rdb$index_name
        LEFT JOIN rdb$relation_constraints rc ON rc.rdb$index_name = ix.rdb$index_name
      WHERE
        rc.rdb$constraint_type = 'PRIMARY KEY'
        AND rc.rdb$relation_name = ?
    `,
      { params: [table.toUpperCase()] }
    );
    return result.rows.map((row: any) => ({
      columnName: row["RDB$FIELD_NAME"],
      position: row["RDB$FIELD_POSITION"],
    }));
  }

  async selectTop(
    table: string,
    offset: number,
    limit: number,
    orderBy: OrderBy[],
    filters: string | TableFilter[],
    schema?: string,
    selects = ["*"]
  ): Promise<TableResult> {
    const { query, params } = FirebirdClient.buildSelectTopQuery(
      table,
      offset,
      limit,
      orderBy,
      filters,
      schema,
      selects
    );

    const result = await this.driverExecuteSingle(query, { params });

    return {
      result: result.rows,
      fields: Object.keys(result.rows[0] || {}),
    };
  }

  async selectTopSql(
    table: string,
    offset: number,
    limit: number,
    orderBy: OrderBy[],
    filters: string | TableFilter[],
    _schema?: string,
    selects?: string[]
  ): Promise<string> {
    const { query, params } = FirebirdClient.buildSelectTopQuery(
      table,
      offset,
      limit,
      orderBy,
      filters,
      undefined,
      selects
    );
    return this.knex.raw(query, params).toString();
  }

  static buildSelectTopQuery(
    table: string,
    offset?: number,
    limit?: number,
    orderBy?: OrderBy[],
    filters: string | TableFilter[] = [],
    countTitle = "total",
    selects: string[] = ["*"]
  ) {
    let orderByString = "";
    if (orderBy && orderBy.length > 0) {
      orderByString = "ORDER BY ";
      orderByString += orderBy
        .map((item: any) =>
          _.isObject(item)
            ? `${item["field"]} ${item["dir"].toUpperCase()}`
            : `${item}`
        )
        .join(",");
    }

    let filterString = "";
    let filterParams = [];
    if (_.isString(filters)) {
      filterString = `WHERE ${filters}`;
    } else {
      const filterBlob = buildFilterString(filters);
      filterString = filterBlob.filterString;
      filterParams = filterBlob.filterParams;
    }

    return {
      query: `
        SELECT
          ${_.isNumber(limit) ? `FIRST ${limit}` : ""}
          ${_.isNumber(offset) ? `SKIP ${offset}` : ""}
          ${selects.join(", ")}
        FROM ${table}
        ${filterString}
        ${orderByString}
      `,
      countQuery: `SELECT COUNT(*) AS ${countTitle} FROM ${table}`,
      params: filterParams,
    };
  }

  query(queryText: string): CancelableQuery {
    let connection: Connection | undefined;

    return {
      execute: async () => {
        connection = await Connection.attach(this.firebirdOptions);

        const results = await this.driverExecuteMultiple(queryText, {
          rowAsArray: true,
          connection,
        });

        connection.release();

        return results.map(({ rows, meta }) => {
          const fields = meta.map((field, idx) => ({
            id: `c${idx}`,
            name: field.alias || field.field,
            // TODO add dataType prop
          }));

          rows = rows.map((row: Record<string, any>) => {
            const transformedRow = {};
            Object.keys(row).forEach((key, idx) => {
              let val = row[key];
              if (TRIM_END_CHAR && meta[idx].type === 452) {
                // SQLVarText or CHAR
                val = val.trimEnd();
              }
              transformedRow[`c${idx}`] = val;
            });
            return transformedRow;
          });

          return { fields, rows };
        });
      },
      cancel: async () => {
        connection?.release();
      },
    };
  }

  async getInsertQuery(tableInsert: TableInsert): Promise<string> {
    if (tableInsert.data.length > 1) {
      // TODO: We can't insert multiple rows at once with Firebird. And
      // firebird knex only accepts an object instead of an array, while the
      // other dialects accept arrays. So this must be handled in knex instead?
      throw new Error("Inserting multiple rows is not supported.");
    }
    const columns = await this.listTableColumns(
      tableInsert.table,
      tableInsert.schema
    );
    return buildInsertQuery(this.knex, tableInsert, columns);
  }

  async listTableTriggers(
    table: string,
    _schema?: string
  ): Promise<TableTrigger[]> {
    // Refs
    // Trigger type - https://firebirdsql.org/file/documentation/html/en/refdocs/fblangref40/firebird-40-language-reference.html#fblangref-appx04-triggers-type
    const result = await this.driverExecuteSingle(
      `
      SELECT
        RDB$TRIGGER_NAME,
        RDB$RELATION_NAME,
        TRIM(CASE RDB$TRIGGER_TYPE
          WHEN 1 THEN 'BEFORE INSERT'
          WHEN 2 THEN 'AFTER INSERT'
          WHEN 3 THEN 'BEFORE UPDATE'
          WHEN 4 THEN 'AFTER UPDATE'
          WHEN 5 THEN 'BEFORE DELETE'
          WHEN 6 THEN 'AFTER DELETE'
          WHEN 17 THEN 'BEFORE INSERT OR UPDATE'
          WHEN 18 THEN 'AFTER INSERT OR UPDATE'
          WHEN 25 THEN 'BEFORE INSERT OR DELETE'
          WHEN 26 THEN 'AFTER INSERT OR DELETE'
          WHEN 27 THEN 'BEFORE UPDATE OR DELETE'
          WHEN 28 THEN 'AFTER UPDATE OR DELETE'
          WHEN 113 THEN 'BEFORE INSERT OR UPDATE OR DELETE'
          WHEN 114 THEN 'AFTER INSERT OR UPDATE OR DELETE'
          WHEN 8192 THEN 'ON CONNECT'
          WHEN 8193 THEN 'ON DISCONNECT'
          WHEN 8194 THEN 'ON TRANSACTION START'
          WHEN 8195 THEN 'ON TRANSACTION COMMIT'
          WHEN 8196 THEN 'ON TRANSACTION ROLLBACK'
          ELSE 'UNKNOWN'
        END) AS TRIGGER_TYPE
      FROM RDB$TRIGGERS
      WHERE RDB$RELATION_NAME = ?
    `,
      { params: [table] }
    );

    return result.rows.map((row) => {
      const [, timing, manipulation] = row["TRIGGER_TYPE"].match(
        /(BEFORE|AFTER|ON) (.+)/
      );
      return {
        name: row["RDB$TRIGGER_NAME"],
        timing,
        manipulation,
        action: "",
        condition: null,
        table: row["RDB$RELATION_NAME"],
      };
    });
  }

  async listTableIndexes(
    table: string,
    _schema?: string
  ): Promise<TableIndex[]> {
    const result = await this.driverExecuteSingle(
      `
      SELECT
        rid.rdb$index_id,
        TRIM(rid.rdb$index_name) as rdb$index_name,
        TRIM(rid.rdb$relation_name) as rdb$relation_name,
        rid.rdb$index_type,
        rid.rdb$unique_flag,
        TRIM(rseg.rdb$field_name) as rdb$field_name,
        rseg.rdb$field_position,
        TRIM(rc.rdb$constraint_type) as rdb$constraint_type

      FROM rdb$index_segments rseg
        JOIN rdb$indices rid
          ON (rseg.rdb$index_name = rid.rdb$index_name)
        JOIN rdb$relation_fields rrel
          ON (rid.rdb$relation_name = rrel.rdb$relation_name AND rseg.rdb$field_name = rrel.rdb$field_name)
        LEFT OUTER JOIN rdb$relation_constraints rc
          ON (rc.rdb$index_name = rid.rdb$index_name AND rc.rdb$relation_name = rid.rdb$relation_name)

      WHERE rid.rdb$system_flag = 0
        AND rid.rdb$relation_name = ?
    `,
      { params: [table.toUpperCase()] }
    );

    const grouped = _.groupBy(result.rows, "RDB$INDEX_NAME");

    return Object.keys(grouped).map((name) => {
      const blob = grouped[name];
      const order = blob[0]["RDB$INDEX_TYPE"] === 1 ? "DESC" : "ASC";
      const unique = blob[0]["RDB$UNIQUE_FLAG"] === 1;
      const primary =
        blob.findIndex((b) => b["RDB$CONSTRAINT_TYPE"] === "PRIMARY KEY") !==
        -1;
      return {
        id: blob[0]["RDB$INDEX_ID"],
        table: blob[0]["RDB$RELATION_NAME"],
        schema: "",
        name,
        columns: _.sortBy(blob, "RDB$FIELD_POSITION").map((b) => ({
          name: b["RDB$FIELD_NAME"],
          order,
        })),
        unique,
        primary,
      };
    });
  }

  async dropElement(
    elementName: string,
    typeOfElement: DatabaseElement,
    _schema?: string
  ): Promise<void> {
    await this.driverExecuteSingle(`DROP ${typeOfElement} ${elementName}`);
  }

  async listDatabases(_filter?: DatabaseFilterOptions): Promise<string[]> {
    return [this.database.database];
  }

  async truncateElement(
    _elementName: string,
    _typeOfElement: DatabaseElement,
    _schema?: string
  ): Promise<void> {
    // TODO There is no internal function to truncate a table
  }

  async duplicateTable(
    _tableName: string,
    _duplicateTableName: string,
    _schema?: string
  ): Promise<void> {
    // TODO There is no internal function to duplicate a table
  }

  async createDatabase(
    databaseName: string,
    _charset: string,
    _collation: string
  ): Promise<void> {
    await createDatabase({
      host: this.server.config.host,
      port: this.server.config.port,
      database: databaseName,
      user: this.server.config.user,
      password: this.server.config.password,
      // encoding: charset,
    });
  }

  async applyChanges(changes: TableChanges): Promise<any[]> {
    let results = [];
    const connection = await this.pool.getConnection();
    const transaction = await connection.transaction();

    try {
      if (changes.inserts) {
        for (const command of buildInsertQueries(this.knex, changes.inserts)) {
          await transaction.query(command);
        }
      }

      if (changes.updates) {
        results = await this.updateValues(transaction, changes.updates);
      }

      if (changes.deletes) {
        for (const command of buildDeleteQueries(this.knex, changes.deletes)) {
          await transaction.query(command);
        }
      }

      await transaction.commit();
    } catch (ex) {
      log.error("query exception: ", ex);
      await transaction.rollback();
      await connection.release();
      throw ex;
    }

    await connection.release();

    return results;
  }

  applyChangesSql(changes: TableChanges): string {
    let queriesStr = "";
    buildInsertQueries(this.knex, changes.inserts || []).forEach((query) => {
      queriesStr += `${query};`;
    });
    buildUpdateQueries(this.knex, changes.updates || []).forEach((query) => {
      queriesStr += `${query};`;
    });
    buildDeleteQueries(this.knex, changes.deletes || []).forEach((query) => {
      queriesStr += `${query};`;
    });
    return queriesStr;
  }

  async updateValues(
    cli: Connection | Transaction,
    updates: TableUpdate[]
  ): Promise<TableUpdateResult[]> {
    const commands = updates.map((update) => {
      const params = [
        _.isBoolean(update.value) ? _.toInteger(update.value) : update.value,
      ];
      const whereList = [];
      update.primaryKeys.forEach(({ column, value }) => {
        whereList.push(`${FirebirdData.wrapIdentifier(column)} = ?`);
        params.push(value);
      });

      const where = whereList.join(" AND ");

      return {
        query: `
          UPDATE ${update.table} SET ${update.column} = ?
          WHERE ${where} RETURNING *
        `,
        params: params,
      };
    });

    const results = [];
    for (let index = 0; index < commands.length; index++) {
      const blob = commands[index];
      const result = await cli.query(blob.query, blob.params);
      results.push(result.rows[0]);
    }

    return results;
  }

  async getTableProperties(
    table: string,
    _schema?: string
  ): Promise<TableProperties> {
    const info = this.driverExecuteSingle(
      `
        SELECT
          RDB$DESCRIPTION,
          RDB$OWNER_NAME,
          (SELECT COUNT(*) AS SIZE FROM ${table})
        FROM rdb$relations
        WHERE rdb$relation_name = ${Firebird.escape(table)}
      `
    ).then((result) => result.rows[0]);
    const indexes = this.listTableIndexes(table);
    const relations = this.getTableKeys(table);
    const triggers = this.listTableTriggers(table);

    return {
      description: await info["RDB$DESCRIPTION"],
      size: await info["SIZE"],
      indexSize: undefined, // TODO
      indexes: await indexes,
      relations: await relations,
      triggers: await triggers,
      partitions: [],
      owner: await info["RDB$OWNER_NAME"],
      createdAt: undefined, // TODO
    };
  }

  async getTableKeys(
    table: string,
    _schema?: string
  ): Promise<TableKey[]> {
    const result = await this.driverExecuteSingle(
      `
      SELECT
        TRIM(PK.RDB$RELATION_NAME) AS TO_TABLE,
        TRIM(ISP.RDB$FIELD_NAME) AS TO_COLUMN,
        TRIM(FK.RDB$RELATION_NAME) AS FROM_TABLE,
        TRIM(ISF.RDB$FIELD_NAME) AS FROM_COLUMN,
        TRIM(FK.RDB$CONSTRAINT_NAME) AS CONSTRAINT_NAME,
        TRIM(RC.RDB$UPDATE_RULE) AS ON_UPDATE,
        TRIM(RC.RDB$DELETE_RULE) AS ON_DELETE
      FROM
        RDB$RELATION_CONSTRAINTS PK,
        RDB$RELATION_CONSTRAINTS FK,
        RDB$INDEX_SEGMENTS ISP,
        RDB$INDEX_SEGMENTS ISF,
        RDB$REF_CONSTRAINTS RC
      WHERE FK.RDB$RELATION_NAME = ?
        AND FK.RDB$CONSTRAINT_NAME = RC.RDB$CONSTRAINT_NAME
        AND PK.RDB$CONSTRAINT_NAME = RC.RDB$CONST_NAME_UQ
        AND ISP.RDB$INDEX_NAME = PK.RDB$INDEX_NAME
        AND ISF.RDB$INDEX_NAME = FK.RDB$INDEX_NAME
        AND ISP.RDB$FIELD_POSITION = ISF.RDB$FIELD_POSITION
    `,
      { params: [table] }
    );

    return result.rows.map((row) => ({
      fromTable: row["FROM_TABLE"],
      fromColumn: row["FROM_COLUMN"],
      fromSchema: "",
      toTable: row["TO_TABLE"],
      toColumn: row["TO_COLUMN"],
      toSchema: "",
      constraintName: row["CONSTRAINT_NAME"],
      onUpdate: row["ON_UPDATE"],
      onDelete: row["ON_DELETE"],
    }));
  }

  async executeQuery(
    queryText: string,
    options?: any
  ): Promise<NgQueryResult[]> {
    const result = await this.driverExecuteMultiple(queryText, options);
    return result.map(({ rows, statement, meta }) => ({
      fields: meta.map((field, idx) => ({
        id: `c${idx}`,
        name: field.alias || field.field,
        // TODO add dataType prop
      })),
      affectedRows: undefined, // TODO implement affectedRows
      command: statement.type,
      rows: rows,
      rowCount: rows.length,
    }));
  }

  supportedFeatures(): SupportedFeatures {
    return {
      customRoutines: false,
      comments: false,
      properties: false,
      partitions: false,
      editPartitions: false,
      backups: false,
      backDirFormat: false,
      restore: false
    };
  }

  async disconnect(): Promise<void> {
    this.pool.destroy();
  }

  protected async rawExecuteQuery(
    queryText: string,
    options: {
      connection?: Connection;
      multiple?: boolean;
      params?: any[];
      rowAsArray?: boolean;
    } = {}
  ): Promise<FirebirdResult | FirebirdResult[]> {
    const queries = identifyCommands(queryText);
    const params = options.params ?? [];

    const results = [];

    // we do it this way to ensure the queries are run IN ORDER
    for (let index = 0; index < queries.length; index++) {
      const query = queries[index];
      const conn = options.connection ?? this.pool;
      const data = await conn.query(query.text, params, options.rowAsArray);
      results.push({
        meta: data.meta,
        rows: data.rows,
        statement: query,
      });
    }

    return options.multiple ? results : results[0];
  }

  async listMaterializedViewColumns(
    _table: string,
    _schema?: string
  ): Promise<TableColumn[]> {
    return []; // Doesn't support materialized views
  }

  async listSchemas(
    _filter?: SchemaFilterOptions
  ): Promise<string[]> {
    return []; // Doesn't support schemas
  }

  async getTableReferences(
    _table: string,
    _schema?: string
  ): Promise<string[]> {
    return []; // TODO
  }

  getQuerySelectTop(table: string, limit: number, _schema?: string): string {
    return `SELECT FIRST ${limit} * FROM ${table}`;
  }

  async getTableCreateScript(table: string, _schema?: string): Promise<string> {
    const columns = await this.listTableColumns(table);
    const columnsQuery = columns
      .map((column) => {
        const defaultValue = column.defaultValue
          ? `DEFAULT ${column.defaultValue}`
          : "";
        const nullable = column.nullable ? "" : "NOT NULL";
        const primaryKey = column.primaryKey ? "PRIMARY KEY" : "";
        return `${column.columnName} ${column.dataType} ${defaultValue} ${nullable} ${primaryKey}`;
      })
      .join(",");
    return `CREATE TABLE ${table} (${columnsQuery})`;
  }

  getViewCreateScript(_view: string, _schema?: string): Promise<string[]> {
    throw new Error("Method not implemented.");
  }

  getRoutineCreateScript(
    _routine: string,
    _type: string,
    _schema?: string
  ): Promise<string[]> {
    throw new Error("Method not implemented.");
  }

  async truncateAllTables(_schema?: string): Promise<void> {
    const tables = await this.listTables();
    const query = tables.map((table) => `DELETE FROM ${table.name};`).join("");
    await this.driverExecuteSingle(query);
  }

  async getTableLength(table: string, _schema?: string): Promise<number> {
    const result = await this.driverExecuteSingle(
      `SELECT COUNT(*) AS TOTAL FROM ${table}`
    );
    return result.rows[0]["TOTAL"];
  }

  async selectTopStream(
    table: string,
    orderBy: OrderBy[],
    filters: string | TableFilter[],
    chunkSize: number,
    _schema?: string
  ): Promise<StreamResults> {
    const columns = this.listTableColumns(table);
    const totalRows = this.getTableLength(table);
    const cursor = new FirebirdCursor({
      config: this.firebirdOptions,
      table,
      orderBy,
      filters,
      chunkSize,
    });

    return {
      columns: await columns,
      totalRows: await totalRows,
      cursor,
    };
  }

  queryStream(
    _query: string,
    _chunkSize: number
  ): Promise<StreamResults> {
    throw new Error("Method not implemented.");
  }

  wrapIdentifier(value: string): string {
    // No need to wrap. Firebird identifiers are case-insensitive and do not
    // allow special characters except _ and $.
    return value;
  }

  async setTableDescription(
    table: string,
    description: string,
    _schema?: string
  ): Promise<string> {
    await this.driverExecuteSingle(
      `COMMENT ON TABLE ${table} IS ${Firebird.escape(description)}`
    );
    return description;
  }

  duplicateTableSql(
    _tableName: string,
    _duplicateTableName: string,
    _schema?: string
  ): string {
    // TODO There is no native implementation of this
    throw new Error("Method not implemented.");
  }

  async listCharsets(): Promise<string[]> {
    // const result = await this.driverExecuteSingle(
    //   "SELECT TRIM(RDB$CHARACTER_SET_NAME) AS CHARSET FROM RDB$CHARACTER_SETS"
    // );
    // return result.rows.map((row) => row["CHARSET"]);
    return ["UTF8"]; // NOTE: node-firebird only let us to use UTF8
  }

  async getDefaultCharset(): Promise<string> {
    return "UTF8";
  }

  async listCollations(_charset: string): Promise<string[]> {
    // const result = await this.driverExecuteSingle(
    //   ` SELECT * FROM RDB$COLLATIONS cl
    //     JOIN RDB$CHARACTER_SETS cs
    //     ON cl.RDB$CHARACTER_SET_ID = cs.RDB$CHARACTER_SET_ID
    //     WHERE cs.RDB$CHARACTER_SET_NAME = ?`,
    //   { params: [charset] }
    // );
    // return result.rows.map((row) => row["RDB$COLLATION_NAME"]);
    return [];
  }

  createDatabaseSQL(): string {
    throw new Error("Method not implemented.");
  }
<<<<<<< HEAD
=======
  async importData(sql: string): Promise<any> {
    const connection = await this.pool.getConnection();
    const transaction = await connection.transaction();
    try {
      await transaction.query(sql);

      await transaction.commit();
    } catch (ex) {
      log.error("importData", sql, ex);
      await transaction.rollback();
      await connection.release();
      throw ex;
    }
  }

  getImportSQL(importedData: TableInsert[], isTruncate: boolean): string {
    const queries = [];
    if (isTruncate) {
      return null;
      // TODO: there is no internal method to truncate re: @azmy
    }

    queries.push(buildInsertQueries(this.knex, importedData).join(';'));
    return joinQueries(queries);
  }

}

export default async function (
  server: IDbConnectionServer,
  database: IDbConnectionDatabase
) {
  const client = new FirebirdClient(server, database);
  await client.connect();
  return client;
>>>>>>> 450df82f
}<|MERGE_RESOLUTION|>--- conflicted
+++ resolved
@@ -215,13 +215,9 @@
     server: IDbConnectionServer,
     database: IDbConnectionDatabase
   ) {
-<<<<<<< HEAD
     super(null, context, server, database);
-=======
-    super(null, context);
     this.dialect = 'generic';
     this.dbReadOnlyMode = server?.config?.readOnlyMode || false;
->>>>>>> 450df82f
   }
 
   versionString(): string {
@@ -1203,8 +1199,6 @@
   createDatabaseSQL(): string {
     throw new Error("Method not implemented.");
   }
-<<<<<<< HEAD
-=======
   async importData(sql: string): Promise<any> {
     const connection = await this.pool.getConnection();
     const transaction = await connection.transaction();
@@ -1231,14 +1225,4 @@
     return joinQueries(queries);
   }
 
-}
-
-export default async function (
-  server: IDbConnectionServer,
-  database: IDbConnectionDatabase
-) {
-  const client = new FirebirdClient(server, database);
-  await client.connect();
-  return client;
->>>>>>> 450df82f
 }