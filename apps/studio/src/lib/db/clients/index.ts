// Copyright (c) 2015 The SQLECTRON Team

import mysql from './mysql';
import mariadb from './mariadb';
import postgresql from './postgresql';
import sqlserver from './sqlserver';
import sqlite from './sqlite';
import cassandra from './cassandra';
import bigquery from './bigquery.js';
<<<<<<< HEAD
import { DBClientFactories } from '../types';
=======
import firebird from './firebird';
>>>>>>> 46bde4c6


export function findClient(key: string): Client | undefined {
  const client = CLIENTS.find((cli) => cli.key === key);
  if(!client) return undefined;

  return {
    ...client,
    get supportsSocketPath(): boolean {
      return this.supports('server:socketPath');
    },
    supports(feature: string): boolean {
      return !client.disabledFeatures?.includes(feature);
    },
  };
}

interface Client extends ClientConfig {
  readonly supportsSocketPath: boolean,
  supports: (feature: string) => boolean,
}

interface ClientConfig {
  key: string,
  name: string,
  defaultPort?: number,
  defaultDatabase?: string,
  disabledFeatures?: string[],
}

/**
 * List of supported database clients
 */
export const CLIENTS: ClientConfig[] = [
  {
    key: 'cockroachdb',
    name: 'CockroachDB',
    defaultPort: 26257,
    disabledFeatures: [
      'server:domain',
      'server:socketPath'
    ],
  },
  {
    key: 'mysql',
    name: 'MySQL',
    defaultPort: 3306,
    disabledFeatures: [
      'server:schema',
      'server:domain',
    ],
  },
  {
    key: 'mariadb',
    name: 'MariaDB',
    defaultPort: 3306,
    disabledFeatures: [
      'server:schema',
      'server:domain',
    ],
  },
  {
    key: 'postgresql',
    name: 'PostgreSQL',
    defaultDatabase: 'postgres',
    defaultPort: 5432,
    disabledFeatures: [
      'server:domain',
    ],
  },
  {
    key: 'redshift',
    name: 'Amazon Redshift',
    defaultDatabase: 'postgres',
    defaultPort: 5432,
    disabledFeatures: [
      'server:domain',
      'server:socketPath'
    ],
  },
  {
    key: 'sqlserver',
    name: 'Microsoft SQL Server',
    defaultPort: 1433,
    disabledFeatures: [
      'server:socketPath'
    ],
  },
  {
    key: 'sqlite',
    name: 'SQLite',
    defaultDatabase: ':memory:',
    disabledFeatures: [
      'server:ssl',
      'server:host',
      'server:port',
      'server:socketPath',
      'server:user',
      'server:password',
      'server:schema',
      'server:domain',
      'server:ssh',
      'scriptCreateTable',
      'cancelQuery',
    ],
  },
  {
    key: 'cassandra',
    name: 'Cassandra',
    defaultPort: 9042,
    disabledFeatures: [
      'server:ssl',
      'server:socketPath',
      'server:schema',
      'server:domain',
      'scriptCreateTable',
      'cancelQuery',
    ],
  },
  {
    key: 'bigquery',
    name: 'BigQuery',
    defaultPort: 443,
    disabledFeatures: [
      'server:ssl',
      'server:socketPath',
      'server:user',
      'server:password',
      'server:schema',
      'server:domain',
      'server:ssh',
      'scriptCreateTable',
    ],
  },
  {
    key: 'firebird',
    name: 'Firebird',
    defaultPort: 3050,
    disabledFeatures: [
      'server:schema',
      'server:socketPath',
    ],
  },
];


const factories: DBClientFactories = {
  mysql,
  postgresql,
  sqlserver,
  sqlite,
  cassandra,
  redshift: postgresql,
  mariadb,
  cockroachdb: postgresql,
  bigquery,
<<<<<<< HEAD
};

export default factories;
=======
  firebird,
};
>>>>>>> 46bde4c6
<|MERGE_RESOLUTION|>--- conflicted
+++ resolved
@@ -7,11 +7,8 @@
 import sqlite from './sqlite';
 import cassandra from './cassandra';
 import bigquery from './bigquery.js';
-<<<<<<< HEAD
+import firebird from './firebird';
 import { DBClientFactories } from '../types';
-=======
-import firebird from './firebird';
->>>>>>> 46bde4c6
 
 
 export function findClient(key: string): Client | undefined {
@@ -168,11 +165,7 @@
   mariadb,
   cockroachdb: postgresql,
   bigquery,
-<<<<<<< HEAD
+  firebird,
 };
 
-export default factories;
-=======
-  firebird,
-};
->>>>>>> 46bde4c6
+export default factories;