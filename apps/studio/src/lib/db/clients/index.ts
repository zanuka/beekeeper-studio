// Copyright (c) 2015 The SQLECTRON Team

import mysql from './mysql';
import mariadb from './mariadb';
import postgresql from './postgresql';
import cockroachdb from './cockroach';
import redshift from './redshift';
import sqlserver from './sqlserver';
import sqlite from './sqlite';
import cassandra from './cassandra';
import bigquery from './bigquery.js';
import firebird from './firebird';
import { DBClientFactories } from '../types';


export function findClient(key: string): Client | undefined {
  const client = CLIENTS.find((cli) => cli.key === key);
  if(!client) return undefined;

  return {
    ...client,
    get supportsSocketPath(): boolean {
      return this.supports('server:socketPath');
    },
    supports(feature: string): boolean {
      return !client.disabledFeatures?.includes(feature);
    },
  };
}

interface Client extends ClientConfig {
  readonly supportsSocketPath: boolean,
  supports: (feature: string) => boolean,
}

interface ClientConfig {
  key: string,
  name: string,
  defaultPort?: number,
  defaultDatabase?: string,
  disabledFeatures?: string[],
}

/**
 * List of supported database clients
 */
export const CLIENTS: ClientConfig[] = [
  {
    key: 'cockroachdb',
    name: 'CockroachDB',
    defaultPort: 26257,
    disabledFeatures: [
      'server:domain',
      'server:socketPath'
    ],
  },
  {
    key: 'mysql',
    name: 'MySQL',
    defaultPort: 3306,
    disabledFeatures: [
      'server:schema',
      'server:domain',
    ],
  },
  {
    key: 'mariadb',
    name: 'MariaDB',
    defaultPort: 3306,
    disabledFeatures: [
      'server:schema',
      'server:domain',
    ],
  },
  {
    key: 'postgresql',
    name: 'PostgreSQL',
    defaultDatabase: 'postgres',
    defaultPort: 5432,
    disabledFeatures: [
      'server:domain',
    ],
  },
  {
    key: 'redshift',
    name: 'Amazon Redshift',
    defaultDatabase: 'postgres',
    defaultPort: 5432,
    disabledFeatures: [
      'server:domain',
      'server:socketPath'
    ],
  },
  {
    key: 'sqlserver',
    name: 'Microsoft SQL Server',
    defaultPort: 1433,
    disabledFeatures: [
      'server:socketPath'
    ],
  },
  {
    key: 'sqlite',
    name: 'SQLite',
    defaultDatabase: ':memory:',
    disabledFeatures: [
      'server:ssl',
      'server:host',
      'server:port',
      'server:socketPath',
      'server:user',
      'server:password',
      'server:schema',
      'server:domain',
      'server:ssh',
      'scriptCreateTable',
      'cancelQuery',
    ],
  },
  {
    key: 'cassandra',
    name: 'Cassandra',
    defaultPort: 9042,
    disabledFeatures: [
      'server:ssl',
      'server:socketPath',
      'server:schema',
      'server:domain',
      'scriptCreateTable',
      'cancelQuery',
    ],
  },
  {
    key: 'bigquery',
    name: 'BigQuery',
    defaultPort: 443,
    disabledFeatures: [
      'server:ssl',
      'server:socketPath',
      'server:user',
      'server:password',
      'server:schema',
      'server:domain',
      'server:ssh',
      'scriptCreateTable',
    ],
  },
  {
    key: 'firebird',
    name: 'Firebird',
    defaultPort: 3050,
    disabledFeatures: [
      'server:schema',
      'server:socketPath',
    ],
  },
];


const factories: DBClientFactories = {
  mysql,
  postgresql,
  sqlserver,
  sqlite,
  cassandra,
<<<<<<< HEAD
  redshift,
  mariadb: mysql,
  cockroachdb,
=======
  redshift: postgresql,
  mariadb,
  cockroachdb: postgresql,
>>>>>>> 0ec8fae9
  bigquery,
  firebird,
};

export default factories;<|MERGE_RESOLUTION|>--- conflicted
+++ resolved
@@ -163,15 +163,9 @@
   sqlserver,
   sqlite,
   cassandra,
-<<<<<<< HEAD
   redshift,
-  mariadb: mysql,
+  mariadb,
   cockroachdb,
-=======
-  redshift: postgresql,
-  mariadb,
-  cockroachdb: postgresql,
->>>>>>> 0ec8fae9
   bigquery,
   firebird,
 };
