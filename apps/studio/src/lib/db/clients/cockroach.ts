import pg, { PoolConfig } from "pg";
import { FilterOptions, SupportedFeatures, TableIndex, TableOrView, TablePartition, TableProperties, TableTrigger, ExtendedTableColumn, BksField } from "../models";
import { PostgresClient, STQOptions } from "./postgresql";
import _ from 'lodash';
import { defaultCreateScript } from "./postgresql/scripts";
<<<<<<< HEAD
import { BkConfig } from '@/lib/bkConfig';
=======
import { IDbConnectionServer } from "../backendTypes";

>>>>>>> 46204797

export class CockroachClient extends PostgresClient {
  async supportedFeatures(): Promise<SupportedFeatures> {
    return {
      customRoutines: true,
      comments: true,
      properties: true,
      partitions: false,
      editPartitions: false,
      backups: false,
      backDirFormat: false,
      restore: false,
      indexNullsNotDistinct: false,
    };
  }

  async listMaterializedViews(_filter?: FilterOptions): Promise<TableOrView[]> {
    return [];
  }

  async listTableColumns(table?: string, schema: string = this._defaultSchema): Promise<ExtendedTableColumn[]> {
    // if you provide table, you have to provide schema
    const clause = table ? "WHERE table_schema = $1 AND table_name = $2" : "";
    const params = table ? [schema, table] : [];
    if (table && !schema) {
      throw new Error(`Table '${table}' provided for listTableColumns, but no schema name`);
    }

    const sql = `
      SELECT
        table_schema,
        table_name,
        column_name,
        is_nullable,
        ${this.version.number > 120_000 ? "is_generated," : ""}
        ordinal_position,
        column_default,
        CASE
          WHEN character_maximum_length is not null  and udt_name != 'text'
            THEN udt_name || '(' || character_maximum_length::varchar(255) || ')'
          WHEN numeric_precision is not null and numeric_scale is not null
            THEN udt_name || '(' || numeric_precision::varchar(255) || ',' || numeric_scale::varchar(255) || ')'
          WHEN numeric_precision is not null and numeric_scale is null
            THEN udt_name || '(' || numeric_precision::varchar(255) || ')'
          WHEN datetime_precision is not null AND udt_name != 'date' THEN
            udt_name || '(' || datetime_precision::varchar(255) || ')'
          ELSE udt_name
        END as data_type,
        CASE
          WHEN data_type = 'ARRAY' THEN 'YES'
          ELSE 'NO'
        END as is_array,
        column_comment
      FROM information_schema.columns
      ${clause}
      ORDER BY table_schema, table_name, ordinal_position
    `;

    const data = await this.driverExecuteSingle(sql, { params });

    return data.rows.map((row: any) => ({
      schemaName: row.table_schema,
      tableName: row.table_name,
      columnName: row.column_name,
      dataType: row.data_type,
      nullable: row.is_nullable === "YES",
      defaultValue: row.column_default,
      ordinalPosition: Number(row.ordinal_position),
      hasDefault: !_.isNil(row.column_default),
      generated: row.is_generated === "ALWAYS" || row.is_generated === "YES",
      array: row.is_array === "YES",
      comment: row.column_comment || null,
      bksField: this.parseTableColumn(row),
    }));
  }

  async listTablePartitions(_table: string, _schema: string): Promise<TablePartition[]> {
    return null;
  }

  async listTableTriggers(_table: string, _schema?: string): Promise<TableTrigger[]> {
    // unsupported https://www.cockroachlabs.com/docs/stable/sql-feature-support.html
    return [];
  }

  async listTableIndexes(table: string, schema?: string): Promise<TableIndex[]> {
    const sql = `
     show indexes from ${this.tableName(table, schema)};
    `

    const result = await this.driverExecuteSingle(sql);
    const grouped = _.groupBy(result.rows, 'index_name')
    return Object.keys(grouped).map((indexName: string, idx) => {
      const columns = grouped[indexName].filter((c) => !c.implicit)
      const first: any = grouped[indexName][0]
      return {
        id: idx.toString(),
        name: indexName,
        table: table,
        schema: schema,
        // v21.2 onwards changes index names for primary keys
        primary: first.index_name === 'primary' || first.index_name.endsWith('pkey'),
        unique: !first.non_unique,
        columns: _.sortBy(columns, ['seq_in_index']).map((c: any) => ({
          name: c.column_name,
          order: c.direction
        }))

      }
    })
  }

  async getTableProperties(table: string, schema?: string): Promise<TableProperties> {
    const detailsPromise = Promise.resolve({ rows: [] });
    const triggersPromise = Promise.resolve([]);
    const partitionsPromise = Promise.resolve([]);

    const [
      result,
      indexes,
      relations,
      triggers,
      partitions,
      owner
    ] = await Promise.all([
      detailsPromise,
      this.listTableIndexes(table, schema),
      this.getTableKeys(table, schema),
      triggersPromise,
      partitionsPromise,
      this.getTableOwner(table, schema)
    ]);

    const props = result.rows.length > 0 ? result.rows[0] : {};
    return {
      description: props.description,
      indexSize: Number(props.index_size),
      size: Number(props.table_size),
      indexes,
      relations,
      triggers,
      partitions,
      owner
    };
  }

  async createDatabase(databaseName: string, charset: string, _collation: string): Promise<void> {
    const sql = `create database ${this.wrapIdentifier(databaseName)} encoding ${this.wrapIdentifier(charset)}`;

    await this.driverExecuteSingle(sql);
  }

  async getTableCreateScript(table: string, schema: string = this._defaultSchema): Promise<string> {
    const params = [
      table,
      schema,
    ];

    const data = await this.driverExecuteSingle(defaultCreateScript, { params });

    return data.rows.map((row) => row.createtable)[0];
  }

  protected countQuery(_options: STQOptions, baseSQL: string): string {
    return `SELECT count(*) as total ${baseSQL}`;
  }

  protected async configDatabase(server: IDbConnectionServer, database: { database: string }) {
    let optionsString = undefined;
    const cluster = server.config.options?.cluster || undefined;
    if (cluster) {
      optionsString = `--cluster=${cluster}`;
    }

    const config: PoolConfig = {
      host: server.config.host,
      port: server.config.port || undefined,
      password: server.config.password || undefined,
      database: database.database,
      max: BkConfig.db.cockroachdb.maxClient, // max idle connections per time (30 secs)
      connectionTimeoutMillis: BkConfig.db.cockroachdb.connectionTimeout,
      idleTimeoutMillis: BkConfig.db.cockroachdb.idleTimeout,
      // not in the typings, but works.
      // @ts-ignore
      options: optionsString
    };

    return this.configurePool(config, server, null);
  }

  protected async getTypes(): Promise<any> {
    const sql = `
      SELECT      n.nspname as schema, t.typname as typename, t.oid::integer as typeid
      FROM        pg_type t
      LEFT JOIN   pg_catalog.pg_namespace n ON n.oid = t.typnamespace
      WHERE       (t.typrelid = 0 OR (SELECT c.relkind = 'c' FROM pg_catalog.pg_class c WHERE c.oid = t.typrelid))
      AND     NOT EXISTS(SELECT 1 FROM pg_catalog.pg_type el WHERE el.oid = t.typelem AND el.typarray = t.oid)
      AND     n.nspname NOT IN ('pg_catalog', 'information_schema');
    `;

    const data = await this.driverExecuteSingle(sql);
    const result: any = {}
    data.rows.forEach((row: any) => {
      result[row.typeid] = row.typename
    })
    _.merge(result, _.invert(pg.types.builtins))
    result[1009] = 'array'
    return result
  }

  parseTableColumn(column: { column_name: string, data_type: string }): BksField {
    return {
      name: column.column_name,
      bksType: column.data_type === 'bytea' ? 'BINARY' : 'UNKNOWN',
    }
  }
}<|MERGE_RESOLUTION|>--- conflicted
+++ resolved
@@ -3,12 +3,9 @@
 import { PostgresClient, STQOptions } from "./postgresql";
 import _ from 'lodash';
 import { defaultCreateScript } from "./postgresql/scripts";
-<<<<<<< HEAD
 import { BkConfig } from '@/lib/bkConfig';
-=======
 import { IDbConnectionServer } from "../backendTypes";
 
->>>>>>> 46204797
 
 export class CockroachClient extends PostgresClient {
   async supportedFeatures(): Promise<SupportedFeatures> {
