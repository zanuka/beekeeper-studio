--- conflicted
+++ resolved
@@ -609,15 +609,9 @@
     })
   }
 
-<<<<<<< HEAD
-  async listTableColumns(_db: string, table?: string, schema?: string): Promise<ExtendedTableColumn[]> {
-    log.debug("listTableColumns", _db, table, schema)
-    let query = this.knex('ALL_TAB_COLS').select()
-=======
   async listTableColumns(table?: string, schema?: string): Promise<ExtendedTableColumn[]> {
     log.debug("listTableColumns", this.db, table, schema)
-    let query = this.knex('ALL_TAB_COLUMNS').select()
->>>>>>> 2cb16a65
+    let query = this.knex('ALL_TAB_COLS').select()
 
     if (table) query = query.where('TABLE_NAME', table)
     if (schema) query = query.where('OWNER', schema.toUpperCase())
