--- conflicted
+++ resolved
@@ -159,12 +159,7 @@
 
   const version = await getVersion(conn)
 
-<<<<<<< HEAD
-  const features = version.isRedshift ? { customRoutines: true, comments: false, properties: false } : { customRoutines: true, comments: true, properties: true }
-
-=======
   const features = version.isRedshift ? { customRoutines: true, comments: false, properties: false, partitions: false } : { customRoutines: true, comments: true, properties: true, partitions: version.hasPartitions}
->>>>>>> fd26e7e6
 
 
   return {
