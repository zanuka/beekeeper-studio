import { SupportedFeatures, FilterOptions, TableOrView, Routine, TableColumn, SchemaFilterOptions, DatabaseFilterOptions, TableChanges, OrderBy, TableFilter, TableResult, StreamResults, CancelableQuery, ExtendedTableColumn, PrimaryKeyColumn, TableProperties, TableIndex, TableTrigger, TableInsert, NgQueryResult, TablePartition, TableUpdateResult, ImportScriptFunctions } from '../models';
import { AlterPartitionsSpec, AlterTableSpec, IndexAlterations, RelationAlterations, TableKey } from '@shared/lib/dialects/models';
import { buildInsertQueries, buildInsertQuery, errorMessages, isAllowedReadOnlyQuery, joinQueries } from './utils';
import { Knex } from 'knex';
import _ from 'lodash'
import { ChangeBuilderBase } from '@shared/lib/sql/change_builder/ChangeBuilderBase';
import { identify } from 'sql-query-identifier';
import { ConnectionType, DatabaseElement, IBasicDatabaseClient, IDbConnectionDatabase } from '../types';
import rawLog from "electron-log";
import connectTunnel from '../tunnel';
<<<<<<< HEAD
import platformInfo from '@/common/platform_info';
=======
import { IDbConnectionServer } from '../backendTypes';
>>>>>>> ce8f29ba

const log = rawLog.scope('db');
const logger = () => log;

export interface ExecutionContext {
    executedBy: 'user' | 'app'
    location: string // eg tab name or ID
    purpose?: string // why
    details?: string // any useful details
}

// we're assuming that the params have been resolved already
export interface QueryLogOptions {
    options: any // just whatever options the database driver provides.
    status: 'completed' | 'failed'
    error?: string
}

interface ColumnsAndTotalRows {
  columns: TableColumn[]
  totalRows: number
}

// this provides the ability to get the current tab information, plus provides
// a way to log the data to a table in the app sqlite.
// this is a useful design if BKS ever gains a web version.
// it returns an ID to use
export interface AppContextProvider {
    getExecutionContext(): ExecutionContext
    logQuery(query: string, options: QueryLogOptions, context: ExecutionContext ): Promise<number | string>
}

export const NoOpContextProvider: AppContextProvider = {
  getExecutionContext(): ExecutionContext {
    return null;
  },
  logQuery(_query: string, _options: QueryLogOptions, _context: ExecutionContext): Promise<number | string> {
    return null;
  }
};

// raw result type is specific to each database implementation
export abstract class BasicDatabaseClient<RawResultType> implements IBasicDatabaseClient {
  knex: Knex | null;
  contextProvider: AppContextProvider;
  dialect: "mssql" | "sqlite" | "mysql" | "oracle" | "psql" | "bigquery" | "generic";
  // TODO (@day): this can be cleaned up when we fix configuration
  readOnlyMode = false;
  allowReadOnly = false;
  server: IDbConnectionServer;
  database: IDbConnectionDatabase;
  db: string;
  connectionType: ConnectionType;
  connErrHandler: (msg: string) => void = null;

  constructor(knex: Knex | null, contextProvider: AppContextProvider, server: IDbConnectionServer, database: IDbConnectionDatabase) {
    this.knex = knex;
    this.contextProvider = contextProvider
    this.server = server;
    this.database = database;
    this.db = database?.database
    this.connectionType = this.server?.config.client;
    this.allowReadOnly = platformInfo.isUltimate || platformInfo.testMode;
  }

  set connectionHandler(fn: (msg: string) => void) {
    this.connErrHandler = fn;
  }

  abstract getBuilder(table: string, schema?: string): ChangeBuilderBase

  // DB Metadata ****************************************************************
  abstract supportedFeatures(): Promise<SupportedFeatures>;
  abstract versionString(): Promise<string>;

  async defaultSchema(): Promise<string | null> {
    return null
  }
  // ****************************************************************************

  // Connection *****************************************************************
  async connect(): Promise<void> {
    /* eslint no-param-reassign: 0 */
    if (this.database.connecting) {
      throw new Error('There is already a connection in progress for this database. Aborting this new request.');
    }

    try {
      this.database.connecting = true;

      // terminate any previous lost connection for this DB
      if (this.database.connected) {
        await this.disconnect();
      }

      // reuse existing tunnel
      if (this.server.config.ssh && !this.server.sshTunnel) {
        logger().debug('creating ssh tunnel');
        this.server.sshTunnel = await connectTunnel(this.server.config);

        this.server.config.localHost = this.server.sshTunnel.localHost
        this.server.config.localPort = this.server.sshTunnel.localPort
      }

    } catch (err) {
      logger().error('Connection error %j', err);
      // this.disconnect(this.server, this.database);
      throw new Error('Database Connection Error: ' + err.message);
    } finally {
      this.database.connecting = false;
    }
  }
  async disconnect(): Promise<void> {
    this.database.connecting = false;

    if (this.server.sshTunnel) {
      await this.server.sshTunnel.connection.shutdown();
    }

    if (this.server.db[this.database.database]) {
      // delete this.server.db[this.database.database]
    }
    await this.knex.destroy();
  }
  // ****************************************************************************

  // List schema information ****************************************************
  abstract listTables(filter?: FilterOptions): Promise<TableOrView[]>;
  abstract listViews(filter?: FilterOptions): Promise<TableOrView[]>;
  abstract listRoutines(filter?: FilterOptions): Promise<Routine[]>;
  abstract listMaterializedViewColumns(table: string, schema?: string): Promise<TableColumn[]>;
  abstract listTableColumns(table?: string, schema?: string): Promise<ExtendedTableColumn[]>;
  abstract listTableTriggers(table: string, schema?: string): Promise<TableTrigger[]>;
  abstract listTableIndexes(table: string, schema?: string): Promise<TableIndex[]>;
  abstract listSchemas(filter?: SchemaFilterOptions): Promise<string[]>;
  abstract getTableReferences(table: string, schema?: string): Promise<string[]>;
  abstract getTableKeys(table: string, schema?: string): Promise<TableKey[]>;

  listTablePartitions(_table: string, _schema?: string): Promise<TablePartition[]> {
    return Promise.resolve([])
  }

  abstract query(queryText: string, options?: any): Promise<CancelableQuery>;
  abstract executeQuery(queryText: string, options?: any): Promise<NgQueryResult[]>;
  abstract listDatabases(filter?: DatabaseFilterOptions): Promise<string[]>;
  abstract getTableProperties(table: string, schema?: string): Promise<TableProperties | null>;
  abstract getQuerySelectTop(table: string, limit: number, schema?: string): Promise<string>;
  abstract listMaterializedViews(filter?: FilterOptions): Promise<TableOrView[]>;
  abstract getPrimaryKey(table: string, schema?: string): Promise<string | null>;
  abstract getPrimaryKeys(table: string, schema?: string): Promise<PrimaryKeyColumn[]>;
  // ****************************************************************************

  // Create Structure ***********************************************************
  abstract listCharsets(): Promise<string[]>
  abstract getDefaultCharset(): Promise<string>
  abstract listCollations(charset: string): Promise<string[]>
  abstract createDatabase(databaseName: string, charset: string, collation: string): Promise<void>
  abstract createDatabaseSQL(): Promise<string>
  abstract getTableCreateScript(table: string, schema?: string): Promise<string>;
  abstract getViewCreateScript(view: string, schema?: string): Promise<string[]>;
  async getMaterializedViewCreateScript(_view: string, _schema?: string): Promise<string[]> {
    return [];
  }
  abstract getRoutineCreateScript(routine: string, type: string, schema?: string): Promise<string[]>;
  // ****************************************************************************

  // Make Changes ***************************************************************
  // all of these can be handled by the change builder, which we can get for any connection
  async alterTableSql(change: AlterTableSpec): Promise<string> {
    const { table, schema } = change
    const builder = this.getBuilder(table, schema)
    return builder.alterTable(change)
  }

  async alterTable(change: AlterTableSpec): Promise<void> {
    const sql = await this.alterTableSql(change)
    await this.executeQuery(sql)
  }

  async alterIndexSql(changes: IndexAlterations): Promise<string | null> {
    const { table, schema, additions, drops } = changes
    const changeBuilder = this.getBuilder(table, schema)
    const newIndexes = changeBuilder.createIndexes(additions)
    const droppers = changeBuilder.dropIndexes(drops)
    return [newIndexes, droppers].filter((f) => !!f).join(";")
  }

  async alterIndex(changes: IndexAlterations): Promise<void> {
    const sql = await this.alterIndexSql(changes);
    await this.executeQuery(sql)
  }

  async alterRelationSql(changes: RelationAlterations): Promise<string | null> {
    const { table, schema } = changes
    const builder = this.getBuilder(table, schema)
    const creates = builder.createRelations(changes.additions)
    const drops = builder.dropRelations(changes.drops)
    return [creates, drops].filter((f) => !!f).join(";")
  }

  async alterRelation(changes: RelationAlterations): Promise<void> {
    const query = await this.alterRelationSql(changes)
    await this.executeQuery(query)
  }

  async alterPartitionSql(_changes: AlterPartitionsSpec): Promise<string | null> {
    return ''
  }

  async alterPartition(_changes: AlterPartitionsSpec): Promise<void> {
    return;
  }

  abstract applyChangesSql(changes: TableChanges): Promise<string>;

  abstract applyChanges(changes: TableChanges): Promise<TableUpdateResult[]>;

  abstract setTableDescription(table: string, description: string, schema?: string): Promise<string>;

  abstract setElementNameSql(elementName: string, newElementName: string, typeOfElement: DatabaseElement, schema?: string): Promise<string>;

  async setElementName(elementName: string, newElementName: string, typeOfElement: DatabaseElement, schema?: string): Promise<void> {
    const sql = await this.setElementNameSql(elementName, newElementName, typeOfElement, schema)
    if (!sql) {
      throw new Error(`Cannot rename element ${elementName} to ${newElementName} of type ${typeOfElement}`);
    }
    await this.driverExecuteSingle(sql);
  }

  abstract dropElement(elementName: string, typeOfElement: DatabaseElement, schema?: string): Promise<void>;

  abstract truncateElementSql(elementName: string, typeOfElement: DatabaseElement, schema?: string): Promise<string>;

  async truncateElement(elementName: string, typeOfElement: DatabaseElement, schema?: string): Promise<void> {
    const sql = await this.truncateElementSql(elementName, typeOfElement, schema);
    if (!sql) {
      throw new Error(`Cannot truncate element ${elementName} of type ${typeOfElement}`);
    }
    await this.driverExecuteSingle(sql);
  }

  abstract truncateAllTables(schema?: string): Promise<void>;
  // ****************************************************************************

  // ****************************************************************************
  // ****************************************************************************

  // For TableTable *************************************************************
  abstract getTableLength(table: string, schema?: string): Promise<number>;
  abstract selectTop(table: string, offset: number, limit: number, orderBy: OrderBy[], filters: string | TableFilter[], schema?: string, selects?: string[]): Promise<TableResult>;
  abstract selectTopSql(table: string, offset: number, limit: number, orderBy: OrderBy[], filters: string | TableFilter[], schema?: string, selects?: string[]): Promise<string>;
  abstract selectTopStream(table: string, orderBy: OrderBy[], filters: string | TableFilter[], chunkSize: number, schema?: string): Promise<StreamResults>;
  // ****************************************************************************

  // For Export *****************************************************************
  abstract queryStream(query: string, chunkSize: number): Promise<StreamResults>;
  // ****************************************************************************

  // For Import *****************************************************************
  getImportScripts(_table: TableOrView): ImportScriptFunctions {
    return {
      step0: (): Promise<any|null> => null,
      beginCommand: (_executeOptions: any): any => null,
      truncateCommand: (): Promise<any> => null,
      lineReadCommand: (_sqlString: string[]): Promise<any> => null,
      commitCommand: (_executeOptions: any): Promise<any> => null,
      rollbackCommand: (_executeOptions: any): Promise<any> => null,
      finalCommand: (_executeOptions: any): Promise<any> => null
    }
  }

  getImportSQL(importedData: any[]): string | string[] {
    const queries = []

    queries.push(buildInsertQueries(this.knex, importedData).join(';'))
    return joinQueries(queries)
  }
  // ****************************************************************************

  // Duplicate Table ************************************************************
  abstract duplicateTable(tableName: string, duplicateTableName: string, schema?: string): Promise<void>;
  abstract duplicateTableSql(tableName: string, duplicateTableName: string, schema?: string): Promise<string>;
  // ****************************************************************************

  /** Sync a database file to remote database. This is a LibSQL specific feature. */
  async syncDatabase(): Promise<void> {
    throw new Error("Not implemented");
  }

  async getInsertQuery(tableInsert: TableInsert): Promise<string> {
    const columns = await this.listTableColumns(tableInsert.table, tableInsert.schema);
    return buildInsertQuery(this.knex, tableInsert, columns);
  }

  abstract wrapIdentifier(value: string): string;

  // structure to allow logging of all queries to a query log
  protected abstract rawExecuteQuery(q: string, options: any): Promise<RawResultType | RawResultType[]>

  protected async checkIsConnected(): Promise<boolean> {
    try {
      await this.rawExecuteQuery('SELECT 1', {});
      return true;
    } catch (_e) {
      return false;
    }
  }

  async getColumnsAndTotalRows(query: string): Promise<ColumnsAndTotalRows> {
    const [result] = await this.executeQuery(query)
    const {fields, rowCount: totalRows} = result
    const columns = fields.map(f => ({
      columnName: f.name,
      dataType: f.dataType
    }))

    return {
      columns,
      totalRows
    }
  }

  async driverExecuteSingle(q: string, options: any = {}): Promise<RawResultType> {
    const identification = identify(q, { strict: false, dialect: this.dialect });
    if (this.allowReadOnly && !isAllowedReadOnlyQuery(identification, this.readOnlyMode) && !options.overrideReadonly) {
      throw new Error(errorMessages.readOnly);
    }

    const logOptions: QueryLogOptions = { options, status: 'completed'}
    // force rawExecuteQuery to return a single result
    options['multiple'] = false
    try {
        const result = await this.rawExecuteQuery(q, options) as RawResultType
        return _.isArray(result) ? result[0] : result
    } catch (ex) {
        // if (!await this.checkIsConnected()) {
        //   try {
        //     await this.connect();
        //   } catch (_e) {
        //     // may need better error message
        //     this.connErrHandler('It seems we have lost the connection to the database.');
        //     return;
        //   }
        //   const result = await this.rawExecuteQuery(q, options) as RawResultType;
        //   return _.isArray(result) ? result[0] : result
        // }

        logOptions.status = 'failed'
        logOptions.error = ex.message
        throw ex;
    } finally {
        this.contextProvider.logQuery(q, logOptions, this.contextProvider.getExecutionContext())
    }
  }

  async driverExecuteMultiple(q: string, options: any = {}): Promise<RawResultType[]> {
    const identification = identify(q, { strict: false, dialect: this.dialect });
    if (this.allowReadOnly && !isAllowedReadOnlyQuery(identification, this.readOnlyMode) && !options.overrideReadonly) {
      throw new Error(errorMessages.readOnly);
    }

    const logOptions: QueryLogOptions = { options, status: 'completed' }
    // force rawExecuteQuery to return an array
    options['multiple'] = true;
    try {
      const result = await this.rawExecuteQuery(q, options) as RawResultType[]
      return result
    } catch (ex) {
      // if (!await this.checkIsConnected()) {
      //   try {
      //     await this.connect();
      //   } catch (_e) {
      //     // may need better error message
      //     this.connErrHandler('It seems we have lost the connection to the database.');
      //     return;
      //   }
      //   const result = await this.rawExecuteQuery(q, options) as RawResultType;
      //   return _.isArray(result) ? result[0] : result
      // }
      logOptions.status = 'failed'
      logOptions.error = ex.message
      throw ex;
    } finally {
      this.contextProvider.logQuery(q, logOptions, this.contextProvider.getExecutionContext())
    }
  }

}<|MERGE_RESOLUTION|>--- conflicted
+++ resolved
@@ -8,11 +8,7 @@
 import { ConnectionType, DatabaseElement, IBasicDatabaseClient, IDbConnectionDatabase } from '../types';
 import rawLog from "electron-log";
 import connectTunnel from '../tunnel';
-<<<<<<< HEAD
-import platformInfo from '@/common/platform_info';
-=======
 import { IDbConnectionServer } from '../backendTypes';
->>>>>>> ce8f29ba
 
 const log = rawLog.scope('db');
 const logger = () => log;
@@ -61,7 +57,6 @@
   dialect: "mssql" | "sqlite" | "mysql" | "oracle" | "psql" | "bigquery" | "generic";
   // TODO (@day): this can be cleaned up when we fix configuration
   readOnlyMode = false;
-  allowReadOnly = false;
   server: IDbConnectionServer;
   database: IDbConnectionDatabase;
   db: string;
@@ -75,7 +70,6 @@
     this.database = database;
     this.db = database?.database
     this.connectionType = this.server?.config.client;
-    this.allowReadOnly = platformInfo.isUltimate || platformInfo.testMode;
   }
 
   set connectionHandler(fn: (msg: string) => void) {
@@ -337,7 +331,7 @@
 
   async driverExecuteSingle(q: string, options: any = {}): Promise<RawResultType> {
     const identification = identify(q, { strict: false, dialect: this.dialect });
-    if (this.allowReadOnly && !isAllowedReadOnlyQuery(identification, this.readOnlyMode) && !options.overrideReadonly) {
+    if (!isAllowedReadOnlyQuery(identification, this.readOnlyMode) && !options.overrideReadonly) {
       throw new Error(errorMessages.readOnly);
     }
 
@@ -370,7 +364,7 @@
 
   async driverExecuteMultiple(q: string, options: any = {}): Promise<RawResultType[]> {
     const identification = identify(q, { strict: false, dialect: this.dialect });
-    if (this.allowReadOnly && !isAllowedReadOnlyQuery(identification, this.readOnlyMode) && !options.overrideReadonly) {
+    if (!isAllowedReadOnlyQuery(identification, this.readOnlyMode) && !options.overrideReadonly) {
       throw new Error(errorMessages.readOnly);
     }
 
