--- conflicted
+++ resolved
@@ -243,15 +243,11 @@
   abstract truncateElementSql(elementName: string, typeOfElement: DatabaseElement, schema?: string): Promise<string>;
 
   async truncateElement(elementName: string, typeOfElement: DatabaseElement, schema?: string): Promise<void> {
-    const sql = this.truncateElementSql(elementName, typeOfElement, schema);
+    const sql = await this.truncateElementSql(elementName, typeOfElement, schema);
     if (!sql) {
       throw new Error(`Cannot truncate element ${elementName} of type ${typeOfElement}`);
     }
-<<<<<<< HEAD
     await this.driverExecuteSingle(sql);
-=======
-    await this.driverExecuteSingle(await this.truncateElementSql(elementName, typeOfElement, schema));
->>>>>>> e3a6e4c9
   }
 
   abstract truncateAllTables(schema?: string): Promise<void>;
@@ -286,12 +282,12 @@
 
   getImportSQL(importedData: any[]): string | string[] {
     const queries = []
-    
+
     queries.push(buildInsertQueries(this.knex, importedData).join(';'))
     return joinQueries(queries)
   }
   // ****************************************************************************
-  
+
   // Duplicate Table ************************************************************
   abstract duplicateTable(tableName: string, duplicateTableName: string, schema?: string): Promise<void>;
   abstract duplicateTableSql(tableName: string, duplicateTableName: string, schema?: string): Promise<string>;
@@ -333,7 +329,7 @@
       columns,
       totalRows
     }
-  } 
+  }
 
   async driverExecuteSingle(q: string, options: any = {}): Promise<RawResultType> {
     const identification = identify(q, { strict: false, dialect: this.dialect });
@@ -373,7 +369,7 @@
     if (this.allowReadOnly && !isAllowedReadOnlyQuery(identification, this.readOnlyMode) && !options.overrideReadonly) {
       throw new Error(errorMessages.readOnly);
     }
-    
+
     const logOptions: QueryLogOptions = { options, status: 'completed' }
     // force rawExecuteQuery to return an array
     options['multiple'] = true;
