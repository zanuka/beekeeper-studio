--- conflicted
+++ resolved
@@ -8,12 +8,9 @@
 
 import { resolveHomePathToAbsolute } from '../../common/utils'
 import { IDbConnectionServerConfig, IDbSshTunnel } from './types';
-<<<<<<< HEAD
-=======
 
 const log = rawLog.scope('db:tunnel');
 const logger = () => log;
->>>>>>> 66cdb066
 
 export default function connectTunnel(config: IDbConnectionServerConfig): Promise<IDbSshTunnel> {
   logger().debug('setting up ssh tunnel')
