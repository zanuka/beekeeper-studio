--- conflicted
+++ resolved
@@ -1,12 +1,8 @@
 import { CancelableQuery, DatabaseFilterOptions, ExtendedTableColumn, FilterOptions, ImportFuncOptions, NgQueryResult, OrderBy, PrimaryKeyColumn, Routine, SchemaFilterOptions, StreamResults, SupportedFeatures, TableChanges, TableColumn, TableFilter, TableIndex, TableInsert, TableOrView, TablePartition, TableProperties, TableResult, TableTrigger, TableUpdateResult } from './models';
 import { AlterPartitionsSpec, AlterTableSpec, IndexAlterations, RelationAlterations, TableKey } from '@shared/lib/dialects/models';
 
-<<<<<<< HEAD
-export type ConnectionType = 'sqlite' | 'sqlserver' | 'redshift' | 'cockroachdb' | 'mysql' | 'postgresql' | 'mariadb' | 'cassandra' | 'bigquery' | 'firebird' | 'oracle' | 'tidb' | 'libsql' | 'duckdb';
-=======
-export const DatabaseTypes = ['sqlite', 'sqlserver', 'redshift', 'cockroachdb', 'mysql', 'postgresql', 'mariadb', 'cassandra', 'oracle', 'bigquery', 'firebird', 'tidb', 'libsql', 'clickhouse'] as const
+export const DatabaseTypes = ['sqlite', 'sqlserver', 'redshift', 'cockroachdb', 'mysql', 'postgresql', 'mariadb', 'cassandra', 'oracle', 'bigquery', 'firebird', 'tidb', 'libsql', 'clickhouse', 'duckdb'] as const
 export type ConnectionType = typeof DatabaseTypes[number]
->>>>>>> 52a433d4
 
 export const ConnectionTypes = [
   { name: 'MySQL', value: 'mysql' },
@@ -22,11 +18,8 @@
   { name: 'Cassandra', value: 'cassandra' },
   { name: 'BigQuery', value: 'bigquery' },
   { name: 'Firebird', value: 'firebird'},
-<<<<<<< HEAD
   { name: 'DuckDB', value: 'duckdb' },
-=======
   { name: 'ClickHouse', value: 'clickhouse' },
->>>>>>> 52a433d4
 ]
 
 export const keymapTypes = [
