import type { SSHConnection } from '@/vendor/node-ssh-forward/index';
import type { RedshiftOptions, BigQueryOptions, CassandraOptions, AzureAuthOptions, LibSQLOptions } from '@/common/appdb/models/saved_connection';
import { BasicDatabaseClient } from './clients/BasicDatabaseClient';

<<<<<<< HEAD
export type ConnectionType = 'sqlite' | 'sqlserver' | 'redshift' | 'cockroachdb' | 'mysql' | 'postgresql' | 'mariadb' | 'cassandra' | 'bigquery' | 'firebird' | 'oracle' | 'tidb' | 'duckdb';
=======
export type ConnectionType = 'sqlite' | 'sqlserver' | 'redshift' | 'cockroachdb' | 'mysql' | 'postgresql' | 'mariadb' | 'cassandra' | 'bigquery' | 'firebird' | 'oracle' | 'tidb' | 'libsql';
>>>>>>> 0ea794e0

export enum DatabaseElement {
  TABLE = 'TABLE',
  VIEW = 'VIEW',
  "MATERIALIZED-VIEW" = 'MATERIALIZED VIEW',
  DATABASE = 'DATABASE',
  SCHEMA = 'SCHEMA'
}

export interface IDbConnectionDatabase {
  database: string,
  connected: Nullable<boolean>,
  connecting: boolean,
}

export interface IDbConnectionServerSSHConfig {
  host: Nullable<string>
  port: number
  user: Nullable<string>
  password: Nullable<string>
  privateKey: Nullable<string>
  passphrase: Nullable<string>
  bastionHost: Nullable<string>
  keepaliveInterval: number
  useAgent: boolean
}

export interface IDbConnectionServerConfig {
  client: Nullable<ConnectionType>,
  host?: string,
  port: Nullable<number>,
  domain: Nullable<string>,
  serviceName?: string, // Oracle
  socketPath: Nullable<string>,
  socketPathEnabled: boolean,
  user: Nullable<string>,
  osUser: string,
  password: Nullable<string>,
  ssh: Nullable<IDbConnectionServerSSHConfig>,
  sslCaFile: Nullable<string>,
  sslCertFile: Nullable<string>,
  sslKeyFile: Nullable<string>,
  sslRejectUnauthorized: boolean,
  ssl: boolean
  readOnlyMode: boolean,
  localHost?: string,
  localPort?: number,
  trustServerCertificate?: boolean
  instantClientLocation?: string
  oracleConfigLocation?: string
  options?: any
  redshiftOptions?: RedshiftOptions
  cassandraOptions?: CassandraOptions
  bigQueryOptions?: BigQueryOptions
  azureAuthOptions?: AzureAuthOptions
  authId?: number
  libsqlOptions?: LibSQLOptions
  runtimeExtensions?: string[]
}

export interface IDbSshTunnel {
  connection: SSHConnection,
  localHost: string,
  localPort: number,
  tunnel: Record<string, any>
}

export interface IDbConnectionServer {
  db: {
    [x: string]: BasicDatabaseClient<any>
  },
  sshTunnel?: Nullable<IDbSshTunnel>,
  config: IDbConnectionServerConfig,
}<|MERGE_RESOLUTION|>--- conflicted
+++ resolved
@@ -2,11 +2,7 @@
 import type { RedshiftOptions, BigQueryOptions, CassandraOptions, AzureAuthOptions, LibSQLOptions } from '@/common/appdb/models/saved_connection';
 import { BasicDatabaseClient } from './clients/BasicDatabaseClient';
 
-<<<<<<< HEAD
-export type ConnectionType = 'sqlite' | 'sqlserver' | 'redshift' | 'cockroachdb' | 'mysql' | 'postgresql' | 'mariadb' | 'cassandra' | 'bigquery' | 'firebird' | 'oracle' | 'tidb' | 'duckdb';
-=======
-export type ConnectionType = 'sqlite' | 'sqlserver' | 'redshift' | 'cockroachdb' | 'mysql' | 'postgresql' | 'mariadb' | 'cassandra' | 'bigquery' | 'firebird' | 'oracle' | 'tidb' | 'libsql';
->>>>>>> 0ea794e0
+export type ConnectionType = 'sqlite' | 'sqlserver' | 'redshift' | 'cockroachdb' | 'mysql' | 'postgresql' | 'mariadb' | 'cassandra' | 'bigquery' | 'firebird' | 'oracle' | 'tidb' | 'libsql' | 'duckdb';
 
 export enum DatabaseElement {
   TABLE = 'TABLE',
