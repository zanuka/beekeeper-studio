--- conflicted
+++ resolved
@@ -11,11 +11,8 @@
 import { BigQueryClient } from './clients/bigquery';
 import { FirebirdClient } from './clients/firebird';
 import { OracleClient } from "./clients/oracle";
-<<<<<<< HEAD
+import { CassandraClient } from "./clients/cassandra";
 import { DuckDBClient } from "./clients/duckdb";
-=======
-import { CassandraClient } from "./clients/cassandra";
->>>>>>> 7888d7c8
 
 const clients = new Map<string, any>([
   ['mysql', MysqlClient],
@@ -29,11 +26,8 @@
   ['bigquery', BigQueryClient],
   ['firebird', FirebirdClient],
   ['oracle', OracleClient],
-<<<<<<< HEAD
+  ['cassandra', CassandraClient]
   ['duckdb', DuckDBClient],
-=======
-  ['cassandra', CassandraClient]
->>>>>>> 7888d7c8
 ], );
 
 
