--- conflicted
+++ resolved
@@ -140,18 +140,12 @@
 </template>
 
 <script>
-<<<<<<< HEAD
-
   import CommonServerInputs from './CommonServerInputs.vue'
   import CommonAdvanced from './CommonAdvanced.vue'
-=======
-  import CommonServerInputs from './CommonServerInputs'
-  import CommonAdvanced from './CommonAdvanced'
   import { AzureAuthService, AzureAuthTypes, AzureAuthType } from '../../lib/db/authentication/azure'
   import { TokenCache } from '@/common/appdb/models/token_cache';
   import platformInfo from '@/common/platform_info'
   import { AppEvent } from '@/common/AppEvent'
->>>>>>> 8c17b544
 
   export default {
     components: { CommonServerInputs, CommonAdvanced },
