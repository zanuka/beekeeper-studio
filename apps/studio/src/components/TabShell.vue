--- conflicted
+++ resolved
@@ -117,42 +117,6 @@
 
 const log = rawlog.scope('query-editor')
 
-<<<<<<< HEAD
-  const log = rawlog.scope('query-editor')
-
-  export default {
-    // this.queryText holds the current editor value, always
-    components: { ResultTable, ProgressBar, ShortcutHints, QueryEditorStatusBar, ErrorAlert, MergeManager, SqlTextEditor: SQLTextEditor, MongoShell },
-    props: {
-      tab: Object as PropType<TransportOpenTab>,
-      active: Boolean
-    },
-    data() {
-      return {
-        results: [],
-        running: false,
-        runningCount: 1,
-        selectedResult: 0,
-        editor: {
-          height: 100,
-          selection: null,
-          readOnly: false,
-          cursorIndex: 0,
-          cursorIndexAnchor: 0,
-          initialized: false,
-        },
-        mongoOutputResult: null,
-        error: null,
-        errorMarker: null,
-        saveError: null,
-        info: null,
-        split: null,
-        tableHeight: 0,
-        savePrompt: false,
-        lastWord: null,
-        marker: null,
-        executeTime: 0,
-=======
 export default Vue.extend({
   components: { ResultTable, ProgressBar, ShortcutHints, QueryEditorStatusBar, ErrorAlert, MergeManager, SqlTextEditor: SQLTextEditor, MongoShell },
   props: {
@@ -171,7 +135,6 @@
         readOnly: false,
         cursorIndex: 0,
         cursorIndexAnchor: 0,
->>>>>>> 16def7b3
         initialized: false,
       },
       mongoOutputResult: null,
@@ -342,51 +305,6 @@
           this.tableHeight = this.$refs.bottomPanel.clientHeight
           this.updateEditorHeight()
         })
-<<<<<<< HEAD
-      },
-      close() {
-        this.$root.$emit(AppEvent.closeTab)
-      },
-      download(format) {
-        this.$refs.table.download(format)
-      },
-      clipboard() {
-        this.$refs.table.clipboard()
-      },
-      clipboardJson() {
-        // eslint-disable-next-line
-        // @ts-ignore
-        const data = this.$refs.table.clipboard('json')
-      },
-      clipboardMarkdown() {
-        // eslint-disable-next-line
-        // @ts-ignore
-        const data = this.$refs.table.clipboard('md')
-      },
-      selectEditor() {
-        this.focusElement = 'text-editor'
-      },
-      selectTitleInput() {
-        this.$refs.titleInput.select()
-      },
-      updateEditorHeight() {
-        this.editor.height = this.$refs.topPanel.clientHeight
-      },
-      clear() {
-        this.selectedResult = 0;
-        this.results = [];
-      },
-      async submitMongoCommand(command) {
-        this.tab.isRunning = true
-        this.running = true
-        this.error = null
-        this.selectedResult = 0
-
-        try {
-          const cmdStartTime = new Date();
-          const results = await this.connection.executeCommand(command);
-          const cmdEndTime = new Date();
-=======
       })
     },
     handleEditorInitialized() {
@@ -448,7 +366,6 @@
         const cmdStartTime = new Date();
         const results = await this.runningQuery.execute();
         const cmdEndTime = new Date();
->>>>>>> 16def7b3
 
         // eslint-disable-next-line
         // @ts-ignore
