--- conflicted
+++ resolved
@@ -225,21 +225,12 @@
 </template>
 
 <script>
-<<<<<<< HEAD
-  import _ from 'lodash'
-  import { mapState, mapGetters } from 'vuex'
-  import ConnectionListItem from './connection/ConnectionListItem.vue'
-  import SidebarLoading from '@/components/common/SidebarLoading.vue'
-  import ErrorAlert from '@/components/common/ErrorAlert.vue'
-  import Split from 'split.js'
-=======
 import _ from 'lodash'
 import { mapState, mapGetters } from 'vuex'
-import ConnectionListItem from './connection/ConnectionListItem'
+import ConnectionListItem from './connection/ConnectionListItem.vue'
 import SidebarLoading from '@/components/common/SidebarLoading.vue'
 import ErrorAlert from '@/components/common/ErrorAlert.vue'
 import Split from 'split.js'
->>>>>>> 8c17b544
 import SidebarFolder from '@/components/common/SidebarFolder.vue'
 import { AppEvent } from '@/common/AppEvent'
 import rawLog from 'electron-log'
