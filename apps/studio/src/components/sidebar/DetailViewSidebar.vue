<template>
  <div
    class="sidebar detail-view-sidebar flex-col"
    ref="sidebar"
    v-show="!hidden"
  >
    <div class="header">
      <div class="header-group">
        <span class="title sub">{{ sidebarTitle }}</span>
        <button
          class="close-btn btn btn-fab"
          @click="close"
        >
          <i class="material-icons">close</i>
        </button>
      </div>
      <div
        class="header-group"
        v-show="!empty"
      >
        <div class="filter-wrap">
          <input
            class="form-control"
            type="text"
            placeholder="Filter fields"
            v-model="debouncedFilter"
          >
          <button
            type="button"
            class="clear btn-link"
            @click="filter = ''"
            v-if="filter"
          >
            <i class="material-icons">cancel</i>
          </button>
        </div>
        <x-button
          class="menu-btn btn btn-fab"
          tabindex="0"
        >
          <i class="material-icons">more_vert</i>
          <x-menu style="--target-align:right;">
            <x-menuitem
              v-for="option in menuOptions"
              :key="option.name"
              :toggled="option.checked"
              togglable
              @click.prevent="option.handler"
            >
              <x-label>{{ option.name }}</x-label>
            </x-menuitem>
          </x-menu>
        </x-button>
      </div>
    </div>
    <text-editor
      :read-only="true"
      :fold-gutter="true"
      :fold-all="foldAll"
      :unfold-all="unfoldAll"
      :value="text"
      :mode="mode"
      :force-initialize="reinitializeTextEditor + (reinitialize ?? 0)"
      :markers="markers"
      :plugins="textEditorPlugins"
<<<<<<< HEAD
      :line-wrapping="wrapText"
=======
      :line-gutters="lineGutters"
      :line-numbers="false"
>>>>>>> f043a9fc
    />
    <div class="empty-state" v-show="empty">
      No Data
    </div>
    <detail-view-sidebar-upsell v-if="$store.getters.isCommunity" />
  </div>
</template>

<script lang="ts">
/**
 * hidden:  it's recommended to use `hidden` prop instead of v-show so that
 *          the text editor can be reinitialized.
 * dataId:  use this to update the component with new data.
 */
import Vue from "vue";
import TextEditor from "@/components/common/texteditor/TextEditor.vue";
import {
  ExpandablePath,
  findKeyPosition,
  findValueInfo,
  createExpandableElement,
  createTruncatableElement,
  deepFilterObjectProps,
  getPaths,
  eachPaths,
} from "@/lib/data/detail_view";
import { mapGetters } from "vuex";
import { EditorMarker, LineGutter } from "@/lib/editor/utils";
import { persistJsonFold } from "@/lib/editor/plugins/persistJsonFold";
import DetailViewSidebarUpsell from '@/components/upsell/DetailViewSidebarUpsell.vue'
import rawLog from "@bksLogger";
import _ from "lodash";
import globals from '@/common/globals'
import { typedArrayToString } from '@/common/utils'

const log = rawLog.scope("detail-view-sidebar");

export default Vue.extend({
  components: { TextEditor, DetailViewSidebarUpsell },
  props: ["value", "hidden", "expandablePaths", "dataId", "title", "reinitialize", "signs", "binaryEncoding"],
  data() {
    return {
      reinitializeTextEditor: 0,
      filter: "",
      foldAll: 0,
      unfoldAll: 0,
      restoredTruncatedPaths: [],
      wrapText: false,
    };
  },
  watch: {
    hidden() {
      if (!this.hidden) this.reinitializeTextEditor++;
    },
    dataId() {
      if (this.expandFKDetailsByDefault) {
        this.expandablePaths.forEach((expandablePath: ExpandablePath) => {
          // Expand only the first level
          if (expandablePath.path.length === 1) {
            this.expandPath(expandablePath);
          }
        });
      }
    },
  },
  computed: {
    sidebarTitle() {
      return this.title ?? "JSON Row Viewer"
    },
    empty() {
      return _.isEmpty(this.value);
    },
    mode() {
      if (!this.value) {
        return null;
      }
      return { name: "javascript", json: true };
    },
    text() {
      if (this.empty) {
        return "";
      }
      if (this.filter) {
        const filtered = deepFilterObjectProps(this.processedValue, this.filter);
        return JSON.stringify(filtered, this.replacer, 2);
      }
      return JSON.stringify(this.processedValue, this.replacer, 2);
    },
    debouncedFilter: {
      get() {
        return this.filter;
      },
      set: _.debounce(function (value) {
        this.filter = value;
      }, 500),
    },
    processedValue() {
      const clonedValue = _.cloneDeep(this.value)
      eachPaths(clonedValue, (path, value) => {
        if (this.truncatedPaths.includes(path)) {
          _.set(clonedValue, path, (value as string).slice(0, globals.maxDetailViewTextLength))
        }
      })
      return clonedValue
    },
    truncatablePaths() {
      return getPaths(this.value).filter((path) => {
        const val = _.get(this.value, path)
        if (
          typeof val === "string" &&
          val.length > globals.maxDetailViewTextLength
        ) {
          return true
        }
        return false
      })
    },
    truncatedPaths() {
      return _.difference(this.truncatablePaths, this.restoredTruncatedPaths)
    },
    markers() {
      const markers: EditorMarker[] = [];
      _.forEach(this.expandablePaths, (expandablePath: ExpandablePath) => {
        try {
          const line = findKeyPosition(this.text, expandablePath.path);
          const { from, to, value } = findValueInfo(this.lines[line]);
          const element = createExpandableElement(value);
          const onClick = (_event) => {
            this.expandPath(expandablePath);
          };
          markers.push({
            type: "custom",
            from: { line, ch: from },
            to: { line, ch: to },
            onClick,
            element,
          });
        } catch (e) {
          log.warn("Failed to mark expandable path", expandablePath);
          log.warn(e);
        }
      });
      _.forEach(this.truncatedPaths, (path) => {
        // Avoid conflicts with expandable paths
        if (this.expandablePaths.includes(path)) {
          return
        }
        try {
          const line = findKeyPosition(this.text, path.split("."));
          const { from, to, value } = findValueInfo(this.lines[line]);
          const element = createTruncatableElement(value);
          const onClick = async () => {
            this.restoredTruncatedPaths.push(path)
            await this.$nextTick()
            this.reinitializeTextEditor++
          }
          markers.push({
            type: "custom",
            from: { line, ch: from },
            to: { line, ch: to },
            onClick,
            element,
          });
        } catch (e) {
          log.warn("Failed to mark truncated path", path);
          log.warn(e);
        }
      })
      return markers;
    },
    lines() {
      return this.text?.split("\n") || [];
    },
    lineGutters() {
      const lineGutters: LineGutter[] = []
      _.forEach(this.signs, (_i, key) => {
        const type = this.signs[key]
        const line = findKeyPosition(this.text, [key]);
        if (line === -1) {
          log.warn(`Failed to sign key \`${key}\`. \`${key}\` is not found.`)
          return
        }
        lineGutters.push({ line, type });
      })
      return lineGutters;
    },
    menuOptions() {
      return [
        {
          name: "Copy Visible",
          handler: () => {
            this.$native.clipboard.writeText(this.text);
          },
        },
        {
          name: "Collapse all",
          handler: () => {
            this.foldAll++;
          },
        },
        {
          name: "Expand all",
          handler: () => {
            this.unfoldAll++;
          },
        },
        {
          name: "Always Expand Foreign Keys",
          handler: () => {
            this.$store.dispatch("toggleExpandFKDetailsByDefault");
          },
          checked: this.expandFKDetailsByDefault,
        },
        {
          name: "Toggle Wrap Text",
          handler: () => {
            this.wrapText = !this.wrapText
          },
          checked: this.wrapText,
        },

      ]
    },
    textEditorPlugins() {
      return [persistJsonFold]
    },
    ...mapGetters(["expandFKDetailsByDefault"]),
  },
  methods: {
    replacer(_key: string, value: unknown) {
      if (_.isTypedArray(value)) {
        return typedArrayToString(value as ArrayBufferView, this.binaryEncoding)
      }
      return value
    },
    expandPath(path: ExpandablePath) {
      this.$emit("expandPath", path);
    },
    close() {
      this.$emit("close")
    },
  },
});
</script><|MERGE_RESOLUTION|>--- conflicted
+++ resolved
@@ -63,12 +63,9 @@
       :force-initialize="reinitializeTextEditor + (reinitialize ?? 0)"
       :markers="markers"
       :plugins="textEditorPlugins"
-<<<<<<< HEAD
       :line-wrapping="wrapText"
-=======
       :line-gutters="lineGutters"
       :line-numbers="false"
->>>>>>> f043a9fc
     />
     <div class="empty-state" v-show="empty">
       No Data
