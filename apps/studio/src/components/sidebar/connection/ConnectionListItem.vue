<template>
  <div 
    class="list-item"
    :title="title"
    @contextmenu.stop.prevent="showContextMenu"
  >
    <a
      href=""
      class="list-item-btn"
      :class="classList"
      @click.prevent="click(config)"
      @dblclick.prevent="doubleClick(config)"
    >
      <span :class="`connection-label connection-label-color-${labelColor}`" />
      <div class="connection-title flex-col expand">
        <div class="title">{{ label }}</div>
        <div class="subtitle"> 
          <span
            class="bastion"
            v-if="this.config.sshBastionHost"
          >
            <span class="truncate">{{ this.config.sshBastionHost }}</span>&nbsp;>&nbsp;
          </span>
          <span
            class="ssh"
            v-if="this.config.sshHost"
          >
            <span class="truncate">{{ this.config.sshHost }}</span>&nbsp;>&nbsp;
          </span>
          <span class="connection">
            <span>{{ subtitleSimple }}</span>
          </span>
        </div>
      </div>
      <span class="badge"><span>{{ config.connectionType }}</span></span>
      <span
        v-if="!isRecentList"
        class="actions"
        :class="{'pinned': pinned}"
      >
        <span
          v-if="!pinned"
          @mousedown.prevent.stop="pin"
          :title="'Pin'"
          class="btn-fab pin"
        ><i class="bk-pin" /></span>
        <span
          v-if="pinned"
          @mousedown.prevent.stop="unpin"
          :title="'Unpin'"
          class="btn-fab unpin"
        ><i class="material-icons">clear</i></span>
        <span
          v-if="pinned"
          @mousedown.prevent.stop="unpin"
          class="btn-fab pinned"
        >
          <i
            class="bk-pin"
            :title="'Unpin'"
          />
          <i class="material-icons">clear</i>
        </span>
      </span>
    </a>
  </div>
</template>
<script>
import _ from 'lodash'
import TimeAgo from 'javascript-time-ago'
import { mapGetters, mapState } from 'vuex'
import { isUltimateType } from '@/common/interfaces/IConnection'

export default {
  // recent list is 'recent connections'
  // if that is true, we need to find the companion saved connection
  props: ['config', 'isRecentList', 'selectedConfig', 'showDuplicate', 'pinned'],
  data: () => ({
    timeAgo: new TimeAgo('en-US'),
    split: null
  }),
  computed: {
    ...mapState('data/connections', {'connectionConfigs': 'items'}),
    ...mapState('data/connectionFolders', {'folders': 'items'}),
    ...mapGetters(['isCloud']),
    ...mapGetters({ 'hasActiveLicense': 'licenses/hasActiveLicense' }),
    moveToOptions() {
      return this.folders
        .filter((folder) => folder.id !== this.config.connectionFolderId)
        .map((folder) => {
        return {
          name: `Move to ${folder.name}`,
          slug: `move-${folder.id}`,
          handler: this.moveItem,
          folder
        }
      })
    },
    classList() {
      return {
        'active': this.savedConnection && this.selectedConfig ? this.savedConnection === this.selectedConfig : false
      }
    },
    labelColor() {
      return this.savedConnection ? this.savedConnection.labelColor : 'default'
    },
    label() {
      if (this.savedConnection) {
        return this.savedConnection.name
      } else if (this.config.connectionType === 'sqlite' || this.config.connectionType === 'libsql') {
        return window.main.basename(this.config.defaultDatabase)
      }

      return this.$bks.simpleConnectionString(this.config)
    },
    connectionType() {
      if (this.config.connectionType === 'sqlite' || this.config.connectionType === 'libsql') {
        return 'path'
      }

      return 'Url'
    },
    subtitleSimple() {
      if (this.isRecentList) {
        return this.timeAgo.format(this.config.updatedAt)
      } else {
        return this.$bks.simpleConnectionString(this.config)
      }
    },
    title() {
      return this.$bks.buildConnectionString(this.config)
    },
    savedConnection() {

      if (this.isRecentList) {
        if (!this.config.connectionId || !this.config.workspaceId) return null

        return this.connectionConfigs.find((c) => 
          c.id === this.config.connectionId &&
          c.workspaceId === this.config.workspaceId
        )
      } else {
        return this.config
      }
    },
  },
  methods: {
    showContextMenu(event) {
<<<<<<< HEAD
      const ultimateCheck = this.$store.getters.isUltimate
=======
      const ultimateCheck = this.hasActiveLicense
>>>>>>> 69f207cb
        ? true
        : !isUltimateType(this.config.connectionType)

      const options = [
        {
          name: "View",
          slug: 'view',
          handler: (blob) => this.click(blob.item)
        },
        ultimateCheck && {
          name: 'Connect',
          slug: 'connect',
          handler: (blob) => this.doubleClick(blob.item)
        },
        {
          name: "Duplicate",
          slug: 'duplicate',
          handler: this.duplicate
        },
        {
          name: `Copy ${this.connectionType}`,
          handler: this.copyUrl
        },
        {
          name: "Remove",
          handler: this.remove
        },
      ].filter(v => v)

      if (this.isCloud) {
        options.push(...[
          {
            type: 'divider'
          },
          ...this.moveToOptions
        ])
      }

      this.$bks.openMenu({
        event,
        item: this.config,
        options
      })
    },
    async moveItem({ item, option }) {
      try {
        const folder = option.folder
        if (!folder || !folder.id) return
        const updated = _.clone(item)
        updated.connectionFolderId = folder.id
        await this.$store.dispatch('data/connections/save', updated)
      } catch(ex) {
        this.$noty.error(`Move Error: ${ex.message}`)
        console.error(ex)
      }
    },
    async click() {
      if (this.savedConnection) {
        this.$emit('edit', this.savedConnection)
      } else {
        const editable = await this.$store.dispatch('data/connections/clone', this.config)
        this.$emit('edit', editable)
      }
    },
    async doubleClick() {
      if (this.savedConnection) {
        this.$emit('doubleClick', this.savedConnection)
      } else {
        const editable = await this.$store.dispatch('data/connections/clone', this.config)
        this.$emit('doubleClick', editable)
      }
    },
    remove() {
      this.$emit('remove', this.config)
    },
    duplicate() {
      this.$emit('duplicate', this.config)
    },
    async copyUrl() {
      try {
        await this.$copyText(this.$bks.buildConnectionString(this.config))
        this.$noty.success(`The ${this.connectionType} was successfully copied!`)
      } catch (err) {
        this.$noty.success(`The ${this.connectionType} could not be copied!`)
      }
    },
    pin() {
      this.$store.dispatch('pinnedConnections/add', this.config);
    },
    unpin() {
      this.$store.dispatch('pinnedConnections/remove', this.config);
    }
  }

}
</script><|MERGE_RESOLUTION|>--- conflicted
+++ resolved
@@ -1,5 +1,5 @@
 <template>
-  <div 
+  <div
     class="list-item"
     :title="title"
     @contextmenu.stop.prevent="showContextMenu"
@@ -14,7 +14,7 @@
       <span :class="`connection-label connection-label-color-${labelColor}`" />
       <div class="connection-title flex-col expand">
         <div class="title">{{ label }}</div>
-        <div class="subtitle"> 
+        <div class="subtitle">
           <span
             class="bastion"
             v-if="this.config.sshBastionHost"
@@ -135,7 +135,7 @@
       if (this.isRecentList) {
         if (!this.config.connectionId || !this.config.workspaceId) return null
 
-        return this.connectionConfigs.find((c) => 
+        return this.connectionConfigs.find((c) =>
           c.id === this.config.connectionId &&
           c.workspaceId === this.config.workspaceId
         )
@@ -146,11 +146,7 @@
   },
   methods: {
     showContextMenu(event) {
-<<<<<<< HEAD
       const ultimateCheck = this.$store.getters.isUltimate
-=======
-      const ultimateCheck = this.hasActiveLicense
->>>>>>> 69f207cb
         ? true
         : !isUltimateType(this.config.connectionType)
 
