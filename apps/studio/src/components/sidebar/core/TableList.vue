--- conflicted
+++ resolved
@@ -61,27 +61,12 @@
               </div>
             </span>
           </div>
-<<<<<<< HEAD
-          <div class="actions">
-            <a @click.prevent="toggleExpandCollapse" :title="isExpanded ? 'Collapse All' : 'Expand All'">
-              <i class="material-icons">{{isExpanded ? 'unfold_less' : 'unfold_more'}}</i>
-            </a>
-
-            <a @click.prevent="refreshTables" :title="'Refresh'">
-              <i class="material-icons">refresh</i>
-            </a>
-          </div>
-          <div>
-            <a @click.prevent="newTable" title="New Table" class="create-table">
-              <i class="material-icons">add</i>
-            </a>
-=======
           <div class="row">
             <div class="actions">
               <a @click.prevent="toggleExpandCollapse" :title="isExpanded ? 'Collapse All' : 'Expand All'">
                 <i class="material-icons">{{isExpanded ? 'unfold_less' : 'unfold_more'}}</i>
               </a>
-            
+
               <a @click.prevent="refreshTables" :title="'Refresh'">
                 <i class="material-icons">refresh</i>
               </a>
@@ -91,7 +76,6 @@
                 <i class="material-icons">add</i>
               </a>
             </div>
->>>>>>> 8956ac82
           </div>
         </div>
         <div class="list-body" ref="entityContainer" v-show="tables.length > 0">
