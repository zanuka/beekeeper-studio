--- conflicted
+++ resolved
@@ -2,11 +2,7 @@
   <div class="fixed">
     <div class="data-select-wrap">
       <p
-<<<<<<< HEAD
-        v-if="dialectData.disabledFeatures?.multipleDatabase"
-=======
         v-if="!supportsMultipleDatabases"
->>>>>>> 394c9433
         class="sqlite-db-name"
         :title="selectedDatabase"
       >
@@ -22,11 +18,7 @@
         class="dropdown-search"
       />
       <a
-<<<<<<< HEAD
-        v-if="!dialectData.disabledFeatures?.multipleDatabase"
-=======
         v-if="supportsMultipleDatabases"
->>>>>>> 394c9433
         class="refresh"
         @click.prevent="refreshDatabases"
         :title="'Refresh Databases'"
@@ -50,7 +42,7 @@
       >
         <!-- TODO: Make sure one of the elements in this modal is focused so that the keyboard trap works -->
         <div
-          v-if="connectionType === 'oracle'"
+          v-if="this.connectionType === 'oracle'"
           class="dialog-content"
           v-kbd-trap="true"
         >
@@ -118,8 +110,10 @@
       ...mapActions({refreshDatabases: 'updateDatabaseList'}),
       async databaseCreated(db) {
         this.$modal.hide('config-add-database')
-        if (this.dialectData.disabledFeatures?.multipleDatabase) {
-          const url = db
+        if (this.dialect.disabledFeatures?.multipleDatabase) {
+          const fileLocation = this.selectedDatabase.split('/')
+          fileLocation.pop()
+          const url = this.connectionType === 'sqlite' ? `${fileLocation.join('/')}/${db}.db` : `${fileLocation.join('/')}/${db}`
           return window.main.send(AppEvent.menuClick, 'newWindow', { url })
         }
         await this.refreshDatabases()
