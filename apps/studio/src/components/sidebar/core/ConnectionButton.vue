<template>
  <div
    class="connection-button flex flex-middle"
    v-if="config"
    :title="$bks.buildConnectionString(config)"
  >
    <x-button
      class="btn btn-link btn-icon"
      menu
    >
      <i class="material-icons">link</i>
      <span class="connection-name truncate expand">{{ connectionName }}</span>
      <span
        class="connection-type badge truncate"
        v-tooltip="databaseVersion"
      >{{ connectionType }}</span>
      <x-menu>
        <x-menuitem
          @click.prevent="disconnect(false)"
          class="red"
        >
          <x-label><i class="material-icons">power_settings_new</i>Disconnect</x-label>
        </x-menuitem>
        <x-menuitem @click.prevent="$modal.show('config-save-modal')">
          <x-label v-if="config.id">
            <i class="material-icons">edit</i>Edit Connection
          </x-label>
          <x-label v-else>
            <i class="material-icons">save</i>Save Connection
          </x-label>
        </x-menuitem>
        <!-- FIXME: Let's not use connection.connectionType -->
        <x-menuitem
          v-if="connection.connectionType === 'libsql' && connection.server.config.libsqlOptions.syncUrl"
          @click.prevent="syncDatabase"
        >
          <x-label>
            <i class="material-icons">sync</i>Sync Database
          </x-label>
        </x-menuitem>
      </x-menu>
    </x-button>

    <portal to="modals">
      <modal
        class="vue-dialog beekeeper-modal save-connection-modal"
        name="config-save-modal"
        height="auto"
        :scrollable="true"
      >
        <div
          class="dialog-content"
          v-kbd-trap="true"
        >
          <div
            v-if="errors"
            class="alert alert-danger"
          >
            <i class="material-icons">error_outline</i>
            <div class="alert-body flex-col">
              <span>Please fix the following errors:</span>
              <ul>
                <li
                  v-for="(e, i) in errors"
                  :key="i"
                >
                  {{ e }}
                </li>
              </ul>
            </div>
          </div>
          <SaveConnectionForm
            :select-input="true"
            @cancel="$modal.hide('config-save-modal')"
            :can-cancel="true"
            :config="config"
            @save="save"
          />
        </div>
      </modal>
    </portal>
    <portal to="modals">
      <modal
        class="vue-dialog beekeeper-modal"
        name="running-exports-modal"
        height="auto"
        :scrollable="true"
        @opened="$refs.cancel.focus()"
      >
        <form
          v-kbd-trap="true"
          @submit.prevent="disconnect(true)"
        >
          <div class="dialog-content">
            <div class="dialog-c-title">
              Confirm Disconnect
            </div>
            There are active exports running. Are you sure you want to disconnect?
          </div>
          <div class="vue-dialog-buttons">
            <button
              class="btn btn-flat"
              type="button"
              ref="cancel"
              @click.prevent="$modal.hide('running-exports-modal')"
            >
              Cancel
            </button>
            <button
              class="btn btn-danger"
              type="submit"
            >
              Disconnect
            </button>
          </div>
        </form>
      </modal>
    </portal>
  </div>
</template>
<script>
import { mapState, mapGetters } from 'vuex'
<<<<<<< HEAD
import SaveConnectionForm from '../../connection/SaveConnectionForm.vue'
=======
import SaveConnectionForm from '../../connection/SaveConnectionForm'
import rawLog from 'electron-log'

const log = rawLog.scope('app.vue')

>>>>>>> 8c17b544
export default {
  components: {
    SaveConnectionForm
  },
  data() {
    return {
      errors: null
    }
  },
  computed: {
      ...mapState({'config': 'usedConfig', 'connection': 'connection'}),
      ...mapGetters({'hasRunningExports': 'exports/hasRunningExports', 'workspace': 'workspace', 'versionString': 'versionString'}),
      connectionName() {
        return this.config ? this.$bks.buildConnectionName(this.config) : 'Connection'
      },
      connectionType() {
        return `${this.config.connectionType}`
      },
      databaseVersion() {
        return this.versionString
      }
  },
  methods: {

    async save() {
      try {
        this.errors = null
        await this.$store.dispatch('saveConnection', this.config)
        await this.$store.dispatch('pins/maybeSavePins')
        await this.$store.dispatch('hideEntities/maybeSave')
        this.$modal.hide('config-save-modal')
        this.$noty.success("Connection Saved")
      } catch (error) {
        this.errors = [error.message]
      }

    },
    disconnect(force) {
      if (this.hasRunningExports && !force) {
        this.$modal.show('running-exports-modal')
      } else {
        this.$store.dispatch('disconnect')
      }
    },
    async syncDatabase() {
      try {
        await this.$store.dispatch('syncDatabase')
        this.$noty.success("Database Synced")
      } catch (error) {
        log.error(error)
        this.$noty.error(error.message)
      }
    }
  }
}
</script><|MERGE_RESOLUTION|>--- conflicted
+++ resolved
@@ -120,15 +120,11 @@
 </template>
 <script>
 import { mapState, mapGetters } from 'vuex'
-<<<<<<< HEAD
 import SaveConnectionForm from '../../connection/SaveConnectionForm.vue'
-=======
-import SaveConnectionForm from '../../connection/SaveConnectionForm'
 import rawLog from 'electron-log'
 
 const log = rawLog.scope('app.vue')
 
->>>>>>> 8c17b544
 export default {
   components: {
     SaveConnectionForm
