--- conflicted
+++ resolved
@@ -1,14 +1,11 @@
 <template>
   <div
+    class="connection-button"
     v-if="config"
-<<<<<<< HEAD
-    :title="$bks.buildConnectionString(config)"
-    :class="classes"
-=======
     :title="privacyMode ? 
       'Connection details hidden by Privacy Mode' : 
       $bks.buildConnectionString(config)"
->>>>>>> b59774bd
+    :class="classes"
   >
     <x-button
       class="btn btn-link btn-icon"
@@ -142,27 +139,6 @@
     }
   },
   computed: {
-<<<<<<< HEAD
-      ...mapState({'config': 'usedConfig', 'connection': 'connection', 'versionString': 'versionString'}),
-      ...mapGetters({'hasRunningExports': 'exports/hasRunningExports', 'workspace': 'workspace', 'connectionColor': 'connectionColor'}),
-      connectionName() {
-        return this.config ? this.$bks.buildConnectionName(this.config) : 'Connection'
-      },
-      connectionType() {
-        return `${this.config.connectionType}`
-      },
-      databaseVersion() {
-        return this.versionString
-      },
-      classes() {
-        const result = {
-          'connection-button': true
-        }
-
-        result[this.connectionColor] = true
-        return result;
-      }
-=======
     ...mapState({
       config: state => state.usedConfig,
       connection: state => state.connection,
@@ -171,8 +147,7 @@
     ...mapState('settings', ['privacyMode']),
     ...mapGetters({
       hasRunningExports: 'exports/hasRunningExports',
-      workspace: 'workspace'
-    }),
+      workspace: 'workspace', 'connectionColor: 'connectionColor'}),
     connectionName() {
       return this.config ? this.$bks.buildConnectionName(this.config) : 'Connection'
     },
@@ -181,10 +156,18 @@
     },
     databaseVersion() {
       return this.versionString
+    },
+    classes() {
+      const result = {
+        'connection-button': true
+      }
+
+      result[this.connectionColor] = true
+      return result;
     }
->>>>>>> b59774bd
   },
   methods: {
+
     async save() {
       try {
         this.errors = null
