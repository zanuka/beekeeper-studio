--- conflicted
+++ resolved
@@ -143,7 +143,6 @@
 
   import _ from 'lodash'
   import CodeMirror from 'codemirror'
-<<<<<<< HEAD
   import 'codemirror/addon/comment/comment'
   import 'codemirror/keymap/vim.js'
   import 'codemirror/addon/dialog/dialog'
@@ -153,9 +152,7 @@
   import 'codemirror/addon/search/matchesonscrollbar'
   import 'codemirror/addon/search/matchesonscrollbar.css'
   import 'codemirror/addon/search/searchcursor'
-=======
-
->>>>>>> 2c8f681a
+  
   import Split from 'split.js'
   import { mapGetters, mapState } from 'vuex'
   import { identify } from 'sql-query-identifier'
@@ -453,12 +450,10 @@
       }
     },
     methods: {
-<<<<<<< HEAD
       selectKeymap(name) {
         this.selectedKeymap = name.toLowerCase();
         this.initialize();
-=======
-
+      },
       find() {
         // trigger's codemirror's search functionality
         this.editor.execCommand('find')
@@ -470,7 +465,6 @@
       replaceAll() {
         // trigger's codemirror's search functionality
         this.editor.execCommand('replaceAll')
->>>>>>> 2c8f681a
       },
       locationFromPosition(queryText, ...rawPositions) {
         // 1. find the query text inside the editor
