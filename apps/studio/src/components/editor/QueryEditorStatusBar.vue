<template>
  <statusbar :class="{ 'empty': results.length === 0, 'query-meta': true }">
    <template v-if="results.length > 0">
      <div
        class="truncate statusbar-info"
        v-hotkey="keymap"
      >
        <span
          v-show="results.length > 1"
          class="statusbar-item result-selector"
          :title="'Results'"
        >
          <div
            class="select-wrap"
            v-tooltip="{ content: 'More query results in here', placement: 'top', show: showHint, trigger: 'manual', classes: ['tooltip-info'] }"
          >
            <select
              name="resultSelector"
              id="resultSelector"
              @change="selectedResult = parseInt($event.target.value);"
              class="form-control"
            >
              <option
                v-for="(resultOption, index) in results"
                :selected="value == index"
                :key="index"
                :value="index"
              >
                Result {{ index + 1 }}: {{ shortNum(resultOption.rows.length, 0) }} {{ pluralize('row', resultOption.rows.length, false) }}
              </option>
            </select>
          </div>
        </span>
        <div
          class="statusbar-item row-counts"
          v-if="rowCount > 0"
          v-tooltip="`${rowCount} Records${result && result.truncated ? ' (Truncated) - get the full resultset in the Download menu' : ''}`"
        >
          <i class="material-icons">list_alt</i>
          <span class="num-rows">{{ rowCount }}</span>
          <span
            class="truncated-rows"
            v-if="result && result.truncated"
          >/&nbsp;{{ result.totalRowCount }}</span>
        </div>
        <div
          class="statusbar-item affected-rows"
          v-if="affectedRowsText"
          :title="affectedRowsText + ' ' + 'Rows Affected'"
        >
          <i class="material-icons">clear_all</i>
          <span>{{ affectedRowsText }} affected</span>
        </div>
        <span
          class="statusbar-item execute-time "
          v-if="executeTimeText"
          :title="executionTimeTitle"
        >
          <i class="material-icons">update</i>
          <span>{{ executeTimeText }}</span>
        </span>
      </div>
    </template>
    <template v-else>
      <span class="expand" />
      <span class="empty">No Data</span>
    </template>
    <div class="flex flex-right statusbar-right-actions">
      <x-button
        class="btn btn-flat btn-icon end"
        :disabled="results.length === 0"
        menu
      >
        Download <i class="material-icons">arrow_drop_down</i>
        <x-menu>
          <x-menuitem @click.prevent="download('csv')">
            <x-label>Download as CSV</x-label>
          </x-menuitem>
          <x-menuitem @click.prevent="download('xlsx')">
            <x-label>Download as Excel</x-label>
          </x-menuitem>
          <x-menuitem @click.prevent="download('json')">
            <x-label>Download as JSON</x-label>
          </x-menuitem>
          <x-menuitem @click.prevent="download('md')">
            <x-label>Download as Markdown</x-label>
          </x-menuitem>
          <span
            v-tooltip="{
              content: downloadFullTooltip
            }"
          >
            <x-menuitem
              @click.prevent="$event => submitCurrentQueryToFile()"
              :disabled="!(result && result.truncated)"
            >
              <x-label>Download Full Resultset</x-label>
              <i
<<<<<<< HEAD
                v-if="$store.getters.isCommunity"
=======
                v-if="!hasActiveLicense"
>>>>>>> 69f207cb
                class="material-icons menu-icon"
              >stars</i>
            </x-menuitem>
          </span>
          <hr>
          <x-menuitem
            title="Probably don't do this with large results (500+)"
            @click.prevent="copyToClipboard"
          >
            <x-label>Copy to Clipboard (TSV / Excel)</x-label>
          </x-menuitem>
          <x-menuitem
            title="Probably don't do this with large results (500+)"
            @click.prevent="copyToClipboardJson"
          >
            <x-label>Copy to Clipboard (JSON)</x-label>
          </x-menuitem>
          <x-menuitem
            title="Probably don't do this with large results (500+)"
            @click.prevent="copyToClipboardMarkdown"
          >
            <x-label>Copy to Clipboard (Markdown)</x-label>
          </x-menuitem>
        </x-menu>
      </x-button>
      <x-button
        class="actions-btn btn btn-flat settings-btn"
        menu
      >
        <i class="material-icons">settings</i>
        <i class="material-icons">arrow_drop_down</i>
        <x-menu>
          <x-menuitem disabled>
            <x-label>Editor keymap</x-label>
          </x-menuitem>
          <x-menuitem
            :key="t.value"
            v-for="t in keymapTypes"
            @click.prevent="userKeymap = t.value"
          >
            <x-label class="flex-between">
              {{ t.name }}
              <span
                class="material-icons"
                v-if="t.value === userKeymap"
              >done</span>
            </x-label>
          </x-menuitem>
        </x-menu>
      </x-button>
    </div>
  </statusbar>
</template>
<script>
import humanizeDuration from 'humanize-duration'
import Statusbar from '../common/StatusBar.vue'
import { mapState, mapGetters } from 'vuex';

const shortEnglishHumanizer = humanizeDuration.humanizer({
  language: "shortEn",
  languages: {
    shortEn: {
      y: () => "y",
      mo: () => "mo",
      w: () => "w",
      d: () => "d",
      h: () => "h",
      m: () => "m",
      s: () => "s",
      ms: () => "ms",
    },
  },
});

export default {
  props: ['results', 'running', 'value', 'executeTime'],
  components: { Statusbar },
  data() {
    return {
      showHint: false,
      selectedResult: 0
    }
  },

  watch: {
    value(newValue, oldValue) {
      // fixes bug where result doesn't change because selectedResult doesn't change
      // FIXME: We shouldn't be storing selectedResult state at all,
      // just relying on the value prop and emitting 'input'
      if (this.selectedResult !== newValue)
        this.selectedResult = newValue
    },
    results() {
      if (this.results && this.results.length > 1 && !this.hasUsedDropdown) {
        this.showHint = true
        setTimeout(() => this.showHint = false, 2000)
      }
    },
    selectedResult(newValue, oldValue) {
        this.$emit('input', this.selectedResult);
        if (this.hasUsedDropdown === false) {
          this.hasUsedDropdown = true
        }
    }
  },
  computed: {
    ...mapState('settings', ['settings']),
    ...mapGetters({ 'hasActiveLicense': 'licenses/hasActiveLicense' }),
    userKeymap: {
      get() {
        const value = this.settings?.keymap.value;
        return value && this.keymapTypes.map(k => k.value).includes(value) ? value : 'default';
      },
      set(value) {
        if (value === this.userKeymap || !this.keymapTypes.map(k => k.value).includes(value)) return;
        this.$store.dispatch('settings/save', { key: 'keymap', value: value });
      }
    },
    keymapTypes() {
      return this.$config.defaults.keymapTypes
    },
    hasUsedDropdown: {
      get() {
        return this.settings?.hideResultsDropdown.value ?? false
      },
      set(value) {
        this.$store.dispatch('settings/save', { key: 'hideResultsDropdown', value })
      }
    },
    rowCount() {
      return this.result && this.result.rows ? this.result.rows.length : 0
    },
    result() {
      return this.results[this.value]
    },
    affectedRowsText() {
      if (!this.result) {
        return null
      }
      const rows = this.result.affectedRows || 0
      return `${rows}`
    },
    executeTimeText() {
      if (!this.executeTime) {
        return null
      }
      const executeTime = this.executeTime || 0
      
      return (executeTime < 5000) ? `${executeTime}ms` : shortEnglishHumanizer(executeTime)
    },
    executionTimeTitle() {
      if (!this.executeTime) {
        return null;
      }
      return `Execution time: ${humanizeDuration(this.executeTime)}`
    },
    downloadFullTooltip() {
      if (this.result?.truncated) {
        return `Re - run the query and send the full result to a file${ this.result?.truncated ? ' (' + this.result.totalRowCount + ' rows)' : '' }`
      }
      return `Only needed for result sets that have been truncated (Beekeeper will tell you if this happens)`
    },
    keymap() {
      const result = {}
      result['shift+up'] = () => this.changeSelectedResult(-1);
      result['shift+down'] = () => this.changeSelectedResult(1);
      return result
    }
  },
  methods: {
    changeSelectedResult(direction) {
      const newIndex =  this.selectedResult + direction;
      if (newIndex >= 0 && newIndex < this.results.length) {
        this.selectedResult = newIndex;
      }
    },
    pluralize(word, amount, flag) {
      return window.main.pluralize(word, amount, flag)
    },
    // Attribution: https://stackoverflow.com/questions/10599933/convert-long-number-into-abbreviated-string-in-javascript-with-a-special-shortn/10601315
    shortNum(num, fixed) {
      // fix "TypeError: Cannot read property 'toPrecision' of undefined" (after INSERT and CREATE TABLE commands)
      if (num === null || typeof num === 'undefined') { return null; } // terminate early

      if (num === 0) { return '0'; } // terminate early
      fixed = (!fixed || fixed < 0) ? 0 : fixed; // number of decimal places to show
      const b = (num).toPrecision(2).split("e"), // get power
        k = b.length === 1 ? 0 : Math.floor(Math.min(b[1].slice(1), 14) / 3), // floor at decimals, ceiling at trillions
        c = k < 1 ? num.toFixed(0 + fixed) : (num / Math.pow(10, k * 3)).toFixed(1 + fixed), // divide by power
        d = c < 0 ? c : Math.abs(c), // enforce -0 is 0
        e = d + ['', 'K', 'M', 'B', 'T'][k]; // append power
      return e;
    },
    download(format) {
      this.$emit('download', format)
    },
    copyToClipboard() {
      this.$emit('clipboard')
    },
    copyToClipboardJson() {
      this.$emit('clipboardJson')
    },
    copyToClipboardMarkdown() {
      this.$emit('clipboardMarkdown')
    },
    submitCurrentQueryToFile() {
      this.$emit('submitCurrentQueryToFile')
    },
  }
}
</script><|MERGE_RESOLUTION|>--- conflicted
+++ resolved
@@ -96,11 +96,7 @@
             >
               <x-label>Download Full Resultset</x-label>
               <i
-<<<<<<< HEAD
                 v-if="$store.getters.isCommunity"
-=======
-                v-if="!hasActiveLicense"
->>>>>>> 69f207cb
                 class="material-icons menu-icon"
               >stars</i>
             </x-menuitem>
@@ -248,7 +244,7 @@
         return null
       }
       const executeTime = this.executeTime || 0
-      
+
       return (executeTime < 5000) ? `${executeTime}ms` : shortEnglishHumanizer(executeTime)
     },
     executionTimeTitle() {
