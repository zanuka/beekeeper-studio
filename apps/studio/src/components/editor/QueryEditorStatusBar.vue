<template>
  <statusbar
    :active="active"
    :class="{ 'empty': results.length === 0, 'query-meta': true }"
  >
    <template v-if="results.length > 0">
      <div
        class="truncate statusbar-info"
        v-hotkey="keymap"
      >
        <span
          v-show="results.length > 1"
          class="statusbar-item result-selector"
          :title="'Results'"
        >
          <div
            class="select-wrap"
            v-tooltip="{ content: 'More query results in here', placement: 'top', show: showHint, trigger: 'manual', classes: ['tooltip-info'] }"
          >
            <select
              name="resultSelector"
              id="resultSelector"
              @change="selectedResult = parseInt($event.target.value);"
              class="form-control"
            >
              <option
                v-for="(resultOption, index) in results"
                :selected="value == index"
                :key="index"
                :value="index"
              >
                Result {{ index + 1 }}: {{ shortNum(resultOption.rows.length, 0) }} {{ pluralize('row', resultOption.rows.length, false) }}
              </option>
            </select>
          </div>
        </span>
        <div
          class="statusbar-item row-counts"
          v-if="rowCount > 0"
          v-tooltip="`${rowCount} Records${result && result.truncated ? ' (Truncated) - get the full resultset in the Download menu' : ''}`"
        >
          <i class="material-icons">list_alt</i>
          <span class="num-rows">{{ rowCount }}</span>
          <span
            class="truncated-rows"
            v-if="result && result.truncated"
          >/&nbsp;{{ result.totalRowCount }}</span>
        </div>
        <div
          class="statusbar-item affected-rows"
          v-if="affectedRowsText"
          :title="affectedRowsText + ' ' + 'Rows Affected'"
        >
          <i class="material-icons">clear_all</i>
          <span>{{ affectedRowsText }} affected</span>
        </div>
        <span
          class="statusbar-item execute-time "
          v-if="executeTimeText"
          :title="executionTimeTitle"
        >
          <i class="material-icons">update</i>
          <span>{{ executeTimeText }}</span>
        </span>
      </div>
    </template>
    <span v-else class="empty">No Data</span>
    <span class="expand" />
    <x-button
      class="btn btn-flat btn-icon end"
      :disabled="results.length === 0"
      menu
    >
      Download <i class="material-icons">arrow_drop_down</i>
      <x-menu>
        <x-menuitem @click.prevent="download('csv')">
          <x-label>Download as CSV</x-label>
        </x-menuitem>
        <x-menuitem @click.prevent="download('xlsx')">
          <x-label>Download as Excel</x-label>
        </x-menuitem>
        <x-menuitem @click.prevent="download('json')">
          <x-label>Download as JSON</x-label>
        </x-menuitem>
        <x-menuitem @click.prevent="download('md')">
          <x-label>Download as Markdown</x-label>
        </x-menuitem>
        <span
          v-if="dialect !== 'mongodb'"
          v-tooltip="{
            content: downloadFullTooltip
          }"
        >
          <x-menuitem
<<<<<<< HEAD
            v-if="!hideWrapText"
            togglable
            :toggled="wrapText"
            @click.prevent="$emit('wrap-text')"
=======
            @click.prevent="$event => submitCurrentQueryToFile()"
            :disabled="!(result && result.truncated)"
>>>>>>> b65f2a4a
          >
            <x-label>Download Full Resultset</x-label>
            <i
              v-if="$store.getters.isCommunity"
              class="material-icons menu-icon"
            >stars</i>
          </x-menuitem>
        </span>
        <hr>
        <x-menuitem
          title="Probably don't do this with large results (500+)"
          @click.prevent="copyToClipboard"
        >
          <x-label>Copy to Clipboard (TSV / Excel)</x-label>
        </x-menuitem>
        <x-menuitem
          title="Probably don't do this with large results (500+)"
          @click.prevent="copyToClipboardJson"
        >
          <x-label>Copy to Clipboard (JSON)</x-label>
        </x-menuitem>
        <x-menuitem
          title="Probably don't do this with large results (500+)"
          @click.prevent="copyToClipboardMarkdown"
        >
          <x-label>Copy to Clipboard (Markdown)</x-label>
        </x-menuitem>
      </x-menu>
    </x-button>
    <x-button
      class="actions-btn btn btn-flat settings-btn"
      menu
    >
      <i class="material-icons">settings</i>
      <i class="material-icons">arrow_drop_down</i>
      <x-menu>
        <x-menuitem disabled togglable>
          <x-label>Editor keymap</x-label>
        </x-menuitem>
        <x-menuitem
          :key="t.value"
          v-for="t in keymapTypes"
          togglable
          :toggled="t.value === userKeymap"
          @click.prevent="userKeymap = t.value"
        >
          <x-label>{{ t.name }}</x-label>
        </x-menuitem>
        <x-menuitem
          togglable
          :toggled="wrapText"
          @click.prevent="$emit('wrap-text')"
        >
          <x-label class="flex-between">
            Wrap Text
          </x-label>
        </x-menuitem>
      </x-menu>
    </x-button>
  </statusbar>
</template>
<script>
import humanizeDuration from 'humanize-duration'
import Statusbar from '../common/StatusBar.vue'
import { mapState, mapGetters } from 'vuex';
import { AppEvent } from '@/common/AppEvent'

const shortEnglishHumanizer = humanizeDuration.humanizer({
  language: "shortEn",
  languages: {
    shortEn: {
      y: () => "y",
      mo: () => "mo",
      w: () => "w",
      d: () => "d",
      h: () => "h",
      m: () => "m",
      s: () => "s",
      ms: () => "ms",
    },
  },
});

export default {
<<<<<<< HEAD
  props: ['results', 'running', 'value', 'executeTime', 'wrapText', 'hideWrapText'],
=======
  props: ['results', 'running', 'value', 'executeTime', 'wrapText', 'active'],
>>>>>>> b65f2a4a
  components: { Statusbar },
  data() {
    return {
      showHint: false,
      selectedResult: 0
    }
  },

  watch: {
    value(newValue, oldValue) {
      // fixes bug where result doesn't change because selectedResult doesn't change
      // FIXME: We shouldn't be storing selectedResult state at all,
      // just relying on the value prop and emitting 'input'
      if (this.selectedResult !== newValue)
        this.selectedResult = newValue
    },
    results() {
      if (this.results && this.results.length > 1 && !this.hasUsedDropdown) {
        this.showHint = true
        setTimeout(() => this.showHint = false, 2000)
      }
    },
    selectedResult(newValue, oldValue) {
        this.$emit('input', this.selectedResult);
        if (this.hasUsedDropdown === false) {
          this.hasUsedDropdown = true
        }
    }
  },
  computed: {
    ...mapGetters(['dialect']),
    ...mapState('settings', ['settings']),
    userKeymap: {
      get() {
        const value = this.settings?.keymap.value;
        return value && this.keymapTypes.map(k => k.value).includes(value) ? value : 'default';
      },
      set(value) {
        if (value === this.userKeymap || !this.keymapTypes.map(k => k.value).includes(value)) return;
        this.trigger(AppEvent.switchUserKeymap, value)
      }
    },
    keymapTypes() {
      return this.$config.defaults.keymapTypes
    },
    hasUsedDropdown: {
      get() {
        return this.settings?.hideResultsDropdown?.value ?? false
      },
      set(value) {
        this.$store.dispatch('settings/save', { key: 'hideResultsDropdown', value })
      }
    },
    rowCount() {
      return this.result && this.result.rows ? this.result.rows.length : 0
    },
    result() {
      return this.results[this.value]
    },
    affectedRowsText() {
      if (!this.result) {
        return null
      }
      const rows = this.result.affectedRows || 0
      return `${rows}`
    },
    executeTimeText() {
      if (!this.executeTime) {
        return null
      }
      const executeTime = this.executeTime || 0

      return (executeTime < 5000) ? `${executeTime}ms` : shortEnglishHumanizer(executeTime)
    },
    executionTimeTitle() {
      if (!this.executeTime) {
        return null;
      }
      return `Execution time: ${humanizeDuration(this.executeTime)}`
    },
    downloadFullTooltip() {
      if (this.result?.truncated) {
        return `Re - run the query and send the full result to a file${ this.result?.truncated ? ' (' + this.result.totalRowCount + ' rows)' : '' }`
      }
      return `Only needed for result sets that have been truncated (Beekeeper will tell you if this happens)`
    },
    keymap() {
      return this.$vHotkeyKeymap({
        'queryEditor.selectNextResult': this.changeSelectedResult.bind(this, 1),
        'queryEditor.selectPreviousResult': this.changeSelectedResult.bind(this, -1),
      })
    }
  },
  methods: {
    changeSelectedResult(direction) {
      const newIndex =  this.selectedResult + direction;
      if (newIndex >= 0 && newIndex < this.results.length) {
        this.selectedResult = newIndex;
      }
    },
    pluralize(word, amount, flag) {
      return window.main.pluralize(word, amount, flag)
    },
    // Attribution: https://stackoverflow.com/questions/10599933/convert-long-number-into-abbreviated-string-in-javascript-with-a-special-shortn/10601315
    shortNum(num, fixed) {
      // fix "TypeError: Cannot read property 'toPrecision' of undefined" (after INSERT and CREATE TABLE commands)
      if (num === null || typeof num === 'undefined') { return null; } // terminate early

      if (num === 0) { return '0'; } // terminate early
      fixed = (!fixed || fixed < 0) ? 0 : fixed; // number of decimal places to show
      const b = (num).toPrecision(2).split("e"), // get power
        k = b.length === 1 ? 0 : Math.floor(Math.min(b[1].slice(1), 14) / 3), // floor at decimals, ceiling at trillions
        c = k < 1 ? num.toFixed(0 + fixed) : (num / Math.pow(10, k * 3)).toFixed(1 + fixed), // divide by power
        d = c < 0 ? c : Math.abs(c), // enforce -0 is 0
        e = d + ['', 'K', 'M', 'B', 'T'][k]; // append power
      return e;
    },
    download(format) {
      this.$emit('download', format)
    },
    copyToClipboard() {
      this.$emit('clipboard')
    },
    copyToClipboardJson() {
      this.$emit('clipboardJson')
    },
    copyToClipboardMarkdown() {
      this.$emit('clipboardMarkdown')
    },
    submitCurrentQueryToFile() {
      this.$emit('submitCurrentQueryToFile')
    },
  }
}
</script><|MERGE_RESOLUTION|>--- conflicted
+++ resolved
@@ -92,15 +92,8 @@
           }"
         >
           <x-menuitem
-<<<<<<< HEAD
-            v-if="!hideWrapText"
-            togglable
-            :toggled="wrapText"
-            @click.prevent="$emit('wrap-text')"
-=======
             @click.prevent="$event => submitCurrentQueryToFile()"
             :disabled="!(result && result.truncated)"
->>>>>>> b65f2a4a
           >
             <x-label>Download Full Resultset</x-label>
             <i
@@ -185,11 +178,7 @@
 });
 
 export default {
-<<<<<<< HEAD
-  props: ['results', 'running', 'value', 'executeTime', 'wrapText', 'hideWrapText'],
-=======
   props: ['results', 'running', 'value', 'executeTime', 'wrapText', 'active'],
->>>>>>> b65f2a4a
   components: { Statusbar },
   data() {
     return {
