--- conflicted
+++ resolved
@@ -70,11 +70,7 @@
   import _ from "lodash"
 
   export default Vue.extend({
-<<<<<<< HEAD
-    components: { CoreSidebar, CoreTabs, Sidebar, Statusbar, ConnectionButton, ExportManager, QuickSearch, ProgressBar, LostConnectionModal, RenameDatabaseElementModal, SecondarySidebar, GlobalSidebar },
-=======
-    components: { CoreSidebar, CoreTabs, Sidebar, ExportManager, QuickSearch, ProgressBar, LostConnectionModal, RenameDatabaseElementModal, SecondarySidebar, GlobalStatusBar },
->>>>>>> d64de011
+    components: { CoreSidebar, CoreTabs, Sidebar, ExportManager, QuickSearch, ProgressBar, LostConnectionModal, RenameDatabaseElementModal, SecondarySidebar, GlobalStatusBar, GlobalSidebar },
     data() {
       /* eslint-disable */
       return {
