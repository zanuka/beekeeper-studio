<template>
  <div  class="core-tabs" v-hotkey="keymap">
    <div class="tabs-header">
      <!-- <div class="nav-tabs nav"> -->
      <Draggable :options="dragOptions" v-model="tabItems" tag="ul" class="nav-tabs nav" chosen-class="nav-item-wrap-chosen">
        <core-tab-header
          v-for="tab in tabItems"
          :key="tab.id"
          :tab="tab"
          :tabsCount="tabItems.length"
          :selected="activeTab === tab"
          @click="click"
          @close="close"
          @closeAll="closeAll"
          @closeOther="closeOther"
          @duplicate="duplicate"
          ></core-tab-header>
      </Draggable>
      <!-- </div> -->
      <span class="actions">
        <a @click.prevent="createQuery(null)" class="btn-fab add-query"><i class=" material-icons">add_circle</i></a>
      </span>
    </div>
    <div class="tab-content">
      <div class="empty flex-col  expand">
        <div class="expand layout-center"><shortcut-hints></shortcut-hints></div>
        <statusbar class="tabulator-footer"></statusbar>
      </div>
      <div
        v-for="(tab, idx) in tabItems"
        class="tab-pane"
        :id="'tab-' + idx"
        :key="tab.id"
        :class="{active: (activeTab === tab)}"
        v-show="activeTab === tab"
      >
        <QueryEditor v-if="tab.type === 'query'" :active="activeTab === tab" :tab="tab" :tabId="tab.id" :connection="connection"></QueryEditor>
        <tab-with-table v-if="tab.type === 'table'" :tab="tab" @close="close">
          <template v-slot:default="slotProps">
            <TableTable
              :tab="tab"
              :active="activeTab === tab"
              :connection="connection"
              :initialFilter="tab.filter"
              :table="slotProps.table"
            ></TableTable>
          </template>
        </tab-with-table>
        <tab-with-table v-if="tab.type === 'table-properties'" :tab="tab" @close="close">
          <template v-slot:default="slotProps">
            <TableProperties
              :active="activeTab === tab"
              :tab="tab" :tabId="tab.id"
              :connection="connection"
              :table="slotProps.table"
            ></TableProperties>
          </template>
        </tab-with-table>
        <TableBuilder v-if="tab.type === 'table-builder'" :active="activeTab === tab" :tab="tab" :tabId="tab.id" :connection="connection"></TableBuilder>

      </div>
    </div>
  <modal :name="modalName" class="beekeeper-modal vue-dialog sure header-sure" @opened="sureOpened" @closed="sureClosed" @before-open="beforeOpened">
    <div class="dialog-content">
      <div class="dialog-c-title">Really {{this.dbAction | titleCase}} <span class="tab-like"><tab-icon :tab="tabIcon" /> {{this.dbElement}}</span>?</div>
      <p>This change cannot be undone</p>
    </div>
    <div class="vue-dialog-buttons">
      <span class="expand"></span>
      <button ref="no" @click.prevent="$modal.hide(modalName)" class="btn btn-sm btn-flat">Cancel</button>
      <button @focusout="sureOpen && $refs.no && $refs.no.focus()" @click.prevent="completeDeleteAction" class="btn btn-sm btn-primary">{{this.titleCaseAction}} {{this.dbElement}}</button>
    </div>
  </modal>
  </div>
</template>

<script lang="ts">

  import _ from 'lodash'
  import { format } from 'sql-formatter';
  import QueryEditor from './TabQueryEditor.vue'
  import Statusbar from './common/StatusBar.vue'
  import CoreTabHeader from './CoreTabHeader.vue'
  import TableTable from './tableview/TableTable.vue'
  import TableProperties from './TabTableProperties.vue'
  import TableBuilder from './TabTableBuilder.vue'
  import {AppEvent} from '../common/AppEvent'
  import { mapGetters, mapState } from 'vuex'
  import Draggable from 'vuedraggable'
  import ShortcutHints from './editor/ShortcutHints.vue'
  import { FormatterDialect } from '@shared/lib/dialects/models';
  import Vue from 'vue';
  import { OpenTab } from '@/common/appdb/models/OpenTab';
  import TabWithTable from './common/TabWithTable.vue';
  import TabIcon from './tab/TabIcon.vue'
  import { DatabaseEntity } from "@/lib/db/models"

  export default Vue.extend({
    props: [ 'connection' ],
    components: {
      Statusbar,
      QueryEditor,
      CoreTabHeader,
      TableTable,
      TableProperties,
      Draggable,
      ShortcutHints,
      TableBuilder,
      TabWithTable,
      TabIcon,
    },
    data() {
      return {
        showExportModal: false,
        tableExportOptions: null,
        dragOptions: {
          handle: '.nav-item'
        },
        // below are connected to the modal for delete/truncate
        sureOpen: false,
        lastFocused: null,
        dbAction: null,
        dbElement: null,
        dbEntityType: null,
        dbDeleteElementParams: null
      }
    },
    watch: {

    },
    filters: {
      titleCase: function (value) {
        if (!value) return ''
        value = value.toString()
        return value.charAt(0).toUpperCase() + value.slice(1)
      }
    },
    computed: {
      ...mapState('tabs', { 'activeTab': 'active'}),
      ...mapGetters({ 'menuStyle': 'settings/menuStyle', 'dialect': 'dialect'}),
      tabIcon() {
        return {
          type: this.dbEntityType,
          entityType: this.dbEntityType
        }
      },
      titleCaseAction() {
        return _.capitalize(this.dbAction)
      },
      modalName() {
        return `${this.menuAction}-${this.dbElement}`
      },
      tabItems: {
        get() {
          return this.$store.getters['tabs/sortedTabs']
        },
        set(newTabs: OpenTab[]) {
          this.$store.dispatch('tabs/reorder', newTabs)
        }
      },
      rootBindings() {
        return [
          { event: AppEvent.closeTab, handler: this.closeCurrentTab },
          { event: AppEvent.newTab, handler: this.createQuery},
          { event: AppEvent.createTable, handler: this.openTableBuilder},
          { event: 'historyClick', handler: this.createQueryFromItem},
          { event: AppEvent.loadTable, handler: this.openTable },
          { event: AppEvent.openTableProperties, handler: this.openTableProperties},
          { event: 'loadSettings', handler: this.openSettings },
          { event: 'loadTableCreate', handler: this.loadTableCreate },
          { event: 'loadRoutineCreate', handler: this.loadRoutineCreate },
          { event: 'favoriteClick', handler: this.favoriteClick },
          { event: 'exportTable', handler: this.openExportModal },
<<<<<<< HEAD
          { event: AppEvent.hideEntity, handler: this.hideEntity },
          { event: AppEvent.hideSchema, handler: this.hideSchema },
          { event: AppEvent.deleteDatabaseElement, handler: this.deleteDatabaseElement },
=======
          { event: AppEvent.dropDatabaseElement, handler: this.dropDatabaseElement }
>>>>>>> 192b3e0a
        ]
      },
      contextOptions() {
        return [
          { name: "Close", slug: 'close', handler: ({item}) => this.close(item)},
          { name: "Close Others", slug: 'close-others', handler: ({item}) => this.closeOther(item)},
          { name: 'Close All', slug: 'close-all', handler: this.closeAll},
          { name: "Duplicate", slug: 'duplicate', handler: ({item}) => this.duplicate(item)}
        ]
      },
      lastTab() {
        return this.tabItems[this.tabItems.length - 1];
      },
      firstTab() {
        return this.tabItems[0]
      },
      activeIdx() {
        return _.indexOf(this.tabItems, this.activeTab)
      },
      keymap() {
        const result = {
          'ctrl+tab': this.nextTab,
          'ctrl+shift+tab': this.previousTab,
        }

        return result
      },
    },
    methods: {
      completeDeleteAction() {
        const { schema, name: dbName, entityType } = this.dbDeleteElementParams
        this.$modal.hide(this.modalName)
        this.$nextTick(async() => {
          if (this.dbAction.toLowerCase() === 'drop') {
            await this.connection.dropElement(dbName, entityType?.toUpperCase(), schema)
            // timeout is more about aesthetics so it doesn't refresh the table right away.

            return setTimeout(() => {
              this.$store.dispatch('updateTables')
              this.$store.dispatch('updateRoutines')
            }, 500)
          }

          if (this.dbAction.toLowerCase() === 'truncate') {
            await this.connection.truncateElement(dbName, entityType?.toUpperCase(), schema)
          }
          
        })
      },
      beforeOpened() {
        this.lastFocused = document.activeElement
      },
      sureOpened() {
        this.sureOpen = true
        this.$refs.no.focus()
      },
      sureClosed() {
        this.sureOpen = false
        if (this.lastFocused) {
          this.lastFocused.focus()
        }
      },
      openContextMenu(event, item) {
        this.contextEvent = { event, item }
      },
      contextClick({ option, item }) {
        switch (option.slug) {
          case 'close':
            return this.close(item)
          case 'close-others':
            return this.closeOther(item)
          case 'close-all':
            return this.closeAll();
          case 'duplicate':
            return this.duplicate(item);
        }
      },
      async setActiveTab(tab) {
        await this.$store.dispatch('tabs/setActive', tab)
      },
      async addTab(item: OpenTab) {
        await this.$store.dispatch('tabs/add', item)
        await this.setActiveTab(item)
      },
      nextTab() {
        if(this.activeTab == this.lastTab) {
          this.setActiveTab(this.firstTab)
        } else {
          this.setActiveTab(this.tabItems[this.activeIdx + 1])
        }
      },

      previousTab() {
        if(this.activeTab == this.firstTab) {
          this.setActiveTab(this.lastTab)
        } else {
          this.setActiveTab(this.tabItems[this.activeIdx - 1])
        }
      },
      closeCurrentTab() {
        if (this.activeTab) this.close(this.activeTab)
      },
      handleCreateTab() {
        this.createQuery()
      },
      createQuery(optionalText) {
        // const text = optionalText ? optionalText : ""
        let qNum = 0
        let tabName = "New Query"
        do {
          qNum = qNum + 1
          tabName = `Query #${qNum}`
        } while (this.tabItems.filter((t) => t.title === tabName).length > 0);

        const result = new OpenTab('query')
        result.title = tabName,
        result.unsavedChanges = false
        result.unsavedQueryText = optionalText
        this.addTab(result)
      },
      async loadTableCreate(table) {
        let method = null
        if (table.entityType === 'table') method = this.connection.getTableCreateScript
        if (table.entityType === 'view') method = this.connection.getViewCreateScript
        if (!method) {
          this.$noty.error(`Can't find script for ${table.name} (${table.entityType})`)
          return
        }
        const result = await method(table.name, table.schema)
        const stringResult = format(_.isArray(result) ? result[0] : result, { language: FormatterDialect(this.dialect) })
        this.createQuery(stringResult)
      },
      dropDatabaseElement({ item: dbActionParams, action: dbAction }) { 
        this.dbElement = dbActionParams.name
        this.dbAction = dbAction
        this.dbEntityType = dbActionParams.entityType
        this.dbDeleteElementParams = dbActionParams

        this.$nextTick(() => this.$modal.show(this.modalName))
      },
      async loadRoutineCreate(routine) {
        const result = await this.connection.getRoutineCreateScript(routine.name, routine.schema)
        const stringResult = format(_.isArray(result) ? result[0] : result, { language: FormatterDialect(this.dialect) })
        this.createQuery(stringResult)
      },
      openTableBuilder() {
        const tab = new OpenTab('table-builder')
        tab.title = "New Table"
        tab.unsavedChanges = true
        this.addTab(tab)
      },
      openTableProperties({ table }) {
        const t = new OpenTab('table-properties')
        t.tableName = table.name
        t.schemaName = table.schema
        t.title = table.name

        const existing = this.tabItems.find((tab) => tab.matches(t))
        if (existing) return this.$store.dispatch('tabs/setActive', existing)

        this.addTab(t)
      },
      openTable({ table, filter}) {
        const tab = new OpenTab('table')
        tab.title = table.name
        tab.tableName = table.name
        tab.schemaName = table.schema
        tab.entityType = table.entityType
        tab.filter = filter
        tab.titleScope = "all"
        const existing = this.tabItems.find((t) => t.matches(tab))
        if (existing) return this.$store.dispatch('tabs/setActive', existing)
        this.addTab(tab)
      },
      openExportModal(options) {
        this.tableExportOptions = options
        this.showExportModal = true
      },
      hideEntity(entity: DatabaseEntity) {
        this.$store.dispatch('hideEntities/addEntity', entity)
      },
      hideSchema(schema: string) {
        this.$store.dispatch('hideEntities/addSchema', schema)
      },
      openSettings() {
        const tab = new OpenTab('settings')
        tab.title = "Settings"
        this.addTab(tab)
      },
      async click(tab) {
        await this.setActiveTab(tab)

      },
      async close(tab) {
        if (this.activeTab === tab) {
          if(tab === this.lastTab) {
            this.previousTab()
          } else {
            this.nextTab()
          }
        }
        await this.$store.dispatch("tabs/remove", tab)
        if (tab.queryId) {
          await this.$store.dispatch('data/queries/reload', tab.queryId)
        }
      },
      closeAll() {
        this.$store.dispatch('tabs/unload')
      },
      closeOther(tab) {
        const others = _.without(this.tabItems, tab)
        this.$store.dispatch('tabs/remove', others)
        this.setActiveTab(tab)
        if (tab.queryId) {
          this.$store.dispatch('data/queries/reload', tab.queryId)
        }
      },
      duplicate(other: OpenTab) {
        const tab = other.duplicate()

        if(tab.type === 'query') {
          tab.title = "Query #" + (this.tabItems.length + 1)
          tab.unsavedChanges = true
        }
        this.addTab(tab)
      },
      favoriteClick(item) {
        const tab = new OpenTab('query')
        tab.title = item.title
        tab.queryId = item.id
        tab.unsavedChanges = false

        const existing = this.tabItems.find((t) => t.matches(tab))
        if (existing) return this.$store.dispatch('tabs/setActive', existing)

        this.addTab(tab)

      },
      createQueryFromItem(item) {
        this.createQuery(item.text)
      }
    },
    beforeDestroy() {
      this.unregisterHandlers(this.rootBindings)
    },
    async mounted() {
      await this.$store.dispatch('tabs/load')
      if (!this.tabItems?.length) {
        this.createQuery()
      }
      this.registerHandlers(this.rootBindings)
    }
  })
</script><|MERGE_RESOLUTION|>--- conflicted
+++ resolved
@@ -171,13 +171,10 @@
           { event: 'loadRoutineCreate', handler: this.loadRoutineCreate },
           { event: 'favoriteClick', handler: this.favoriteClick },
           { event: 'exportTable', handler: this.openExportModal },
-<<<<<<< HEAD
           { event: AppEvent.hideEntity, handler: this.hideEntity },
           { event: AppEvent.hideSchema, handler: this.hideSchema },
           { event: AppEvent.deleteDatabaseElement, handler: this.deleteDatabaseElement },
-=======
-          { event: AppEvent.dropDatabaseElement, handler: this.dropDatabaseElement }
->>>>>>> 192b3e0a
+          { event: AppEvent.dropDatabaseElement, handler: this.dropDatabaseElement },
         ]
       },
       contextOptions() {
