--- conflicted
+++ resolved
@@ -19,11 +19,7 @@
         <div class="checkbox-wrapper">
           <!-- <p class="text-muted">This feature is not included in the Community Edition. Please upgrade the app to continue.</p> -->
           <p class="text-muted">
-<<<<<<< HEAD
-            <strong v-if="message">{{ message }}</strong>. Upgrade to get exclusive featuers:
-=======
-            <strong v-if="message">{{ message }}.</strong> Upgrade to get exclusive featuers:
->>>>>>> 7e889e89
+            <strong v-if="message">{{ message }}.</strong> Upgrade to get exclusive features:
           </p>
           <div class="row">
             <div class="col s6">
