--- conflicted
+++ resolved
@@ -63,9 +63,7 @@
     // honestly, I forgot why do we need this.
     "forcedValue",
     "plugins",
-<<<<<<< HEAD
     "autoFocus"
-=======
     "lineNumbers",
     "foldGutter",
     "foldWithoutLineNumbers",
@@ -74,18 +72,14 @@
     "bookmarks",
     "foldAll",
     "unfoldAll",
->>>>>>> 05c84216
   ],
   data() {
     return {
       editor: null,
-<<<<<<< HEAD
       wasEditorFocused: false
-=======
       foundRootFold: false,
       bookmarkInstances: [],
       markInstances: [],
->>>>>>> 05c84216
     };
   },
   computed: {
