<template>
  <div class="interface connection-interface">
    <div
      class="interface-wrap row"
    >
      <sidebar
        class="connection-sidebar"
        ref="sidebar"
        v-show="sidebarShown"
      >
        <connection-sidebar
          :selected-config="config"
          @remove="remove"
          @duplicate="duplicate"
          @edit="edit"
          @connect="handleConnect"
          @create="create"
        />
      </sidebar>
      <div
        ref="content"
        class="connection-main page-content flex-col"
        id="page-content"
      >
        <div class="small-wrap expand">
          <div
            class="card-flat padding"
            :class="determineLabelColor"
          >
            <div class="flex flex-between">
              <h3
                class="card-title"
                v-if="!pageTitle"
              >
                New Connection
              </h3>
              <h3
                class="card-title"
                v-if="pageTitle"
              >
                {{ pageTitle }}
              </h3>
              <ImportButton :config="config">
                Import from URL
              </ImportButton>
            </div>
            <error-alert
              :error="errors"
              title="Please fix the following errors"
            />
            <form
              @action="submit"
              v-if="config"
            >
              <div class="form-group">
                <label for="connection-select">Connection Type</label>
                <select
                  name="connectionType"
                  class="form-control custom-select"
                  v-model="config.connectionType"
                  id="connection-select"
                >
                  <option
                    disabled
                    hidden
                    value="null"
                  >
                    Select a connection type...
                  </option>
                  <option
                    :key="`${t.value}-${t.name}`"
                    v-for="t in connectionTypes"
                    :value="t.value"
                  >
                    {{ t.name }}
                  </option>
                </select>
              </div>
              <div v-if="config.connectionType">
                <!-- INDIVIDUAL DB CONFIGS -->
                <upsell-content v-if="shouldUpsell" />
                <postgres-form
                  v-else-if="config.connectionType === 'cockroachdb'"
                  :config="config"
                  :testing="testing"
                />
                <mysql-form
                  v-else-if="['mysql', 'mariadb', 'tidb'].includes(config.connectionType)"
                  :config="config"
                  :testing="testing"
                />
                <postgres-form
                  v-else-if="config.connectionType === 'postgresql'"
                  :config="config"
                  :testing="testing"
                />
                <redshift-form
                  v-else-if="config.connectionType === 'redshift'"
                  :config="config"
                  :testing="testing"
                />
                <sqlite-form
                  v-else-if="config.connectionType === 'sqlite'"
                  :config="config"
                  :testing="testing"
                />
                <sql-server-form
                  v-else-if="config.connectionType === 'sqlserver'"
                  :config="config"
                  :testing="testing"
                  @error="connectionError = $event"
                />
                <big-query-form
                  v-else-if="config.connectionType === 'bigquery'"
                  :config="config"
                  :testing="testing"
                />
                <firebird-form
                  v-else-if="config.connectionType === 'firebird' && isUltimate"
                  :config="config"
                  :testing="testing"
                />
                <oracle-form
                  v-if="config.connectionType === 'oracle' && isUltimate"
                  :config="config"
                  :testing="testing"
                />
                <cassandra-form
                  v-if="config.connectionType === 'cassandra' && isUltimate"
                  :config="config"
                  :testing="testing"
                />
                <click-house-form
                  v-else-if="config.connectionType === 'clickhouse'"
                  :config="config"
                  :testing="testing"
                />
                <lib-sql-form
                  v-else-if="config.connectionType === 'libsql' && isUltimate"
                  :config="config"
                  :testing="testing"
                />

                <!-- Set the database up in read only mode (or not, your choice) -->
                <div class="form-group">
                  <label
                    class="checkbox-group"
                    for="readOnlyMode"
                  >
                    <input
                      class="form-control"
                      id="readOnlyMode"
                      type="checkbox"
                      name="readOnlyMode"
                      v-model="config.readOnlyMode"
                    >
                    <span>Read Only Mode</span>
                    <!-- <i class="material-icons" v-tooltip="'Limited to '">help_outlined</i> -->
                  </label>
                </div>
                <!-- TEST AND CONNECT -->
                <div
                  v-if="!shouldUpsell"
                  class="test-connect row flex-middle"
                >
                  <span class="expand" />
                  <div class="btn-group">
                    <button
                      :disabled="testing || connecting"
                      class="btn btn-flat"
                      type="button"
                      @click.prevent="testConnection"
                    >
                      Test
                    </button>
                    <button
                      :disabled="testing || connecting"
                      class="btn btn-primary"
                      type="submit"
                      @click.prevent="submit"
                    >
                      Connect
                    </button>
                  </div>
                </div>
                <div
                  class="row"
                  v-if="connectionError"
                >
                  <div class="col">
                    <error-alert
                      :error="connectionError"
                      :help-text="errorHelp"
                      @close="connectionError = null"
                      :closable="true"
                    />
                  </div>
                </div>
                <SaveConnectionForm
                  v-if="!shouldUpsell"
                  :config="config"
                  @save="save"
                />
              </div>
            </form>
          </div>
          <div
            class="pitch"
            v-if="!config.connectionType && shouldUpsell"
          >
            🌟 <strong>Upgrade to premium</strong> for data import, multi-table export, backup & restore, Oracle support, and more.
            <a
              href="https://docs.beekeeperstudio.io/docs/upgrading-from-the-community-edition"
              class=""
            >Upgrade Now</a>.
          </div>
        </div>

        <small class="app-version"><a href="https://www.beekeeperstudio.io/releases/latest">Beekeeper Studio {{ version
        }}</a></small>
      </div>
    </div>
    <loading-sso-modal v-model="loadingSSOModalOpened" @cancel="loadingSSOCanceled" />
  </div>
</template>

<script lang="ts">
import ConnectionSidebar from './sidebar/ConnectionSidebar.vue'
import MysqlForm from './connection/MysqlForm.vue'
import PostgresForm from './connection/PostgresForm.vue'
import RedshiftForm from './connection/RedshiftForm.vue'
import Sidebar from './common/Sidebar.vue'
import SqliteForm from './connection/SqliteForm.vue'
import SqlServerForm from './connection/SqlServerForm.vue'
import SaveConnectionForm from './connection/SaveConnectionForm.vue'
import BigQueryForm from './connection/BigQueryForm.vue'
import FirebirdForm from './connection/FirebirdForm.vue'
import ClickHouseForm from './connection/ClickHouseForm.vue'
import LibSQLForm from './connection/LibSQLForm.vue'
import CassandraForm from './connection/CassandraForm.vue'
import OracleForm from './connection/OracleForm.vue'
import Split from 'split.js'
import ImportButton from './connection/ImportButton.vue'
import LoadingSSOModal from '@/components/common/modals/LoadingSSOModal.vue'
import _ from 'lodash'
import ErrorAlert from './common/ErrorAlert.vue'
import rawLog from 'electron-log'
import { mapGetters, mapState } from 'vuex'
import { dialectFor } from '@shared/lib/dialects/models'
import { findClient } from '@/lib/db/clients'
import { AzureAuthType } from '@/lib/db/types'
import UpsellContent from './connection/UpsellContent.vue'
import Vue from 'vue'
import { AppEvent } from '@/common/AppEvent'
import { isUltimateType } from '@/common/interfaces/IConnection'
import { SmartLocalStorage } from '@/common/LocalStorage'

const log = rawLog.scope('ConnectionInterface')
// import ImportUrlForm from './connection/ImportUrlForm';

export default Vue.extend({
<<<<<<< HEAD
  components: { ConnectionSidebar, MysqlForm, PostgresForm, RedshiftForm, Sidebar, SqliteForm, SqlServerForm, SaveConnectionForm, ImportButton, ErrorAlert, UpsellContent, BigQueryForm, FirebirdForm, LibSqlForm: LibSQLForm, LoadingSsoModal: LoadingSSOModal, ClickHouseForm },
=======
  components: { ConnectionSidebar, MysqlForm, PostgresForm, RedshiftForm, CassandraForm, Sidebar, SqliteForm, SqlServerForm, SaveConnectionForm, ImportButton, ErrorAlert, OracleForm, BigQueryForm, FirebirdForm, UpsellContent, LibSqlForm: LibSQLForm, LoadingSsoModal: LoadingSSOModal },
>>>>>>> b4362da0

  data() {
    return {
      config: {} as any,
      errors: null,
      connectionError: null,
      errorHelp: null,
      testing: false,
      connecting: false,
      split: null,
      url: null,
      importError: null,
      sidebarShown: true,
      loadingSSOModalOpened: false,
      version: this.$config.appVersion
    }
  },
  computed: {
    ...mapState(['workspaceId', 'connection']),
    ...mapState('data/connections', { 'connections': 'items' }),
    ...mapGetters(['isUltimate']),
    connectionTypes() {
      return this.$config.defaults.connectionTypes
    },
    shouldUpsell() {
      if (this.isUltimate) return false
      return isUltimateType(this.config.connectionType)
    },
    pageTitle() {
      if (_.isNull(this.config) || _.isUndefined(this.config.id)) {
        return "New Connection"
      } else {
        return this.config.name
      }
    },
    dialect() {
      return dialectFor(this.config.connectionType)
    },
    determineLabelColor() {
      return this.config.labelColor == "default" ? '' : `connection-label-color-${this.config.labelColor}`
    },
    rootBindings() {
      return [
        { event: AppEvent.dropzoneDrop, handler: this.maybeLoadSqlite },
      ]
    },
  },
  watch: {
    workspaceId() {
      this.$util.send('appdb/saved/new').then((conn) => {
        this.config = conn;
      })
    },
    config: {
      deep: true,
      handler() {
        this.connectionError = null
      }
    },
    'config.connectionType'(newConnectionType) {
      if (!findClient(newConnectionType)?.supportsSocketPath) {
        this.config.socketPathEnabled = false
      }
    },
    connectionError() {
      console.log("error watch", this.connectionError, this.dialect)
      if (this.connectionError &&
        this.dialect == 'sqlserver' &&
        this.connectionError.message &&
        this.connectionError.message.includes('self signed certificate')
      ) {
        this.errorHelp = `You might need to check 'Trust Server Certificate'`
      } else {
        this.errorHelp = null
      }
    }
  },
  async mounted() {
    if (!this.$store.getters.workspace) {
      await this.$store.commit('workspace', this.$store.state.localWorkspace)
    }
    this.$util.send('appdb/saved/new').then((conn) => {
      this.config = conn;
    })
    await this.$store.dispatch('pinnedConnections/loadPins')
    await this.$store.dispatch('pinnedConnections/reorder')
    this.config.sshUsername = await window.main.fetchUsername()
    this.$nextTick(() => {
      const components = [
        this.$refs.sidebar.$refs.sidebar,
        this.$refs.content
      ]
      const lastSavedSplitSizes = SmartLocalStorage.getItem("interfaceSplitSizes")
      const splitSizes = lastSavedSplitSizes ? JSON.parse(lastSavedSplitSizes) : [25, 75]

      this.split = Split(components, {
        elementStyle: (_dimension, size) => ({
          'flex-basis': `calc(${size}%)`,
        }),
        sizes: splitSizes,
        gutterize: 8,
        minSize: [25, 75],
        expandToMin: true,
        onDragEnd: () => {
          const splitSizes = this.split.getSizes()
          SmartLocalStorage.addItem("interfaceSplitSizes", splitSizes)
        }
      } as Split.Options)
    })
    await this.$store.dispatch('credentials/load')
    this.registerHandlers(this.rootBindings)
  },
  beforeDestroy() {
    if (this.split) {
      this.split.destroy()
    }
    this.unregisterHandlers(this.rootBindings)
  },
  methods: {
    maybeLoadSqlite({ files }) {
      // cast to an array
      if (!files || !files.length) return
      if (!this.config) return;
      // we only load the first
      const file = files[0]
      const allGood = this.config.parse(file.path)
      if (!allGood) {
        this.$noty.error(`Unable to open '${file.name}'. It is not a valid SQLite file.`);
        return
      } else {
        this.submit()
      }

    },
    create() {
      this.$util.send('appdb/saved/new').then((conn) => {
        this.config = conn;
      })
    },
    edit(config) {
      this.config = _.clone(config)
      this.errors = null
      this.connectionError = null
    },
    async remove(config) {
      if (this.config === config) {
        this.$util.send('appdb/saved/new').then((conn) => {
          this.config = conn;
        })
      }
      if (config.azureAuthOptions?.authId) {
        await this.$util.send('appdb/cache/remove', { authId: config.azureAuthOptions.authId });
      }
      await this.$store.dispatch('pinnedConnections/remove', config)
      await this.$store.dispatch('data/connections/remove', config)
      this.$noty.success(`${config.name} deleted`)
    },
    async duplicate(config) {
      // Duplicates ES 6 class of the connection, without any reference to the old one.
      const duplicateConfig = await this.$store.dispatch('data/connections/clone', config)
      duplicateConfig.name = 'Copy of ' + duplicateConfig.name

      try {
        const id = await this.$store.dispatch('data/connections/save', duplicateConfig)
        this.$noty.success(`The connection was successfully duplicated!`)
        this.config = this.connections.find((c) => c.id === id) || this.config
      } catch (ex) {
        this.$noty.error(`Could not duplicate Connection: ${ex.message}`)
      }

    },
    async submit() {
      if (!this.isUltimate && isUltimateType(this.config.connectionType)) {
        return
      }

      this.beforeConnect()
      this.connectionError = null
      try {
        this.connecting = true
        await this.$store.dispatch('connect', this.config)
      } catch (ex) {
        this.connectionError = ex
        this.$noty.error("Error establishing a connection")
        log.error(ex)
      } finally {
        this.connecting = false
        this.afterConnect()
      }
    },
    async handleConnect(config) {
      this.config = config
      await this.submit()
    },
    async testConnection() {
      if (!this.isUltimate && isUltimateType(this.config.connectionType)) {
        return
      }

      this.beforeConnect()

      try {
        this.testing = true
        this.connectionError = null
        await this.$store.dispatch('test', this.config)
        this.$noty.success("Connection looks good!")
        return true
      } catch (ex) {
        this.connectionError = ex
        this.$noty.error("Error establishing a connection")
      } finally {
        this.testing = false
        this.afterConnect()
      }
    },
    async save() {
      try {
        this.errors = null
        this.connectionError = null
        if (!this.config.name) {
          throw new Error("Name is required")
        }
        // create token cache for azure auth
        if (this.config.azureAuthOptions?.azureAuthEnabled && !this.config.authId) {
          const cacheId = await this.$util.send('appdb/cache/new');
          this.config.authId = cacheId;
        }

        const id = await this.$store.dispatch('data/connections/save', this.config)
        this.$noty.success("Connection Saved")
        // we want to fetch the saved one in case it's changed
        const connection = this.connections.find((c) => c.id === id)
        this.edit(connection)
      } catch (ex) {
        console.error(ex)
        this.errors = [ex.message]
        this.$noty.error("Could not save connection information")
      }
    },
    handleErrorMessage(message) {
      if (message) {
        this.errors = [message]
        this.$noty.error("Could not parse connection URL.")
      } else {
        this.errors = null
      }
    },
    // Before running connect/test method
    beforeConnect() {
      if (
        this.config.connectionType === 'sqlserver' &&
        this.config.azureAuthOptions.azureAuthEnabled &&
        this.config.azureAuthOptions.azureAuthType === AzureAuthType.AccessToken
      ) {
        this.loadingSSOModalOpened = true
      }
    },
    // After running connect/test method, success or fail
    afterConnect() {
      this.loadingSSOModalOpened = false
    },
    loadingSSOCanceled() {
      this.connection.azureCancelAuth();
    },
  },
})
</script>

<style></style><|MERGE_RESOLUTION|>--- conflicted
+++ resolved
@@ -131,10 +131,7 @@
                   :testing="testing"
                 />
                 <click-house-form
-                  v-else-if="config.connectionType === 'clickhouse'"
-                  :config="config"
-                  :testing="testing"
-                />
+                  v-else-if="config.connectionType === 'clickhouse' && isUltimate"
                 <lib-sql-form
                   v-else-if="config.connectionType === 'libsql' && isUltimate"
                   :config="config"
@@ -259,11 +256,7 @@
 // import ImportUrlForm from './connection/ImportUrlForm';
 
 export default Vue.extend({
-<<<<<<< HEAD
-  components: { ConnectionSidebar, MysqlForm, PostgresForm, RedshiftForm, Sidebar, SqliteForm, SqlServerForm, SaveConnectionForm, ImportButton, ErrorAlert, UpsellContent, BigQueryForm, FirebirdForm, LibSqlForm: LibSQLForm, LoadingSsoModal: LoadingSSOModal, ClickHouseForm },
-=======
-  components: { ConnectionSidebar, MysqlForm, PostgresForm, RedshiftForm, CassandraForm, Sidebar, SqliteForm, SqlServerForm, SaveConnectionForm, ImportButton, ErrorAlert, OracleForm, BigQueryForm, FirebirdForm, UpsellContent, LibSqlForm: LibSQLForm, LoadingSsoModal: LoadingSSOModal },
->>>>>>> b4362da0
+  components: { ConnectionSidebar, MysqlForm, PostgresForm, RedshiftForm, CassandraForm, Sidebar, SqliteForm, SqlServerForm, SaveConnectionForm, ImportButton, ErrorAlert, OracleForm, BigQueryForm, FirebirdForm, UpsellContent, LibSqlForm: LibSQLForm, LoadingSsoModal: LoadingSSOModal, ClickHouseForm },
 
   data() {
     return {
