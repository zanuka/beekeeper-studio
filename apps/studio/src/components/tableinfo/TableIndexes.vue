--- conflicted
+++ resolved
@@ -200,11 +200,7 @@
           info: i.nullsNotDistinct ? 'NULLS NOT DISTINCT' : undefined,
           columns: i.columns.map((c: IndexColumn) => {
             // In mysql, we can specify the prefix length
-<<<<<<< HEAD
-            if (this.connection.dialect === 'mysql' && !_.isNil(c.prefix)) {
-=======
-            if (this.mysqlTypes(this.connectionType) && !_.isNil(c.prefix)) {
->>>>>>> e3a6e4c9
+            if (this.mysqlTypes.includes(this.connectionType) && !_.isNil(c.prefix)) {
               return `${c.name}(${c.prefix})${c.order === 'DESC' ? ' DESC' : ''}`
             }
             if (this.dialectData.disabledFeatures?.index?.desc) {
@@ -309,11 +305,7 @@
             dataColumns = [data.columns]
           }
           const columns = dataColumns.map((c: string)=> {
-<<<<<<< HEAD
-            if (this.connection.dialect === 'mysql') {
-=======
             if (this.mysqlTypes.includes(this.connectionType)) {
->>>>>>> e3a6e4c9
               return mysqlParseIndexColumn(c)
             }
             if (this.dialectData.disabledFeatures?.index?.desc) {
