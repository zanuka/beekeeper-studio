<template>
  <div
    v-hotkey="keymap"
    class="tabletable tabcontent flex-col"
    :class="{'view-only': !editable}"
  >
    <editor-modal
      ref="editorModal"
      @save="onSaveEditorModal"
    />
    <template v-if="!table && initialized">
      <div class="no-content" />
    </template>
    <template v-else>
      <row-filter-builder
        v-if="table.columns && table.columns.length"
        :columns="table.columns"
        :reactive-filters="tableFilters"
        @input="handleRowFilterBuilderInput"
        @submit="triggerFilter"
      />
      <div
        v-show="isEmpty"
        class="empty-placeholder"
      >
        No Data
      </div>
      <div
        class="table-view-wrapper"
        ref="tableViewWrapper"
      >
        <div
          ref="table"
          class="spreadsheet-table"
        />
        <detail-view-sidebar
          :title="detailViewTitle"
          :value="selectedRowData"
          :data-id="selectedRowIndex"
          :hidden="!openDetailView"
          :expandable-paths="expandablePaths"
          :reinitialize="reinitializeDetailView"
          @expandPath="expandForeignKey"
          @close="toggleOpenDetailView(false)"
        />
      </div>
      <ColumnFilterModal
        :modal-name="columnFilterModalName"
        :columns-with-filter-and-order="columnsWithFilterAndOrder"
        :has-pending-changes="pendingChangesCount > 0"
        @changed="applyColumnChanges"
      />
    </template>

    <statusbar :mode="statusbarMode">
      <div class="truncate statusbar-info">
        <x-button
          @click.prevent="openProperties"
          class="btn btn-flat btn-icon end"
          title="View Structure"
        >
          Structure <i class="material-icons">north_east</i>
        </x-button>
        <!-- Info -->
        <table-length
          v-if="!minimalMode"
          :table="table"
        />
        <a
          @click="refreshTable"
          tabindex="0"
          role="button"
          class="statusbar-item hoverable"
          v-if="lastUpdatedText && !error && !minimalMode"
          :title="'Updated' + ' ' + lastUpdatedText"
        >
          <i class="material-icons">update</i>
          <span>{{ lastUpdatedText }}</span>
        </a>
        <span
          v-if="error"
          class="statusbar-item error"
          :title="error.message"
        >
          <i class="material-icons">error_outline</i>
          <span class="">{{ error.title }}</span>
        </span>
      </div>

      <!-- Pagination -->
      <div
        v-if="!minimalMode"
        class="tabulator-paginator"
      >
        <div class="flex-center flex-middle flex">
          <a
            v-if="(this.page > 1)"
            @click="page = page - 1"
          ><i
            class="material-icons"
          >navigate_before</i></a>
          <input
            type="number"
            v-model="page"
          >
          <a
            @click="page = page + 1"
          ><i class="material-icons">navigate_next</i></a>
        </div>
      </div>

      <!-- Pending Edits -->
      <div class="col x4 statusbar-actions flex-right">
        <!-- <div v-if="missingPrimaryKey" class="flex flex-right">
          <span class="statusbar-item">
            <i
            class="material-icons text-danger"
            v-tooltip="'Zero (or multiple) primary keys detected, table editing is disabled.'"
            >warning</i>
          </span>
        </div> -->

        <template v-if="pendingChangesCount > 0">
          <x-button
            class="btn btn-flat"
            @click.prevent="discardChanges"
          >
            Reset
          </x-button>
          <x-buttons class="pending-changes">
            <x-button
              class="btn btn-primary btn-badge btn-icon"
              @click.prevent="saveChanges"
              :title="saveButtonText"
              :class="{'error': !!saveError}"
            >
              <i
                v-if="error"
                class="material-icons "
              >error_outline</i>
              <span
                class="badge"
                v-if="!error"
              ><small>{{ pendingChangesCount }}</small></span>
              <span>Apply</span>
            </x-button>
            <x-button
              class="btn btn-primary"
              menu
            >
              <i class="material-icons">arrow_drop_down</i>
              <x-menu>
                <x-menuitem @click.prevent="saveChanges">
                  <x-label>Apply</x-label>
                  <x-shortcut value="Control+S" />
                </x-menuitem>
                <x-menuitem @click.prevent="copyToSql">
                  <x-label>Copy to SQL</x-label>
                  <x-shortcut value="Control+Shift+S" />
                </x-menuitem>
              </x-menu>
            </x-button>
          </x-buttons>
        </template>
        <span
          v-else
          class="hidden-column-count bks-tooltip-wrapper statusbar-item hoverable"
        >
          <a
            tabindex="0"
            @click.prevent="showColumnFilterModal"
            v-if="hiddenColumnCount"
          >
            <i class="material-icons">visibility_off</i>
          </a>
          <div class="bks-tooltip bks-tooltip-top-center">
            <span>{{ hiddenColumnMessage }}</span>
          </div>
        </span>

        <template v-if="!editable">
          <span
            class="statusbar-item item-notice"
            :title="readOnlyNotice"
          >
            <i class="material-icons-outlined">info</i>
            <span> Editing Disabled</span>
          </span>
        </template>

        <!-- Actions -->
        <x-button
          v-tooltip="`Toggle Right Sidebar`"
          class="btn btn-flat"
          @click="toggleOpenDetailView()"
        >
          <i class="material-icons material-icons-round">view_sidebar</i>
        </x-button>
        <x-button
          v-tooltip="`Refresh Table (${ctrlOrCmd('r')} or F5)`"
          class="btn btn-flat"
          @click="refreshTable"
        >
          <i class="material-icons">refresh</i>
        </x-button>
        <x-button
          class="btn btn-flat"
          v-tooltip="`Add row (${ctrlOrCmd('n')})`"
          @click.prevent="cellAddRow"
        >
          <i class="material-icons">add</i>
        </x-button>
        <x-button
          class="actions-btn btn btn-flat"
        >
          <i class="material-icons">settings</i>
          <i class="material-icons">arrow_drop_down</i>
          <x-menu>
            <x-menuitem
              v-if="isCassandra"
              @click="cassandraAllowFilter = !this.isCassandra"
            >
              <x-label>
                <i class="material-icons">{{ this.isCassandra ? 'check' : 'horizontal_rule' }}</i>
                Allow Filtering
              </x-label>
            </x-menuitem>
            <x-menuitem @click="exportTable">
              <x-label>Export whole table</x-label>
            </x-menuitem>

            <x-menuitem @click="exportFiltered">
              <x-label>Export filtered view</x-label>
            </x-menuitem>
            <x-menuitem @click="showColumnFilterModal">
              <x-label>Hide columns ({{ hiddenColumnCount }})</x-label>
            </x-menuitem>
            <x-menuitem @click="importTab">
              <x-label>
                Import from file 
                <i
                  v-if="$store.getters.isCommunity"
                  class="material-icons menu-icon"
                >stars</i>
              </x-label>
            </x-menuitem>
            <x-menuitem @click="openQueryTab">
              <x-label>Copy view to SQL</x-label>
            </x-menuitem>
          </x-menu>
        </x-button>
      </div>
    </statusbar>

    <portal to="modals">
      <modal
        class="vue-dialog beekeeper-modal"
        :name="`discard-changes-modal-${tab.id}`"
      >
        <div v-kbd-trap="true">
          <div class="dialog-content">
            <div class="dialog-c-title">
              Confirmation
            </div>
            <div class="modal-form">
              Sorting or Filtering will discard {{ pendingChangesCount }} pending change(s) to <b>{{ table.name }}</b>.
              Are you sure?
            </div>
          </div>
          <div class="vue-dialog-buttons">
            <button
              class="btn btn-flat"
              type="button"
              @click.prevent="$modal.hide(`discard-changes-modal-${tab.id}`)"
            >
              Cancel
            </button>
            <button
              class="btn btn-primary"
              type="button"
              @click.prevent="forceFilter"
              autofocus
            >
              I'm Sure
            </button>
          </div>
        </div>
      </modal>
    </portal>
  </div>
</template>

<style>
.item-notice > span {
  overflow: hidden;
  text-overflow: ellipsis;
  white-space: nowrap;
}

.material-icons.menu-icon {
  margin-left: 10px !important;
}
</style>

<script lang="ts">
import Vue from 'vue'
import { ColumnComponent, CellComponent, RangeComponent, RowComponent } from 'tabulator-tables'
import data_converter from "../../mixins/data_converter";
import DataMutators from '../../mixins/data_mutators'
import { FkLinkMixin } from '@/mixins/fk_click'
import Statusbar from '../common/StatusBar.vue'
import RowFilterBuilder from './RowFilterBuilder.vue'
import ColumnFilterModal from './ColumnFilterModal.vue'
import EditorModal from './EditorModal.vue'
import rawLog from '@bksLogger'
import _ from 'lodash'
import TimeAgo from 'javascript-time-ago'
import globals from '@/common/globals';
import {AppEvent} from '../../common/AppEvent';
import { vueEditor } from '@shared/lib/tabulator/helpers';
import NullableInputEditorVue from '@shared/components/tabulator/NullableInputEditor.vue'
import TableLength from '@/components/common/TableLength.vue'
import { mapGetters, mapState, mapActions } from 'vuex';
import { TableUpdate, TableUpdateResult, ExtendedTableColumn } from '@/lib/db/models';
import { dialectFor, FormatterDialect, TableKey } from '@shared/lib/dialects/models'
import { format } from 'sql-formatter';
import { normalizeFilters, safeSqlFormat, createTableFilter } from '@/common/utils'
import { TableFilter } from '@/lib/db/models';
import { LanguageData } from '../../lib/editor/languageData'
import { escapeHtml } from '@shared/lib/tabulator';
import { copyRanges, pasteRange, copyActionsMenu, pasteActionsMenu, commonColumnMenu, createMenuItem, resizeAllColumnsToFixedWidth, resizeAllColumnsToFitContent, resizeAllColumnsToFitContentAction } from '@/lib/menu/tableMenu';
import { tabulatorForTableData } from "@/common/tabulator";
import { getFilters, setFilters } from "@/common/transport/TransportOpenTab"
import DetailViewSidebar from '@/components/sidebar/DetailViewSidebar.vue'
import Split from 'split.js'
import { ExpandablePath } from '@/lib/data/detail_view'
import { hexToUint8Array, friendlyUint8Array } from '@/common/utils';

const log = rawLog.scope('TableTable')

let draftFilters: TableFilter[] | string | null;

export default Vue.extend({
  components: { Statusbar, ColumnFilterModal, TableLength, RowFilterBuilder, EditorModal, DetailViewSidebar },
  mixins: [data_converter, DataMutators, FkLinkMixin],
  props: ["active", 'tab', 'table'],
  data() {
    // @ts-expect-error Tabulator will does not like being mutated for reactivity
    this.tabulator = null;

    return {
      filters: [],
      tableFilters: [createTableFilter(this.table.columns?.[0]?.columnName)],
      headerFilter: true,
      columnsSet: false,
      loading: false,

      // table data
      data: null, // array of data
      preLoadScrollPosition: null,
      columnWidths: null,
      //
      response: null,
      limit: 100,
      rawTableKeys: [],
      primaryKeys: null,
      pendingChanges: {
        inserts: [],
        updates: [],
        deletes: []
      },
      paginationStates: [null], // used for pagination that is not based on offsets. Null is always the starter one because that means "just bring back em back from the beginning"
      queryError: null,
      saveError: null,
      timeAgo: new TimeAgo('en-US'),
      lastUpdated: null,
      lastUpdatedText: null,
      // @ts-expect-error Fix typings
      interval: setInterval(this.setlastUpdatedText, 10000),

      forceRedraw: false,
      rawPage: 1,
      initialized: false,
      internalColumnPrefix: "__beekeeper_internal_",
      internalIndexColumn: "__beekeeper_internal_index",

      /** This is true when we switch to minimal mode while TableTable is not active */
      enabledMinimalModeWhileInactive: false,

      selectedRow: null,
      selectedRowIndex: null,
      selectedRowData: {},
      expandablePaths: {},
      split: null,
      detailViewTitle: undefined,
      reinitializeDetailView: 0,
      tabulatorBuilt: false,
    };
  },
  computed: {
    ...mapState(['tables', 'tablesInitialLoaded', 'usedConfig', 'database', 'workspaceId', 'connectionType', 'connection']),
    ...mapGetters(['dialectData', 'dialect', 'minimalMode', 'openDetailView']),
    isEmpty() {
      return _.isEmpty(this.data);
    },
    isCassandra() {
      return this.connectionType === 'cassandra'
    },
    columnsWithFilterAndOrder() {
      if (!this.tabulatorBuilt || !this.table) return []
      const cols = this.tabulator.getColumns()
      const columnNames = this.table.columns.map((c) => c.columnName)
      const typeOf = (f) => this.table.columns.find((c) => c.columnName === f)?.dataType
      return cols
        .filter((c) => columnNames.includes(c.getField()))
        .map((c, idx) => ({
        name: c.getField(),
        dataType: typeOf(c.getField()),
        filter: c.isVisible(),
        order: idx
      }))
    },

    page: {
      set(nu) {
        const newPage = Number(nu)
        if (_.isNaN(newPage) || newPage < 1) return
        this.rawPage = newPage
      },
      get() {
        return this.rawPage
      }
    },
    error() {
      return this.saveError ? this.saveError : this.queryError
    },
    saveButtonText() {
      const result = []
      if (this.saveError) {
        result.push(`${this.saveError.title} -`)
      }
      result.push(`${this.pendingChangesCount} pending changes`)
      return result.join(" ")
    },
    keymap() {
      if (!this.active) return {}
      const result = {}
      result['f5'] = this.refreshTable.bind(this)
      // TODO these need to be in config.ini
      // TODO if we enable this, make sure we add the tooltips in pagination as well
      // result[this.ctrlOrCmd('right')] = () => {
      //   const focusingTable = this.tabulator.element.contains(document.activeElement)
      //   if (!focusingTable) this.page++
      // }
      // result[this.ctrlOrCmd('left')] = () => {
      //   const focusingTable = this.tabulator.element.contains(document.activeElement)
      //   if (!focusingTable) this.page--
      // }
      result['shift+enter'] = this.openEditorMenuByShortcut.bind(this)
      result[this.ctrlOrCmd('r')] = this.refreshTable.bind(this)
      result[this.ctrlOrCmd('n')] = this.cellAddRow.bind(this)
      result[this.ctrlOrCmd('s')] = this.saveChanges.bind(this)
      result[this.ctrlOrCmd('shift+s')] = this.copyToSql.bind(this)
      result[this.ctrlOrCmd('c')] = this.copySelection.bind(this)
      result[this.ctrlOrCmd('v')] = this.pasteSelection.bind(this)
      result[this.ctrlOrCmd('d')] = this.cloneSelection.bind(this, undefined)
      result['delete'] = this.deleteTableSelection.bind(this)
      result['tab'] = this.handleTab.bind(this)
      return result
    },

    tableHolder() {
      return this.$el.querySelector('.tabulator-tableholder')
    },
    allColumnsSelected() {
      return this.columnsWithFilterAndOrder.every((column) => column.filter)
    },
    hiddenColumnCount() {
      return this.columnsWithFilterAndOrder.filter((c) => !c.filter).length
    },
    hiddenColumnMessage() {
      return `${window.main.pluralize('column', this.hiddenColumnCount, true)} hidden`
    },
    pendingChangesCount() {
      return this.pendingChanges.inserts.length
             + this.pendingChanges.updates.length
             + this.pendingChanges.deletes.length
    },
    hasPendingChanges() {
      return this.pendingChangesCount > 0
    },
    hasPendingInserts() {
      return this.pendingChanges.inserts.length > 0
    },
    hasPendingUpdates() {
      return this.pendingChanges.updates.length > 0
    },
    hasPendingDeletes() {
      return this.pendingChanges.deletes.length > 0
    },
    editable() {
      return this.primaryKeys?.length &&
        this.table.entityType === 'table' &&
        !this.dialectData.disabledFeatures?.tableTable
    },
    readOnlyNotice() {
      return this.dialectData.notices?.tableTable ||
        "Tables without a primary key column only support inserts. Editing of existing records is disabled."
    },
    // it's a table, but there's no primary key
    missingPrimaryKey() {
      return this.table.entityType === 'table' && !this.primaryKeys?.length
    },
    statusbarMode() {
      if (this.queryError) return 'failure'
      if (this.pendingChangesCount) return 'editing'
      return null
    },
    tableKeys() {
      const result = {}
      this.rawTableKeys.forEach((item) => {
        if (!result[item.fromColumn]) result[item.fromColumn] = [];
        result[item.fromColumn].push(item);
      })
      return result
    },
    // we can use this to track if column names have been updated and we need
    // to refresh
    tableColumnNames() {
      return this.table?.columns?.map((c) => c.columnName).join("-") || []
    },
    tableColumns() {
      const results = []
      if (!this.table) return []

      const cellMenu = (keyDatas?: any[]) => {
        return (_e, cell: CellComponent) => {
          const ranges = cell.getRanges();
          const range = _.last(ranges)
          const menu = [
            this.openEditorMenu(cell),
            this.setAsNullMenuItem(range),
            { separator: true },
            this.quickFilterMenuItem(cell),
            ...copyActionsMenu({
              ranges,
              table: this.table.name,
              schema: this.table.schema,
            }),
            { separator: true },
            ...pasteActionsMenu(range),
            { separator: true },
            ...this.rowActionsMenu(range),
          ]

          if (keyDatas?.length > 0) {
            keyDatas.forEach(keyData => {
              menu.push({
                label: createMenuItem(`Go to ${keyData.toTable} (${keyData.toColumn})`),
                action: (_e, cell) => this.fkClick(keyData, cell)
              })
            })
          }

          return menu
        }
      }

      const columnMenu = (_e, column: ColumnComponent) => {
        const ranges = (column as any).getRanges();
        const range = _.last(ranges) as RangeComponent;
        let hideColumnLabel = `Hide ${column.getDefinition().title}`

        if (hideColumnLabel.length > 33) {
          hideColumnLabel = hideColumnLabel.slice(0, 30) + '...'
        }

        return [
          this.setAsNullMenuItem(range),
          { separator: true },
          ...copyActionsMenu({
            ranges,
            table: this.table.name,
            schema: this.table.schema,
          }),
          { separator: true },
          ...commonColumnMenu,
          { separator: true },
          {
            label: createMenuItem(hideColumnLabel),
            action: () => this.hideColumnByField(column.getField()),
          },
          {
            label: createMenuItem(`Reset layout`),
            action: () => column.getTable().setColumnLayout(this.tableColumns),
          },
          this.openColumnFilterMenuItem,
        ]
      }

      // 1. add a column for a real column
      // if a FK, add another column with the link
      // to the FK table.
      this.table.columns.forEach(column => {

        const keyDatas: any[] = Object.entries(this.tableKeys).filter((entry) => entry[0] === column.columnName);
        // this needs fixing
        // currently it doesn't fetch the right result if you update the PK
        // because it uses the PK to fetch the result.
        const slimDataType = this.slimDataType(column.dataType)
        const editorType = this.editorType(column.dataType)
        const useVerticalNavigation = editorType === 'textarea'
        const isPK = this.primaryKeys?.length && this.isPrimaryKey(column.columnName)
        const hasKeyDatas = keyDatas && keyDatas.length > 0
        const columnWidth = this.table.columns.length > 30 ?
          this.defaultColumnWidth(slimDataType, globals.bigTableColumnWidth) :
          undefined;

        let headerTooltip = escapeHtml(`${column.generated ? '[Generated] ' : ''}${column.columnName} ${column.dataType}`)
        if (hasKeyDatas) {
          const keyData = keyDatas[0][1];
          if (keyData.length === 1)
            headerTooltip += escapeHtml(` -> ${keyData[0].toTable}(${keyData[0].toColumn})`)
          else
            headerTooltip += escapeHtml(` -> ${keyData.map(item => `${item.toTable}(${item.toColumn})`).join(', ').replace(/, (?![\s\S]*, )/, ', or ')}`)
        } else if (isPK) {
          headerTooltip += ' [Primary Key]'
        }

        let cssClass = 'hide-header-menu-icon';
        if (isPK) {
          cssClass += ' primary-key';
        } else if (hasKeyDatas) {
          cssClass += ' foreign-key';
        }
        if (column.generated) {
          cssClass += ' generated-column';
        }

        // if column has a comment, add it to the tooltip
        if (column.comment) {
          headerTooltip += `<br/> ${escapeHtml(column.comment)}`
        }

        const result = {
          title: column.columnName,
          field: column.columnName,
          titleFormatter: this.headerFormatter,
          titleFormatterParams: {
            columnName: column.columnName,
            dataType: column.dataType,
            generated: column.generated,
          },
          mutatorData: this.resolveTabulatorMutator(column.dataType, dialectFor(this.connectionType)),
          dataType: column.dataType,
          minWidth: globals.minColumnWidth,
          width: columnWidth,
          maxWidth: globals.maxColumnWidth,
          maxInitialWidth: globals.maxInitialWidth,
          resizable: 'header',
          cssClass,
          editable: this.cellEditCheck,
          headerSort: !this.dialectData.disabledFeatures.headerSort,
          editor: editorType,
          tooltip: this.cellTooltip,
          contextMenu: cellMenu(hasKeyDatas ? keyDatas[0][1] : undefined),
          headerContextMenu: columnMenu,
          headerMenu: columnMenu,
          headerTooltip: headerTooltip,
          cellEditCancelled: (cell) => cell.getRow().normalizeHeight(),
          formatter: this.cellFormatter,
          formatterParams: {
            fk: hasKeyDatas && keyDatas[0][1],
            fkOnClick: hasKeyDatas && ((_e, cell) => this.fkClick(keyDatas[0][1][0], cell)),
            isPK: isPK
          },
          editorParams: {
            verticalNavigation: useVerticalNavigation ? 'editor' : undefined,
            dataType: column.dataType,
            search: true,
            allowEmpty: true,
            preserveObject: column.array,
            onPreserveObjectFail: (value: unknown) => {
              log.error('Failed to preserve object for', value)
              return true
            },
            typeHint: column.dataType.toLowerCase(),
            bksField: column.bksField,
          },
        }

        if (column.dataType && /^(bool|boolean)$/i.test(column.dataType)) {
          const values = [
            { label: 'false', value: this.dialectData.boolean?.false ?? false },
            { label: 'true', value: this.dialectData.boolean?.true ?? true },
          ]
          if (column.nullable) values.push({ label: '(NULL)', value: null })
          result.editorParams['values'] = values
        }

        results.push(result)
      });

      // add internal index column
      const result = {
        title: this.internalIndexColumn,
        field: this.internalIndexColumn,
        maxWidth: globals.maxColumnWidth,
        maxInitialWidth: globals.maxInitialWidth,
        editable: false,
        cellEditCancelled: cell => cell.getRow().normalizeHeight(),
        formatter: this.cellFormatter,
        visible: false,
        clipboard: false,
        print: false,
        download: false
      }
      results.push(result)

      return results
    },

    tableId() {
      // the id for a tabulator table
      if (!this.usedConfig.id) return null;
      return `workspace-${this.workspaceId}.connection-${this.usedConfig.id}.db-${this.database || 'none'}.schema-${this.table.schema || 'none'}.table-${this.table.name}`
    },
    initialSort() {
      // FIXME: Don't specify an initial sort order
      // because it can slow down some databases.
      // However - some databases require an 'order by' for limit, so needs some
      // integration tests first.
      if (!this.table?.columns?.length) {
        return [];
      }

      if (this.dialectData.disabledFeatures?.initialSort) {
        return [];
      }

      return [{ column: this.table.columns[0].columnName, dir: "asc" }];
    },
    shouldInitialize() {
      return this.tablesInitialLoaded && this.active && !this.initialized
    },
    columnFilterModalName() {
      return `column-filter-modal-${this.tableId}`
    },
    openColumnFilterMenuItem() {
      return {
        label: createMenuItem("Open Column Filter"),
        action: this.showColumnFilterModal,
      }
    }
  },

  watch: {
    filters() {
      this.tabulator?.setData()
    },
    allColumnsSelected() {
      this.resetPendingChanges()
    },
    shouldInitialize() {
      if (this.shouldInitialize) {
        this.initialize()
      }
    },
    page: _.debounce(function () {
      this.tabulator.setPage(this.page || 1)
    }, 500),
    active() {
      this.updateSplit()

      if (this.active) {
        this.reinitializeDetailView++
        const splitSizes = this.$store.state.tableTableSplitSizes
        this.split?.setSizes(splitSizes)
      }

      if (!this.tabulatorBuilt) return;
      if (this.active) {
        this.tabulator.restoreRedraw()
        if (this.forceRedraw) {
          this.forceRedraw = false
          this.$nextTick(() => {
            this.tabulator.redraw(true)
          })
        } else {
          // Commenting this because it can cause the column widths to reset
          // this.$nextTick(() => this.tabulator.redraw())
        }

        // If the filters in this.tab have changed, reapply them. We probably
        // clicked a foreign key cell from other tab.
        if (!_.isEqual(getFilters(this.tab), this.tableFilters)) {
          this.tableFilters = getFilters(this.tab)
          this.triggerFilter(this.tableFilters)
        }

        if (this.enabledMinimalModeWhileInactive) {
          this.enabledMinimalModeWhileInactive = false
          resizeAllColumnsToFitContentAction(this.tabulator)
        }

        // $nextTick doesn't work here
        setTimeout(() => {
          this.tabulator.modules.selectRange.restoreFocus()
        })
      } else {
        this.tabulator.blockRedraw()
      }
    },
    async tableColumnNames() {
      if (!this.tabulatorBuilt) return;

      if (!this.active) this.forceRedraw = true;
      await this.tabulator.setColumns(this.tableColumns)
      await this.refreshTable();
    },
    async lastUpdated() {
      this.setlastUpdatedText()
      const primaryFilter: TableFilter | false = _.isArray(this.filters) &&
        this.filters.find((filter: TableFilter) => this.isPrimaryKey(filter.field));
      let result = 'all'
      if (this.primaryKeys?.length && primaryFilter && primaryFilter.value) {
        log.info("setting scope", primaryFilter.value)
        result = _.truncate(primaryFilter.value.toString())
      } else if (_.isString(this.filters)) {
        result = 'custom'
      }
      this.tab.titleScope = result
      await this.$store.dispatch('tabs/save', this.tab)
    },
    pendingChangesCount() {
      this.tab.unsavedChanges = this.pendingChangesCount > 0
    },
    minimalMode() {
      // Auto resize the columns when the tab is active (not hidden in the DOM)
      // so tabulator can do it correctly.
      if (this.tabulatorBuilt && this.active) {
        resizeAllColumnsToFitContentAction(this.tabulator)
      }

      // If the tab is not active, we can auto resize later when it's active
      if (!this.active) {
        this.enabledMinimalModeWhileInactive = this.minimalMode
      }
    },
  },
  beforeDestroy() {
    if(this.interval) clearInterval(this.interval)
    if (this.tabulator) {
      this.tabulator.destroy()
    }
  },
  async mounted() {
    if (this.shouldInitialize) {
      this.$nextTick(async() => {
        await this.initialize()
      })
    }
  },
  methods: {
    handleTab(e: KeyboardEvent) {
      // do nothing?
      log.debug('tab pressed')

    },
    copySelection() {
      if (!this.focusingTable()) return
      copyRanges({ ranges: this.tabulator.getRanges(), type: 'plain' })
    },
    pasteSelection() {
      if (!this.focusingTable() || !this.editable) return
      pasteRange(_.last(this.tabulator.getRanges()))
    },
    deleteTableSelection(_e: Event, range?: RangeComponent) {
      if (!this.focusingTable() || !this.editable) return
      const rows = range ? range.getRows() : this.getSelectedRows()
      this.addRowsToPendingDeletes(rows);
    },
    headerFormatter(_cell, formatterParams) {
      const { columnName, dataType } = formatterParams
      return `
        <span class="title">
          ${escapeHtml(columnName)}
          <span class="badge column-data-type">${dataType}</span>
        </span>`
    },
    maybeScrollAndSetWidths() {
      if (this.columnWidths) {
        try {
          this.tabulator.blockRedraw()
          this.columnWidths.forEach(({ field, width}) => {
            const col = this.tabulator.getColumn(field)
            if (col) col.setWidth(width)
          })
          this.columnWidths = null
        } catch (ex) {
          console.error("error setting widths", ex)
        } finally {
          this.tabulator.restoreRedraw()
        }
      }
      if (this.preLoadScrollPosition) {
        this.tableHolder.scrollLeft = this.preLoadScrollPosition
        this.preLoadScrollPosition = null
      }
    },
    async close() {
      this.$root.$emit(AppEvent.closeTab)
    },
    isPrimaryKey(column) {
      return this.primaryKeys.includes(column);
    },
    isGeneratedColumn(columnName: string) {
      const column: ExtendedTableColumn = this.table.columns.find((col: ExtendedTableColumn) => col.columnName === columnName);
      return column && column.generated;
    },
    async initialize() {
      this.tabulatorBuilt = false
      this.initialized = true
      this.resetPendingChanges()
      await this.$store.dispatch('updateTableColumns', this.table)
      this.rawTableKeys = await this.connection.getTableKeys(this.table.name, this.table.schema);
      const rawPrimaryKeys = await this.connection.getPrimaryKeys(this.table.name, this.table.schema);
      this.primaryKeys = rawPrimaryKeys.map((key) => key.columnName);
      this.tableFilters = getFilters(this.tab) || [createTableFilter(this.table.columns?.[0]?.columnName)]
      this.filters = normalizeFilters(this.tableFilters || [])

<<<<<<< HEAD
      if (this.tabulator) {
        this.tabulator.destroy()
        this.tabulator = null
      }

      const tabulator = tabulatorForTableData(this.$refs.table, {
=======
      this.tabulator = tabulatorForTableData(this.$refs.table, {
        table: this.table.name,
        schema: this.table.schema,
>>>>>>> 100f0a06
        persistenceID: this.tableId,
        rowHeader: {
          contextMenu: (_e, cell: CellComponent) => {
            const ranges = cell.getRanges();
            const range = _.last(ranges);
            return [
              this.setAsNullMenuItem(range),
              { separator: true },
              ...copyActionsMenu({
                ranges,
                table: this.table.name,
                schema: this.table.schema,
              }),
              { separator: true },
              ...this.rowActionsMenu(range),
            ]
          },
          headerContextMenu: () => {
            const ranges = this.tabulator.getRanges();
            const range: RangeComponent = _.last(ranges)
            return [
              this.setAsNullMenuItem(range),
              { separator: true },
              ...copyActionsMenu({
                ranges,
                table: this.table.name,
                schema: this.table.schema,
              }),
              { separator: true },
              resizeAllColumnsToFitContent,
              resizeAllColumnsToFixedWidth,
              this.openColumnFilterMenuItem,
            ]
          },
        },
        columns: this.tableColumns,
        ajaxURL: "http://fake",
        sortMode: 'remote',
        filterMode: 'remote',
        dataLoaderError: `<span style="display:inline-block">Error loading data, see error below</span>`,
        pagination: true,
        paginationMode: 'remote',
        paginationSize: this.limit,
        paginationElement: this.$refs.paginationArea,
        paginationButtonCount: 0,
        initialSort: this.initialSort,
        initialFilter: this.initialFilters ?? [{}],

        // callbacks
        ajaxRequestFunc: this.dataFetch,
        index: this.internalIndexColumn,
        keybindings: {
          scrollToEnd: false,
          scrollToStart: false,
          scrollPageUp: false,
          scrollPageDown: false
        },
      });
      tabulator.on('cellEdited', this.cellEdited)
      tabulator.on('dataProcessed', this.maybeScrollAndSetWidths)
      tabulator.on('tableBuilt', () => {
        this.tabulator = tabulator
        this.tabulatorBuilt = true
        tabulator.modules.selectRange.restoreFocus()
      })
<<<<<<< HEAD
      tabulator.on("cellMouseUp", this.updateDetailView);
      tabulator.on("headerMouseUp", this.updateDetailView);
      tabulator.on("keyNavigate", this.updateDetailView);
=======
      this.tabulator.on("cellMouseUp", this.updateDetailView);
      this.tabulator.on("headerMouseUp", this.updateDetailView);
      this.tabulator.on(
        "keyNavigate",
        // This is slow if we do a long press. Debounce it so it feels good.
        _.debounce(this.updateDetailView, 100, {
          leading: true, trailing: true
        })
      );
>>>>>>> 100f0a06
      // Tabulator range is reset after data is processed
      tabulator.on("dataProcessed", this.updateDetailView);

      this.updateSplit()
    },
    rowActionsMenu(range: RangeComponent) {
      const rowRangeLabel = `${range.getTopEdge() + 1} - ${range.getBottomEdge() + 1}`
      return [
        {
          label:
            range.getTopEdge() === range.getBottomEdge()
              ? createMenuItem("Clone row", "Control+D")
              : createMenuItem(`Clone rows ${rowRangeLabel}`, "Control+D"),
          action: this.cellCloneRow.bind(this),
          disabled: !this.editable,
        },
        {
          label:
            range.getTopEdge() === range.getBottomEdge()
              ? createMenuItem("Delete row", "Delete")
              : createMenuItem(`Delete rows ${rowRangeLabel}`, "Delete"),
          action: () => {
            this.tabulator.rowManager.element.focus()
            this.deleteTableSelection(undefined, range)
          },
          disabled: !this.editable,
        },
        { separator: true },
        {
          label: createMenuItem('See details'),
          action: () => {
            this.toggleOpenDetailView(true)
            this.updateDetailView({ range })
          },
        },
      ]
    },
    setAsNullMenuItem(range: RangeComponent) {
      const areAllCellsPrimarykey = range
        .getColumns()
        .every((col) => this.isPrimaryKey(col.getField()));
      return {
        label: createMenuItem("Set as NULL"),
        action: () => range.getCells().flat().forEach((cell) => {
          if (!this.isPrimaryKey(cell.getField())) cell.setValue(null);
        }),
        disabled: areAllCellsPrimarykey || !this.editable,
      }
    },
    isEditorMenuDisabled (cell: CellComponent) {
      if (this.isPrimaryKey(cell.getField())) return true
      return !this.editable && !this.insertionCellCheck(cell)
    },
    quickFilterMenuItem(cell: CellComponent) {
      const symbols = [
        '=', '!=', '<', '<=', '>', '>='
      ]
      return {
        label: createMenuItem("Quick Filter", "", this.$store.getters.isCommunity),
        disabled: _.isNil(cell.getValue()),
        menu: symbols.map((s) => {
          return {
            label: createMenuItem(`${cell.getField()} ${s} value`),
            disabled: this.$store.getters.isCommunity,
            action: async (_e, cell: CellComponent) => {
              const newFilter = [{ field: cell.getField(), type: s, value: cell.getValue()}]
              this.tableFilters = newFilter
              this.triggerFilter(this.tableFilters)
            }
          }
        })
      }
    },
    openEditorMenuByShortcut() {
      const range: RangeComponent = _.last(this.tabulator.getRanges())
      const cell = range.getCells().flat()[0];
      // FIXME maybe we can avoid calling child methods directly like this?
      // it should be done by calling an event using this.$modal.show(modalName)
      // or this.$trigger(AppEvent.something) if possible
      if (this.isPrimaryKey(cell.getField())) return;
      const eventParams = {
        cell,
        isReadOnly: this.isEditorMenuDisabled(cell)
      };
      this.$refs.editorModal.openModal(cell.getValue(), undefined, eventParams)
    },
    openEditorMenu(cell: CellComponent) {
      const isReadOnly = this.isEditorMenuDisabled(cell);
      return {
        label: createMenuItem(isReadOnly? "View in modal" : "Edit in modal", "Shift + Enter"),
        action: () => {
          if (this.isPrimaryKey(cell.getField())) return
          this.$refs.editorModal.openModal(cell.getValue(), undefined, { cell, isReadOnly })
        }
      }
    },
    onSaveEditorModal(content: string, _: LanguageData, cell: CellComponent){
      if (ArrayBuffer.isView(cell.getValue())) {
        cell.setValue(friendlyUint8Array(hexToUint8Array(content)))
      } else {
        cell.setValue(content)
      }
    },
    openProperties() {
      this.$root.$emit(AppEvent.openTableProperties, { table: this.table })
    },
    buildPendingDeletes() {
      return this.pendingChanges.deletes.map((update) => {
        return _.omit(update, ['row'])
      });
    },
    buildPendingUpdates() {
      return this.pendingChanges.updates.map((update) => {
        return _.omit(update, ['key', 'oldValue', 'cell'])
      });
    },
    buildPendingInserts() {
      if (!this.table) return
      const inserts = this.pendingChanges.inserts.map((item) => {
        const columnNames = this.table.columns.filter((c) => !c.generated).map((c) => c.columnName)
        const rowData = item.row.getData()
        const result = {}
        columnNames.forEach((c) => {
          const d = rowData[c]
          if (this.isPrimaryKey(c) && (!d && d != 0)) {
            // do nothing
          } else {
            result[c] = d
          }
        })
        return {
          table: this.table.name,
          schema: this.table.schema,
          dataset: this.dialectData.requireDataset ? this.database: null,
          data: [result]
        }
      })
      return inserts
    },
    /**
     * Converts a TableUpdateResult to data that is consumed by Tabulator.updateData
     */
    convertUpdateResult(result: TableUpdateResult) {
      return result.map((row: Record<string, any>) => {
        const internalIndex = this.primaryKeys.map((k: string) => row[k]).join(",");
        return { ...row, [this.internalIndexColumn]: internalIndex };
      });
    },
    defaultColumnWidth(slimType, defaultValue) {
      const chunkyTypes = ['json', 'jsonb', 'blob', 'text', '_text', 'tsvector', 'clob']
      if (chunkyTypes.includes(slimType)) return globals.largeFieldWidth
      return defaultValue
    },
    // TODO: this is not attached to anything. but it might be needed?
    allowHeaderSort(column) {
      const badStarts = [
        'json', 'clob'
      ]
      if(!column.dataType) return true
      return !badStarts.find((bad) => column.dataType.toLowerCase().startsWith(bad))
    },
    slimDataType(dt) {
      if (!dt) return null
      if(dt === 'bit(1)') return dt
      return dt.split("(")[0]
    },
    editorType(dt) {
      const ne = vueEditor(NullableInputEditorVue)

      // FIXME: Enable once the datetime picker behaves itself
      // when in the table
      // if (helpers.isDateTime(dt)) {
      //   return vueEditor(DateTimePickerEditorVue)
      // }

      switch (dt?.toLowerCase() ?? '') {
        case 'text':
        case 'json':
        case 'jsonb':
        case 'tsvector':
          return 'textarea'
        case 'bool':
        case 'boolean':
          return 'list'
        default: return ne
      }
    },
    cellEditCheck(cell: CellComponent) {
      if (this.isGeneratedColumn(cell.getField())) return false;

      if (this.insertionCellCheck(cell)) return true;

      // check this first because it is easy
      if (!this.editable) return false

      const pendingInsert = _.find(this.pendingChanges.inserts, { row: cell.getRow() })

      if (pendingInsert) {
        return true
      }

      const rowData = cell.getRow().getData()
      const primaryKeys = Object.keys(rowData).filter((k) => this.isPrimaryKey(k))
        .map((key) => ({
          column: key,
          value: rowData[key]
        }))
      const pendingDelete = _.find(this.pendingChanges.deletes, (item) => _.isEqual(item.primaryKeys, primaryKeys))

      return this.editable && !this.isPrimaryKey(cell.getField()) && !pendingDelete
    },
    insertionCellCheck(cell: CellComponent) {
      const pendingInsert = _.find(this.pendingChanges.inserts, { row: cell.getRow() });
      return pendingInsert
        ? this.table.entityType === 'table' && !this.dialectData.disabledFeatures?.tableTable
        : false;
    },
    cellEdited(cell) {
      const pkCells = cell.getRow().getCells().filter(c => this.isPrimaryKey(c.getField()))

      // some number fields were being converted to strings so were triggered the cellEdited event because tabulator probably `===` stuff
      // If the cell value does fall into this, we don't want anything edited.
      if (cell.getOldValue() == cell.getValue()) {
        return
      }

      if (!pkCells) {
        this.$noty.error("Can't edit column -- couldn't figure out primary key")
        // cell.setValue(cell.getOldValue())
        cell.restoreOldValue()
        return
      }

      // reflect changes in the detail view
      if (this.indexRowOf(cell.getRow()) === this.selectedRowIndex) {
        cell.getRow().invalidateForeignCache(cell.getField())
        this.updateDetailView()
      }

      // Dont handle cell edit if made on a pending insert
      const pendingInsert = _.find(this.pendingChanges.inserts, { row: cell.getRow() })
      if (pendingInsert) {
        pendingInsert.data = pendingInsert.row.getData()
        return
      }

      const column = this.table.columns.find(c => c.columnName === cell.getField())
      const pkValues = pkCells.map((cell) => cell.getValue()).join('-')
      const key = `${pkValues}-${cell.getField()}`

      cell.getElement().classList.add('edited')
      const currentEdit = _.find(this.pendingChanges.updates, { key: key })

      if (typeof currentEdit?.oldValue === 'undefined' && cell.getValue() === null) {
        // don't do anything because of an issue found when trying to set to null, undefined == null so was getting rid of the need to make a change\
      } else if (currentEdit?.oldValue == cell.getValue()) {
        this.$set(this.pendingChanges, 'updates', _.without(this.pendingChanges.updates, currentEdit))
        cell.getElement().classList.remove('edited')
        return
      }

      const primaryKeys = pkCells.map((cell) => {
        return {
          column: cell.getField(),
          value: cell.getValue()
        }
      })
      if (currentEdit) {
        currentEdit.value = cell.getValue()
      } else {
        const payload: TableUpdate & { key: string, oldValue: any, cell: any } = {
          key: key,
          table: this.table.name,
          schema: this.table.schema,
          dataset: this.dialectData.requireDataset ? this.database: null,
          column: cell.getField(),
          columnType: column ? column.dataType : undefined,
          columnObject: column,
          primaryKeys,
          oldValue: cell.getOldValue(),
          cell: cell,
          value: cell.getValue(0)
        }
        // remove existing pending updates with identical pKey-column combo
        let pendingUpdates = _.reject(this.pendingChanges.updates, { 'key': payload.key })
        pendingUpdates.push(payload)
        this.$set(this.pendingChanges, 'updates', pendingUpdates)
      }
    },
    cloneSelection(range?: RangeComponent) {
      const rows = range ? range.getRows() : this.getSelectedRows()
      rows.forEach((row) => {
        const data = { ...row.getData() }
        const dataParsed = Object.keys(data).reduce((acc, d) => {
          if (!this.primaryKeys?.includes(d)) {
            acc[d] = data[d]
          }
          return acc
        }, {})

        this.tabulator.addRow(dataParsed, true).then(row => {
          this.addRowToPendingInserts(row)
          this.tabulator.scrollToRow(row, 'center', true)
        })

      })
    },
    cellCloneRow(_e, cell: CellComponent) {
      this.cloneSelection(_.last(cell.getRanges()))
    },
    cellAddRow() {
      if (this.dialectData.disabledFeatures?.tableTable) {
        return;
      }
      this.tabulator.addRow({}, true).then(row => {
        this.addRowToPendingInserts(row)
        this.tabulator.scrollToRow(row, 'center', true)
      })
    },
    getSelectedRows() {
      const ranges: RangeComponent[] = this.tabulator.getRanges()
      const unfilteredRows = ranges.flatMap((range) => range.getRows())
      return _.uniqBy(unfilteredRows, (row) => row.getPosition())
    },
    addRowToPendingInserts(row) {
      row.getElement().classList.add('inserted')

      const payload = {
        table: this.table.name,
        row: row,
        schema: this.table.schema,
        pkColumn: this.primaryKeys
      }

      this.pendingChanges.inserts.push(payload)
    },
    addRowsToPendingDeletes(rows: RowComponent[]) {
      if (_.isEmpty(this.primaryKeys)) {
        this.$noty.error("Can't delete row -- couldn't figure out primary key")
        return
      }

      if (this.hasPendingInserts) {
        const matchingInserts = this.pendingChanges.inserts.filter((insert) => rows.includes(insert.row))
        if (matchingInserts.length > 0) {
          this.$set(this.pendingChanges, 'inserts', this.pendingChanges.inserts.filter((insert) => !rows.includes(insert.row)))
          matchingInserts.forEach((insert) => insert.row.delete())
          return
        }
      }

      const discardedUpdates = []
      const payloads = []

      rows.forEach((row) => {
        const primaryKeys = []

        this.primaryKeys.forEach((pk: string) => {
          const cell = row.getCell(pk)
          const isBinary = cell.getColumn().getDefinition().dataType.toUpperCase().includes('BINARY')
          primaryKeys.push({
            column: cell.getField(),
            value: isBinary ? Buffer.from(cell.getValue(), 'hex') : cell.getValue()
          })
        })

        const payload = {
          table: this.table.name,
          row,
          schema: this.table.schema,
          dataset: this.dialectData.requireDataset ? this.database: null,
          primaryKeys,
        }

        payloads.push(payload)

        const matchingPrimaryKeys =  (update) => _.isEqual(update.primaryKeys, payload.primaryKeys)

        const filteredUpdates = _.filter(this.pendingChanges.updates, matchingPrimaryKeys)
        discardedUpdates.push(...filteredUpdates)



        row.getElement().classList.add('deleted')

        if (!_.find(this.pendingChanges.deletes, matchingPrimaryKeys)) {
          this.pendingChanges.deletes.push(payload)
        }
      })

      // remove pending updates for the row marked for deletion
      discardedUpdates.forEach(update => this.discardColumnUpdate(update))

      this.$set(this.pendingChanges, 'updates', _.without(this.pendingChanges.updates, discardedUpdates))
    },
    resetPendingChanges() {
      this.pendingChanges = {
        inserts: [],
        updates: [],
        deletes: []
      }
    },
    async copyToSql() {
      this.saveError = null

      try {
        const changes = {
          inserts: this.buildPendingInserts(),
          updates: this.buildPendingUpdates(),
          deletes: this.buildPendingDeletes()
        }
        const sql = await this.connection.applyChangesSql(changes);
        const formatted = format(sql, { language: FormatterDialect(this.dialect) })
        this.$root.$emit(AppEvent.newTab, formatted)
      } catch(ex) {
        console.error(ex);
        this.pendingChanges.updates.forEach(edit => {
            edit.cell.getElement().classList.add('edit-error')
        })

        this.pendingChanges.inserts.forEach(insert => {
          insert.row.getElement().classList.add('edit-error')
        })

        this.saveError = {
          title: ex.message,
          message: ex.message,
          ex
        }
        this.$noty.error(ex.message)

        return
      } finally {
        if (!this.active)
          this.forceRedraw = true
      }
    },
    async saveChanges() {
        this.saveError = null

        let replaceData = false

        try {
          const payload = {
            inserts: this.buildPendingInserts(),
            updates: this.buildPendingUpdates(),
            deletes: this.buildPendingDeletes()
          }

          const result = await this.connection.applyChanges(payload);
          const updateIncludedPK = this.pendingChanges.updates.find(e => e.column === e.pkColumn)

          if (updateIncludedPK || this.hasPendingInserts || this.hasPendingDeletes) {
            replaceData = true
          } else if (this.hasPendingUpdates) {
            this.tabulator.clearCellEdited()
            this.tabulator.updateData(this.convertUpdateResult(result))
            this.pendingChanges.updates.forEach(edit => {
              edit.cell.getElement().classList.remove('edited')
              edit.cell.getElement().classList.add('edit-success')
              setTimeout(() => {
                if (edit.cell.getElement()) {
                  edit.cell.getElement().classList.remove('edit-success')
                }
              }, 1000)
            })
          }

          if (replaceData) {
            const niceChanges = window.main.pluralize('change', this.pendingChangesCount, true);
            this.$noty.success(`${niceChanges} successfully applied`)
            this.tabulator.replaceData()
          }

          this.resetPendingChanges()


        } catch (ex) {
          this.pendingChanges.updates.forEach(edit => {
              edit.cell.getElement().classList.add('edit-error')
          })


          this.pendingChanges.inserts.forEach(insert => {
            insert.row.getElement().classList.add('edit-error')
          })

          this.saveError = {
            title: ex.message,
            message: ex.message,
            ex
          }
          this.$noty.error(ex.message)

          return
        } finally {
          if (!this.active) {
            this.forceRedraw = true
          }
        }
    },
    discardChanges() {
      this.saveError = null

      this.pendingChanges.inserts.forEach(insert => this.tabulator.deleteRow(insert.row))

      this.pendingChanges.updates.forEach(edit => this.discardColumnUpdate(edit))

      this.pendingChanges.deletes.forEach(pendingDelete => {
        pendingDelete.row.getElement().classList.remove('deleted')
      })

      this.resetPendingChanges()
    },
    discardColumnUpdate(pendingUpdate) {
      pendingUpdate.cell.setValue(pendingUpdate.oldValue)
      pendingUpdate.cell.getElement().classList.remove('edited')
      pendingUpdate.cell.getElement().classList.remove('edit-error')
    },
    importTab() {
      this.trigger(AppEvent.beginImport, { table: this.table })
    },
    openQueryTab() {
      const page = this.tabulator.getPage();
      const orderBy = [
        _.pick(this.tabulator.getSorters()[0], ["field", "dir"]),
      ];
      const limit = this.tabulator.getPageSize() ?? this.limit;
      const offset = (this.tabulator.getPage() - 1) * limit;
      const selects = ["*"];

      // like if you change a filter
      if (page && page !== this.page) {
        this.page = page;
      }

      this.connection.selectTopSql(
        this.table.name,
        offset,
        limit,
        orderBy,
        this.filters,
        this.table.schema,
        selects
      ).then((query: string) => {
        const language = FormatterDialect(this.dialect);
        const formatted = safeSqlFormat(query, { language });
        this.$root.$emit(AppEvent.newTab, formatted);
      }).catch((e: unknown) => {
        log.error("Error opening query tab:", e);
        this.$noty.error("Unable to open query tab. See dev console for details.");
      });
    },
    showColumnFilterModal() {
      this.$modal.show(this.columnFilterModalName)
    },
    triggerFilter(filters: TableFilter[] | string | null) {
      if (this.pendingChangesCount > 0) {
        draftFilters = filters
        this.$modal.show(`discard-changes-modal-${this.tab.id}`)
        return;
      }
      this.filters = filters
    },
    dataFetch(_url, _config, params) {
      // this conforms to the Tabulator API
      // for ajax requests. Except we're just calling the database.
      // we're using paging so requires page info
      const { usesOffsetPagination } = this.dialectData
      log.info("fetch params", params)
      let offset = 0;
      let limit = this.limit;
      let orderBy = null;
      let filters = this.filters

      if (params.sort) {
        orderBy = params.sort
      }

      if (params.size) {
        limit = params.size
      }

      // if (usesOffsetPagination) then use pages otherwise hit the pageState array
      if (params.page) {
        offset = usesOffsetPagination ? (params.page - 1) * limit : this.paginationStates[params.page - 1];
      }

      // like if you change a filter
      if (params.page && params.page !== this.page) {
        this.page = params.page
        this.paginationStates = [null]
      }

      log.info("filters", filters)

      const result = new Promise((resolve, reject) => {
        (async () => {
          try {

            // lets just make column selection a front-end only thing
            const selects = ['*']
            const response = await this.connection.selectTop(
              this.table.name,
              offset,
              this.limit,
              orderBy,
              filters,
              this.table.schema,
              selects
            );

            // TODO(@day): it has come to my attention that the below comment does not properly explain my confusion, where is this allowFilter business coming from and WHY
            // the fuck is this??
            //const response = await this.connection.selectTop(
            //  this.table.name,
            //  offset,
            //  this.limit,
            //  orderBy,
            //  filters,
            //  this.table.schema,
            //  selects,
            //  // FIXME: This should be added to all clients, not just cassandra (cassandra needs ALLOW FILTERING to do filtering because of performance)
            //  { allowFilter: this.isCassandra }
            //);

            if (_.xor(response.fields, this.table.columns.map(c => c.columnName)).length > 0) {
              log.debug('table has changed, updating')
              await this.$store.dispatch('updateTableColumns', this.table)
            }

            const r = response.result;
            this.response = response

            if (!usesOffsetPagination && response.pageState && !this.paginationStates.includes(response.pageState)) {
              this.paginationStates = [...this.paginationStates, response.pageState]
            }

            this.resetPendingChanges()
            this.clearQueryError()

            // fill internal index column with primary keys
            r.forEach(row => {
              const primaryValues = this.primaryKeys.map(key => row[key]);
              row[this.internalIndexColumn] = primaryValues.join(",");
            });

            const data = this.dataToTableData({ rows: r }, this.tableColumns, offset);
            this.data = Object.freeze(data)
            this.lastUpdated = Date.now()
            this.preLoadScrollPosition = this.tableHolder.scrollLeft
            this.columnWidths = this.tabulator.getColumns().map((c) => {
              return { field: c.getField(), width: c.getWidth()}
            })
            resolve({
              last_page: 1,
              data
            });
          } catch (error) {
            console.error("data fetch error", error)
            this.queryError = {
              title: error.message,
              message: error.message
            }
            this.$nextTick(() => {
              this.tabulator.clearData()
            })
            reject(error.message);
          } finally {
            if (!this.active) {
              this.forceRedraw = true
            }
          }
        })();
      });
      return result;
    },
    setlastUpdatedText() {
      if (!this.lastUpdated) return null
      this.lastUpdatedText = this.timeAgo.format(this.lastUpdated)
    },
    setQueryError(title, message) {
      this.queryError = {
        title: title,
        message: message
      }
    },
    clearQueryError() {
      this.queryError = null
    },
    async refreshTable() {
      if (!this.tabulatorBuilt) return;

      log.debug('refreshing table')
      const page = this.tabulator.getPage()
      await this.tabulator.replaceData()
      this.tabulator.setPage(page)
      if (!this.active) this.forceRedraw = true
    },
    async toggleOpenDetailView(open?: boolean) {
      if (typeof open === 'undefined') {
        open = !this.openDetailView
      }
      this.updateSplit(open)
      this.rootToggleOpenDetailView(open)
    },
    indexRowOf(row: RowComponent) {
      return (this.limit * (this.page - 1)) + (row.getPosition() || 0)
    },
    updateDetailView(options: { range?: RangeComponent } = {}) {
      if (!this.openDetailView) return

      const range = options.range ?? this.tabulator.getRanges()[0]
      const row = range.getRows()[0]
      if (!row) {
        this.selectedRow = null
        this.selectedRowIndex = null
        this.selectedRowData = {}
        return
      }
      const position = this.indexRowOf(row)
      const data = row.getData("withForeignData")
      const cachedExpandablePaths = row.getExpandablePaths()
      this.detailViewTitle = `Row ${position}`
      this.selectedRow = row
      this.selectedRowIndex = position
      this.selectedRowData = this.$bks.cleanData(data, this.tableColumns)
      this.expandablePaths = this.rawTableKeys
        .filter((key) => !row.hasForeignData([key.fromColumn]))
        .map((key) => ({
          path: [key.fromColumn],
          tableKey: key,
        }))
      this.expandablePaths.push(...cachedExpandablePaths)
    },
    initializeSplit() {
      const components = this.$refs.tableViewWrapper.children
      const splitSizes = this.$store.state.tableTableSplitSizes
      this.split = Split(components, {
        elementStyle: (_dimension, size) => ({
          'flex-basis': `calc(${size}%)`,
        }),
        sizes: splitSizes,
        expandToMin: true,
        onDragEnd: () => {
          this.$store.dispatch("setTableTableSplitSizes", this.split.getSizes())
        }
      } as Split.Options)
    },
    exportTable() {
      this.trigger(AppEvent.beginExport, { table: this.table })
    },
    exportFiltered() {
      this.trigger(AppEvent.beginExport, {table: this.table, filters: this.filters} )
    },
    modifyRowData(data) {
      if (_.isArray(data)) {
        return data.map((item) => this.modifyRowData(item))
      }
      const output = {};
      const keys = Object.keys(data);

      for(const key of keys) {
        // skip internal columns
        if(key.startsWith(this.internalColumnPrefix)) continue;
        if(key.endsWith('--bks')) continue

        output[key] = data[key];
      }

      return output;
    },
    applyColumnChanges(columns) {
      if (!this.tabulatorBuilt) return;

      this.tabulator.blockRedraw();

      columns.forEach(({name, filter}) => {
        if(filter) this.tabulator.showColumn(name)
        else this.tabulator.hideColumn(name)
      })

      this.tabulator.restoreRedraw();

      this.tabulator.redraw(true)
    },
    hideColumnByField(field: string) {
      this.tabulator.blockRedraw();
      this.tabulator.hideColumn(field);
      this.tabulator.restoreRedraw();
      this.tabulator.redraw(true)
    },
    forceFilter() {
      this.discardChanges();
      this.triggerFilter(draftFilters);
      this.$modal.hide(`discard-changes-modal-${this.tab.id}`);
    },
    focusingTable() {
      const classes = [...document.activeElement.classList.values()]
      return classes.some(c => c.startsWith('tabulator'))
    },
    handleRowFilterBuilderInput(filters: TableFilter[]) {
      setFilters(this.tab, filters)
      this.debouncedSaveTab(this.tab)
    },
    // FIXME rename to expandForeignKeys (with s at the end), and it should be able
    // to fetch multiple paths
    async expandForeignKey(expandablePath: ExpandablePath) {
      const { path, tableKey } = expandablePath
      try {
        const table = await this.connection.selectTop(
          tableKey.toTable,
          0,
          1,
          [],
          [{
            field: tableKey.toColumn,
            type: '=',
            value: _.get(this.selectedRowData, path),
          }],
          tableKey.toSchema
        )

        if (table.result.length > 0) {
          _.set(this.selectedRowData, path, table.result[0])
          this.selectedRow.setForeignData(path, table.result[0])

          // Add new expandable paths for the new table
          const tableKeys = await this.connection.getTableKeys(tableKey.toTable, tableKey.toSchema)
          const expandablePaths = tableKeys.map((key: TableKey) => ({
            path: [...path, key.fromColumn],
            tableKey: key,
          }))
          this.expandablePaths.push(...expandablePaths)
          this.selectedRow.pushExpandablePaths(...expandablePaths)
        }
      } catch (e) {
        log.error(e)
      }

      // Remove the path from the list of expandable paths
      const filteredExpandablePaths = this.expandablePaths.filter((p) => p !== expandablePath)
      this.expandablePaths = filteredExpandablePaths
      this.selectedRow.setExpandablePaths((expandablePaths: ExpandablePath[]) => expandablePaths.filter((p) => p !== expandablePath))
    },
    /**
     * This should be called before showing/hiding the detail view
     * @param {boolean} open - true if we want to open the detail view
     */
    updateSplit(open?: boolean) {
      if (typeof open === 'undefined') {
        open = this.openDetailView
      }
      if (open && !this.split) {
        this.initializeSplit()
      } else if (!open) {
        this.split?.destroy()
        this.split = null
      }
    },
    debouncedSaveTab: _.debounce(function(tab) {
      this.$store.dispatch('tabs/save', tab)
    }, 300),
    ...mapActions({
      rootToggleOpenDetailView: "toggleOpenDetailView",
    }),
  }
});
</script><|MERGE_RESOLUTION|>--- conflicted
+++ resolved
@@ -237,7 +237,7 @@
             </x-menuitem>
             <x-menuitem @click="importTab">
               <x-label>
-                Import from file 
+                Import from file
                 <i
                   v-if="$store.getters.isCommunity"
                   class="material-icons menu-icon"
@@ -929,18 +929,14 @@
       this.tableFilters = getFilters(this.tab) || [createTableFilter(this.table.columns?.[0]?.columnName)]
       this.filters = normalizeFilters(this.tableFilters || [])
 
-<<<<<<< HEAD
       if (this.tabulator) {
         this.tabulator.destroy()
         this.tabulator = null
       }
 
       const tabulator = tabulatorForTableData(this.$refs.table, {
-=======
-      this.tabulator = tabulatorForTableData(this.$refs.table, {
         table: this.table.name,
         schema: this.table.schema,
->>>>>>> 100f0a06
         persistenceID: this.tableId,
         rowHeader: {
           contextMenu: (_e, cell: CellComponent) => {
@@ -1006,21 +1002,16 @@
         this.tabulatorBuilt = true
         tabulator.modules.selectRange.restoreFocus()
       })
-<<<<<<< HEAD
       tabulator.on("cellMouseUp", this.updateDetailView);
       tabulator.on("headerMouseUp", this.updateDetailView);
       tabulator.on("keyNavigate", this.updateDetailView);
-=======
-      this.tabulator.on("cellMouseUp", this.updateDetailView);
-      this.tabulator.on("headerMouseUp", this.updateDetailView);
-      this.tabulator.on(
+      tabulator.on(
         "keyNavigate",
         // This is slow if we do a long press. Debounce it so it feels good.
         _.debounce(this.updateDetailView, 100, {
           leading: true, trailing: true
         })
       );
->>>>>>> 100f0a06
       // Tabulator range is reset after data is processed
       tabulator.on("dataProcessed", this.updateDetailView);
 
