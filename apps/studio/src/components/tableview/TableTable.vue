<template>
  <div v-hotkey="keymap" class="tabletable flex-col" :class="{'view-only': !editable}">
    <template v-if="!table && initialized">
      <div class="no-content">

      </div>
    </template>
    <template v-else >
      <div class="table-filter">
        <form @submit.prevent="triggerFilter" class="flex flex-middle">
          <div class="filter-group" style="margin-left: 0.2rem">
            <span
              type="button"
              class="btn btn-flat btn-fab"
              :class="{'btn-primary': !allColumnsSelected}"
              title="Filter Columns"
              @click="showColumnFilterModal()"
            >
              <i class="material-icons">filter_alt</i>
            </span>
          </div>
          <div v-if="filterMode === 'raw'" class="filter-group row gutter expand">
            <div class="btn-wrap">
              <button class="btn btn-flat btn-fab" type="button" @click.stop="changeFilterMode('builder')" title="Toggle Filter Type">
                <i class="material-icons-outlined">filter_alt</i>
              </button>
            </div>
            <div class="expand filter">
              <div class="filter-wrap">
                <input
                  class="form-control"
                  type="text"
                  v-model="filterRaw"
                  ref="valueInput"
                  :placeholder=filterPlaceholder
                />
                <button
                  type="button"
                  class="clear btn-link"
                  @click.prevent="filterRaw = ''"
                >
                  <i class="material-icons">cancel</i>
                </button>
              </div>
            </div>
            <div class="btn-wrap">
              <button class="btn btn-primary btn-fab" type="submit" title="Filter">
                <i class="material-icons">search</i>
              </button>
            </div>
          </div>
          <div v-else-if="filterMode === 'builder'" class="filter-group row gutter expand">
            <div class="btn-wrap">
              <button class="btn btn-flat btn-fab" type="button" @click.stop="changeFilterMode('raw')" title="Toggle Filter Type">
                <i class="material-icons">code</i>
              </button>
            </div>
            <div>
              <div class="select-wrap" >
                <select name="Filter Field" class="form-control" v-model="filter.field">
                  <option
                    v-for="column in table.columns"
                    v-bind:key="column.columnName"
                    :value="column.columnName"
                  >{{column.columnName}}</option>
                </select>
              </div>
            </div>
            <div>
              <div class="select-wrap">
                <select name="Filter Type" class="form-control" v-model="filter.type">
                  <option v-for="(v, k) in filterTypes" v-bind:key="k" :value="v">{{k}}</option>
                </select>
              </div>
            </div>
            <div class="expand filter">
              <div class="filter-wrap">
                <input
                  class="form-control"
                  type="text"
                  v-model="filter.value"
                  :placeholder=builderPlaceholder
                  ref="valueInput"
                />
                <button
                  type="button"
                  class="clear btn-link"
                  @click.prevent="filter.value = ''"
                >
                  <i class="material-icons">cancel</i>
                </button>
              </div>
            </div>
            <div class="btn-wrap">
              <button class="btn btn-primary btn-fab" type="submit" title="Filter">
                <i class="material-icons">search</i>
              </button>
            </div>
          </div>
        </form>
      </div>
      <div ref="table"></div>
      <ColumnFilterModal
        :modalName="columnFilterModalName"
        :columnsWithFilterAndOrder="columnsWithFilterAndOrder"
        @changed="applyColumnChanges"
      />
    </template>

    <statusbar :mode="statusbarMode">


      <div class="truncate statusbar-info">
        <x-button @click.prevent="openProperties" class="btn btn-flat btn-icon end" title="View Structure">
          Structure <i class="material-icons">north_east</i>
        </x-button>
        <!-- Info -->
        <span class="statusbar-item" :title="loadingLength ? 'Loading Total Records' : `Approximately ${totalRecordsText} Records`">
          <i class="material-icons">list_alt</i>
          <span v-if="loadingLength">Loading...</span>
          <span v-else>{{ totalRecordsText }}</span>
        </span>
        <a @click="refreshTable" tabindex="0" role="button" class="statusbar-item hoverable" v-if="lastUpdatedText && !error" :title="'Updated' + ' ' + lastUpdatedText">
          <i class="material-icons">update</i>
          <span>{{lastUpdatedText}}</span>
        </a>
        <span v-if="error" class="statusbar-item error" :title="error.message">
          <i class="material-icons">error_outline</i>
          <span class="">{{ error.title }}</span>
        </span>
      </div>

      <!-- Pagination -->
      <div class="tabulator-paginator">
        <div class="flex-center flex-middle flex">
          <a @click="page = page  - 1" v-tooltip="ctrlOrCmd('left')"><i class="material-icons">navigate_before</i></a>
          <input type="number" v-model="page" />
          <a @click="page = page + 1" v-tooltip="ctrlOrCmd('right')"><i class="material-icons">navigate_next</i></a>
        </div>
      </div>

      <!-- Pending Edits -->
      <div class="col x4 statusbar-actions flex-right">
        <!-- <div v-if="missingPrimaryKey" class="flex flex-right">
          <span class="statusbar-item">
            <i
            class="material-icons text-danger"
            v-tooltip="'Zero (or multiple) primary keys detected, table editing is disabled.'"
            >warning</i>
          </span>
        </div> -->

        <template v-if="pendingChangesCount > 0">
          <x-button class="btn btn-flat" @click.prevent="discardChanges">Reset</x-button>
          <x-button class="btn btn-primary btn-badge btn-icon" @click.prevent="saveChanges" :title="saveButtonText" :class="{'error': !!saveError}">
            <i v-if="error" class="material-icons ">error_outline</i>
            <span class="badge" v-if="!error">{{pendingChangesCount}}</span>
            <span>Apply</span>
          </x-button>
        </template>
        <template v-if="!editable">
          <span class="statusbar-item" :title="readOnlyNotice"><i class="material-icons-outlined">info</i> Read Only</span>
        </template>

        <!-- Actions -->
        <x-button v-tooltip="`${ctrlOrCmd('r')} or F5`" class="btn btn-flat" title="Refresh table" @click="refreshTable">
          <i class="material-icons">refresh</i>
        </x-button>
        <x-button class="btn btn-flat" v-tooltip="ctrlOrCmd('n')" title="Add row" @click.prevent="cellAddRow">
          <i class="material-icons">add</i>
        </x-button>
        <x-button class="actions-btn btn btn-flat" title="actions">
          <i class="material-icons">settings</i>
          <i class="material-icons">arrow_drop_down</i>
          <x-menu>
            <x-menuitem @click="exportTable">
              <x-label>Export Whole Table</x-label>
            </x-menuitem>

            <x-menuitem @click="exportFiltered">
              <x-label>Export Filtered View</x-label>
            </x-menuitem>
          </x-menu>
        </x-button>

      </div>

    </statusbar>
  </div>
</template>

<style>
.loading-overlay {
  position: absolute;
  right: 50%;
  top: 200px;
}
</style>

<script lang="ts">
import Vue from 'vue'
import Papa from 'papaparse'
import pluralize from 'pluralize'
import { TabulatorFull } from 'tabulator-tables'
// import pluralize from 'pluralize'
import data_converter from "../../mixins/data_converter";
import DataMutators, { escapeHtml } from '../../mixins/data_mutators'
import Statusbar from '../common/StatusBar.vue'
import ColumnFilterModal from './ColumnFilterModal.vue'
import rawLog from 'electron-log'
import _ from 'lodash'
import TimeAgo from 'javascript-time-ago'
import globals from '@/common/globals';
import {AppEvent} from '../../common/AppEvent';
import { vueEditor } from '@shared/lib/tabulator/helpers';
import NullableInputEditorVue from '@shared/components/tabulator/NullableInputEditor.vue';
import { mapGetters, mapState } from 'vuex';
import { Tabulator } from 'tabulator-tables'
import { TableUpdate } from '@/lib/db/models';
const log = rawLog.scope('TableTable')
const FILTER_MODE_BUILDER = 'builder'
const FILTER_MODE_RAW = 'raw'

export default Vue.extend({
  components: { Statusbar, ColumnFilterModal },
  mixins: [data_converter, DataMutators],
  props: ["connection", "initialFilter", "active", 'tab', 'table'],
  data() {
    return {
      filterTypes: {
        equals: "=",
        "does not equal": "!=",
        like: "like",
        "less than": "<",
        "less than or equal": "<=",
        "greater than": ">",
        "greater than or equal": ">=",
        in: "in"
      },
      filter: {
        value: null,
        type: "=",
        field: null
      },
      filterRaw: null,
      filterMode: FILTER_MODE_BUILDER,
      headerFilter: true,
      columnsWithFilterAndOrder: [],
      columnsSet: false,
      tabulator: null,
      actualTableHeight: "100%",
      loading: false,

      // table data
      data: null, // array of data
      totalRecords: null,
      //
      response: null,
      limit: 100,
      rawTableKeys: [],
      primaryKeys: null,
      pendingChanges: {
        inserts: [],
        updates: [],
        deletes: []
      },
      queryError: null,
      saveError: null,
      timeAgo: new TimeAgo('en-US'),
      lastUpdated: null,
      lastUpdatedText: null,
      // @ts-ignore
      interval: setInterval(this.setlastUpdatedText, 10000),

      forceRedraw: false,
      rawPage: 1,
      initialized: false,
      internalColumnPrefix: "__beekeeper_internal_",
      internalIndexColumn: "__beekeeper_internal_index",
      selectedCell: null,
    };
  },
  computed: {
    ...mapState(['tables', 'tablesInitialLoaded']),
    ...mapGetters(['dialectData']),
    loadingLength() {
      return this.totalRecords === null
    },
    page: {
      set(nu) {
        const newPage = Number(nu)
        if (_.isNaN(newPage) || newPage < 1) return
        this.rawPage = newPage
      },
      get() {
        return this.rawPage
      }
    },
    error() {
      return this.saveError ? this.saveError : this.queryError
    },
    saveButtonText() {
      const result = []
      if (this.saveError) {
        result.push(`${this.saveError.title} -`)
      }
      result.push(`${this.pendingChangesCount} pending changes`)
      return result.join(" ")
    },
    keymap() {
      if (!this.active) return {}
      const result = {}
      result['f5'] = this.refreshTable.bind(this)
      result[this.ctrlOrCmd('right')] = () => this.page = this.page + 1
      result[this.ctrlOrCmd('left')] = () => this.page = this.page - 1
      result[this.ctrlOrCmd('r')] = this.refreshTable.bind(this)
      result[this.ctrlOrCmd('n')] = this.cellAddRow.bind(this)
      result[this.ctrlOrCmd('s')] = this.saveChanges.bind(this)
      result[this.ctrlOrCmd('f')] = () => this.$refs.valueInput.focus()
      result[this.ctrlOrCmd('c')] = this.copyCell
      return result
    },
    cellContextMenu() {
      return [{
          label: '<x-menuitem><x-label>Set Null</x-label></x-menuitem>',
          action: (_e, cell: Tabulator.CellComponent) => {
            if (this.isPrimaryKey(cell.getField())) {
              // do nothing
            } else {
              cell.setValue(null);
            }
          },
          disabled: !this.editable
        },
        { separator: true },
        {
          label: '<x-menuitem><x-label>Copy Cell</x-label></x-menuitem>',
          action: (_e, cell) => {
            this.$native.clipboard.writeText(cell.getValue());
          },
        },
        {
          label: '<x-menuitem><x-label>Copy Row (JSON)</x-label></x-menuitem>',
          action: (_e, cell) => {
            const data = this.modifyRowData(cell.getRow().getData())
            const fixed = this.$bks.cleanData(data, this.tableColumns)
            Object.keys(data).forEach((key) => {
              const v = data[key]
              const column = this.tableColumns.find((c) => c.field === key)
              const nuKey = column ? column.title : key
              fixed[nuKey] = v
            })
            this.$native.clipboard.writeText(JSON.stringify(fixed))
          }
        },
        {
          label: '<x-menuitem><x-label>Copy Row (TSV / Excel)</x-label></x-menuitem>',
          action: (_e, cell) => this.$native.clipboard.writeText(Papa.unparse([this.$bks.cleanData(this.modifyRowData(cell.getRow().getData()))], { header: false, delimiter: "\t", quotes: true, escapeFormulae: true }))
        },
        {
          label: '<x-menuitem><x-label>Copy Row (Insert)</x-label></x-menuitem>',
          action: async (_e, cell) => {

            const fixed = this.$bks.cleanData(this.modifyRowData(cell.getRow().getData()), this.tableColumns)

            const tableInsert = {
              table: this.table.name,
              schema: this.table.schema,
              data: [fixed],
            }
            const query = await this.connection.getInsertQuery(tableInsert)
            this.$native.clipboard.writeText(query)
          }
        },
        { separator: true },
        {
          label: '<x-menuitem><x-label>Clone Row</x-label></x-menuitem>',
          action: this.cellCloneRow.bind(this),
          disabled: !this.editable
        },
        {
          label: '<x-menuitem><x-label>Delete Row</x-label></x-menuitem>',
          action: (_e, cell) => this.addRowToPendingDeletes(cell.getRow()),
          disabled: !this.editable
        },
      ]
    },
    filterPlaceholder() {
      return `Enter condition, eg: name like 'Matthew%'`
    },
<<<<<<< HEAD
    allColumnsSelected() {
      return this.columnsWithFilterAndOrder.every((column) => column.filter)
=======
    builderPlaceholder() {
      return this.filter.type === 'in' ? `Enter values separated by comma, eg: foo,bar` : 'Enter Value'
>>>>>>> 02c0344a
    },
    totalRecordsText() {
      return `~${this.totalRecords.toLocaleString()}`
    },
    pendingChangesCount() {
      return this.pendingChanges.inserts.length
             + this.pendingChanges.updates.length
             + this.pendingChanges.deletes.length
    },
    hasPendingChanges() {
      return this.pendingChangesCount > 0
    },
    hasPendingInserts() {
      return this.pendingChanges.inserts.length > 0
    },
    hasPendingUpdates() {
      return this.pendingChanges.updates.length > 0
    },
    hasPendingDeletes() {
      return this.pendingChanges.deletes.length > 0
    },
    editable() {
      return this.primaryKeys?.length &&
        this.table.entityType === 'table' &&
        !this.dialectData.disabledFeatures?.tableTable
    },
    readOnlyNotice() {
      return this.dialectData.notices?.tableTable ||
        "Only tables with a single primary key column are editable."
    },
    // it's a table, but there's no primary key
    missingPrimaryKey() {
      return this.table.entityType === 'table' && !this.primaryKeys?.length
    },
    statusbarMode() {
      if (this.queryError) return 'failure'
      if (this.pendingChangesCount) return 'editing'
      return null
    },
    tableKeys() {
      const result = {}
      this.rawTableKeys.forEach((item) => {
        if (!result[item.fromColumn]) result[item.fromColumn] = [];
        result[item.fromColumn].push(item);
      })
      return result
    },
    tableColumns() {
      const keyWidth = 40
      const results = []
      if (!this.table) return []
      // 1. add a column for a real column
      // if a FK, add another column with the link
      // to the FK table.
      this.table.columns.forEach(column => {

        const keyDatas: any[] = this.tableKeys[column.columnName]

        // this needs fixing
        // currently it doesn't fetch the right result if you update the PK
        // because it uses the PK to fetch the result.
        const slimDataType = this.slimDataType(column.dataType)
        const editorType = this.editorType(column.dataType)
        const useVerticalNavigation = editorType === 'textarea'
        const isPK = this.primaryKeys?.length && this.isPrimaryKey(column.columnName)
        const columnWidth = this.table.columns.length > 30 ?
          this.defaultColumnWidth(slimDataType, globals.bigTableColumnWidth) :
          undefined

        const formatter = () => {
          return `<span class="tabletable-title">${escapeHtml(column.columnName)} <span class="badge">${escapeHtml(slimDataType)}</span></span>`
        }

        let headerTooltip = `${column.columnName} ${column.dataType}`
        if (keyDatas && keyDatas.length > 0) {
          if (keyDatas.length === 1)
            headerTooltip += ` -> ${keyDatas[0].toTable}(${keyDatas[0].toColumn})`
          else
            headerTooltip += ` -> ${keyDatas.map(item => `${item.toTable}(${item.toColumn})`).join(', ').replace(/, (?![\s\S]*, )/, ', or ')}`
        } else if (isPK) {
          headerTooltip += ' [Primary Key]'
        }

        const result = {
          title: column.columnName,
          field: column.columnName,
          titleFormatter: formatter,
          mutatorData: this.resolveTabulatorMutator(column.dataType),
          dataType: column.dataType,
          cellClick: this.cellClick,
          width: columnWidth,
          maxWidth: globals.maxColumnWidth,
          maxInitialWidth: globals.maxInitialWidth,
          cssClass: isPK ? 'primary-key' : '',
          editable: this.cellEditCheck,
          headerSort: this.allowHeaderSort(column),
          editor: editorType,
          tooltip: true,
          contextMenu: this.cellContextMenu,
          variableHeight: true,
          headerTooltip: headerTooltip,
          cellEditCancelled: cell => cell.getRow().normalizeHeight(),
          formatter: this.cellFormatter,
          editorParams: {
            verticalNavigation: useVerticalNavigation ? 'editor' : undefined,
            search: true,
            values: column.dataType === 'bool' ? [true, false] : undefined,
            allowEmpty: true,
            // elementAttributes: {
            //   maxLength: column.columnLength // TODO
            // }
          },
        }
        results.push(result)

        if (keyDatas && keyDatas.length > 0) {
          const icon = () => "<i class='material-icons fk-link'>launch</i>"
          const tooltip = () => {
            if (keyDatas.length == 1)
              return `View record in ${keyDatas[0].toTable}`
            else
              return `View records in ${(keyDatas.map(item => item.toTable).join(', ') as string).replace(/, (?![\s\S]*, )/, ', or ')}`
          }
          let clickMenu = null;
          if (keyDatas.length > 1) {
            clickMenu = [];
            keyDatas.forEach(x => {
              clickMenu.push({
                label: `<x-menuitem><x-label>${x.toTable}(${x.toColumn})</x-label></x-menuitem>`,
                action: (_e, cell) => {
                  this.fkClick(_e, cell, x.toTable, x.toColumn);
                }
              })
            })
          }

          const keyResult = {
            headerSort: false,
            download: false,
            width: keyWidth,
            resizable: false,
            field: column.columnName + '-link--bks',
            title: "",
            cssClass: "foreign-key-button",
            cellClick: clickMenu == null ? this.fkClick : null,
            formatter: icon,
            clickMenu,
            tooltip
          }
          result.cssClass = 'foreign-key'
          results.push(keyResult)
        }

      });

      // add internal index column
      const result = {
        title: this.internalIndexColumn,
        field: this.internalIndexColumn,
        cellClick: this.cellClick,
        maxWidth: globals.maxColumnWidth,
        maxInitialWidth: globals.maxInitialWidth,
        editable: false,
        variableHeight: true,
        cellEditCancelled: cell => cell.getRow().normalizeHeight(),
        formatter: this.cellFormatter,
        visible: false,
        clipboard: false,
        print: false,
        download: false
      }
      results.push(result)

      return results
    },
    filterValue() {
      return this.filter.value;
    },
    filterForTabulator() {
      if (this.filterMode === FILTER_MODE_RAW && this.filterRaw) {
        return this.filterRaw
      } else if (
        this.filterMode === FILTER_MODE_BUILDER &&
        this.filter.type && this.filter.field && this.filter.value
      ) {
<<<<<<< HEAD

        return [this.filter]
=======
        if (this.filter.type === 'in') {
          const vals = this.filter.value.split(/\s*,\s*/)
          return [{
            ...this.filter,
            value: vals
          }]
        } else {
          return [this.filter]
        }
>>>>>>> 02c0344a
      } else {
        return null
      }
    },
    initialSort() {
      if (!this.table?.columns?.length) {
        return [];
      }

      return [{ column: this.table.columns[0].columnName, dir: "asc" }];
    },
    shouldInitialize() {
      return this.tablesInitialLoaded && this.active && !this.initialized
    },
    columnFilterModalName() {
      return `column-filter-modal-${this.tab.id}`
    },
  },

  watch: {
    shouldInitialize() {
      if (this.shouldInitialize) {
        this.initialize()
      }
    },
    page: _.debounce(function () {
      this.tabulator.setPage(this.page || 1)
    }, 500),
    active() {
      log.debug('active', this.active)
      if (!this.tabulator) return;
      if (this.active) {
        this.tabulator.restoreRedraw()
        if (this.forceRedraw) {
          this.forceRedraw = false
          this.$nextTick(() => {
            this.tabulator.redraw(true)
          })
        }
      } else {
        this.tabulator.blockRedraw()
      }
    },
    table: {
      deep: true,
      async handler() {
        log.debug('table changed', this.tableColumns)
        if(!this.tabulator) {
          return
        }
        if (!this.active) {
          this.forceRedraw = true
        }
        await this.tabulator.setColumns(this.tableColumns)
        await this.refreshTable()
      }
    },
    filterValue() {
      if (this.filter.value === "") {
        this.clearFilter();
      }
    },
    filter: {
      deep: true,
      handler() {
        this.tab.filter = this.filter
        this.$store.dispatch('tabs/save', this.tab)
      }
    },
    filterRaw() {
      if (this.filterRaw === '') {
        this.clearFilter()
      }
    },
    async lastUpdated() {
      this.setlastUpdatedText()
      let result = 'all'
      if (this.primaryKeys?.length && this.filter.value && this.filter.type === '=' && this.isPrimaryKey(this.filter.field)) {
        log.info("setting scope", this.filter.value)
        result = this.filter.value
      } else {
        if (this.filterRaw) result = 'custom'
      }
      this.tab.titleScope = result
      await this.$store.dispatch('tabs/save', this.tab)
    },
    filterMode() {
      this.triggerFilter()
    },
    pendingChangesCount() {
      this.tab.unsavedChanges = this.pendingChangesCount > 0
    }
  },
  beforeDestroy() {
    document.removeEventListener('click', this.maybeUnselectCell)
    if(this.interval) clearInterval(this.interval)
    if (this.tabulator) {
      this.tabulator.destroy()
    }
  },
  async mounted() {
    document.addEventListener('click', this.maybeUnselectCell)
    if (this.shouldInitialize) {
      this.$nextTick(async() => {
        await this.initialize()
      })
    }
  },
  methods: {
    maybeUnselectCell(event) {
      if (!this.selectedCell) return
      if (!this.active) return
      const target = event.target
      const targets = Array.from(this.selectedCell.getElement().getElementsByTagName("*"))
      if (!targets.includes(target)) {
        this.selectedCell.getElement().classList.remove('selected')
        this.selectedCell = null
      }
    },
    async close() {
      this.$root.$emit(AppEvent.closeTab)
    },
    isPrimaryKey(column) {
      return this.primaryKeys.includes(column);
    },
    async initialize() {
      log.info("initializing tab ", this.tab.title, this.tab.tabType)
      this.initialized = true
      this.filter.field = this.table?.columns[0]?.columnName
      if (this.initialFilter) {
        this.filter = _.clone(this.initialFilter)
      }
      this.fetchTableLength()
      this.resetPendingChanges()
      await this.$store.dispatch('updateTableColumns', this.table)
      this.rawTableKeys = await this.connection.getTableKeys(this.table.name, this.table.schema)
      const rawPrimaryKeys = await this.connection.getPrimaryKeys(this.table.name, this.table.schema);
      this.primaryKeys = rawPrimaryKeys.map((key) => key.columnName);
      this.columnsWithFilterAndOrder = this.table.columns.map(({columnName, dataType}) => ({
        name: columnName,
        dataType,
        filter: true,
        order: 0,
      }))
      // @ts-ignore-error
      this.tabulator = new TabulatorFull(this.$refs.table, {
        height: this.actualTableHeight,
        columns: this.tableColumns,
        nestedFieldSeparator: false,
        placeholder: "No Data",
        renderHorizontal: 'virtual',
        ajaxURL: "http://fake",
        sortMode: 'remote',
        filterMode: 'remote',
        dataLoaderError: `<span style="display:inline-block">Error loading data, see error below</span>`,
        pagination: true,
        paginationMode: 'remote',
        paginationSize: this.limit,
        paginationElement: this.$refs.paginationArea,
        paginationButtonCount: 0,
        initialSort: this.initialSort,
        initialFilter: [this.initialFilter || {}],

        // callbacks
        ajaxRequestFunc: this.dataFetch,
        index: this.internalIndexColumn,
        keybindings: {
          scrollToEnd: false,
          scrollToStart: false,
          scrollPageUp: false,
          scrollPageDown: false
        },
        rowContextMenu:[

        ]
      });
      this.tabulator.on('cellEdited', this.cellEdited)

      this.$nextTick(() => {
        if (this.$refs.valueInput) {
          this.$refs.valueInput.focus()
        }
      })
    },
    async fetchTableLength() {
      try {
        if (!this.table) return;
        const length = await this.connection.getTableLength(this.table.name, this.table.schema)
        this.totalRecords = length
      } catch(ex) {
        console.error("unable to get table length", ex)
        this.totalRecords = 0
      }
    },
    openProperties() {
      this.$root.$emit(AppEvent.openTableProperties, { table: this.table })
    },
    buildPendingInserts() {
      if (!this.table) return
      const inserts = this.pendingChanges.inserts.map((item) => {
        const columnNames = this.table.columns.map((c) => c.columnName)
        const rowData = item.row.getData()
        const result = {}
        columnNames.forEach((c) => {
          const d = rowData[c]
          if (this.isPrimaryKey(c) && !d) {
            // do nothing
          } else {
            result[c] = d
          }
        })
        return {
          table: this.table.name,
          schema: this.table.schema,
          data: [result]
        }
      })
      return inserts
    },
    defaultColumnWidth(slimType, defaultValue) {
      const chunkyTypes = ['json', 'jsonb', 'blob', 'text', '_text']
      if (chunkyTypes.includes(slimType)) return globals.largeFieldWidth
      return defaultValue
    },
    valueCellFor(cell) {
      const fromColumn = cell.getField().replace(/-link--bks$/g, "")
      const valueCell = cell.getRow().getCell(fromColumn)
      return valueCell
    },
    allowHeaderSort(column) {
      if(!column.dataType) return true
      if(column.dataType.startsWith('json')) return false
      return true
    },
    slimDataType(dt) {
      if (!dt) return null
      if(dt === 'bit(1)') return dt
      return dt.split("(")[0]
    },
    editorType(dt) {
      const ne = vueEditor(NullableInputEditorVue)
      switch (dt) {
        case 'text':
        case 'json':
        case 'jsonb':
        case 'bytea':
        case 'tsvector':
        case '_text':
          return 'textarea'
        case 'bool': return 'select'
        default: return ne
      }
    },
    fkClick(_e, cell, toTable = null, toColumn = null) {
      const fromColumn = cell.getField().replace(/-link--bks$/g, "")
      const valueCell = this.valueCellFor(cell)
      const value = valueCell.getValue()

      const keyDatas = this.tableKeys[fromColumn]
      if (!keyDatas || keyDatas.length === 0) {
        log.error("fk-click, couldn't find key data. Please open an issue. fromColumn:", fromColumn)
        this.$noty.error("Unable to open foreign key. See dev console")
      }
      const keyData = toColumn == null || toTable == null ? keyDatas[0] : keyDatas.find(x => x.toTable === toTable && x.toColumn === toColumn);

      const tableName = keyData.toTable;
      const schemaName = keyData.toSchema;
      const table = this.$store.state.tables.find(t => {
        return (!schemaName || schemaName === t.schema) && t.name === tableName
      })
      if (!table) {
        log.error("fk-click: unable to find destination table", tableName)
        return
      }
      const filter = {
        value,
        type: '=',
        field: keyData.toColumn
      }
      const payload = {
        table, filter, titleScope: value
      }
      log.debug('fk-click: clicked ', value, keyData)
      this.$root.$emit('loadTable', payload)
    },
    copyCell() {
        if (!this.active) return;
        if (!this.selectedCell) return;
        this.selectedCell.getElement().classList.add('copied')
        const cell = this.selectedCell
        setTimeout(() => cell.getElement().classList.remove('copied'), 500)
        this.$native.clipboard.writeText(this.selectedCell.getValue(), false)
    },
    cellClick(_e, cell) {
      if (this.selectedCell) this.selectedCell.getElement().classList.remove("selected")
      this.selectedCell = null
      // this makes it easier to select text if not editing
      if (!this.cellEditCheck(cell)) {
        this.selectedCell = cell
        cell.getElement().classList.add("selected")
      } else {
        setTimeout(() => {
          cell.getRow().normalizeHeight();
        }, 10)

      }
    },
    cellEditCheck(cell) {
      // check this first because it is easy
      if (!this.editable) return false

      const pendingInsert = _.find(this.pendingChanges.inserts, { row: cell.getRow() })

      if (pendingInsert) {
        return true
      }

      const primaryKeys = cell.getRow().getCells().filter(c => this.isPrimaryKey(c.getField())).map(pkCell => ({ value: pkCell.getValue(), column: pkCell.getField()}))
      const pendingDelete = _.find(this.pendingChanges.deletes, (item) => _.isEqual(item.primaryKeys, primaryKeys))

      return this.editable && !this.isPrimaryKey(cell.getColumn().getField()) && !pendingDelete
    },
    cellEdited(cell) {
      const pkCells = cell.getRow().getCells().filter(c => this.isPrimaryKey(c.getField()))

      if (!pkCells) {
        this.$noty.error("Can't edit column -- couldn't figure out primary key")
        // cell.setValue(cell.getOldValue())
        cell.restoreOldValue()
        return
      }
      // Dont handle cell edit if made on a pending insert
      const pendingInsert = _.find(this.pendingChanges.inserts, { row: cell.getRow() })
      if (pendingInsert) {
        pendingInsert.data = pendingInsert.row.getData()
        return
      }

      const column = this.table.columns.find(c => c.columnName === cell.getField())
      const pkValues = pkCells.map((cell) => cell.getValue()).join('-')
      const key = `${pkValues}-${cell.getField()}`

      cell.getElement().classList.add('edited')
      const currentEdit = _.find(this.pendingChanges.updates, { key: key })

      if (currentEdit?.oldValue === cell.getValue()) {
        this.$set(this.pendingChanges, 'updates', _.without(this.pendingChanges.updates, currentEdit))
        cell.getElement().classList.remove('edited')
        return
      }

      const primaryKeys = pkCells.map((cell) => {
        return {
          column: cell.getField(),
          value: cell.getValue()
        }
      })
      if (currentEdit) {
        currentEdit.value = cell.getValue()
      } else {
        const payload: TableUpdate & { key: string, oldValue: any, cell: any } = {
          key: key,
          table: this.table.name,
          schema: this.table.schema,
          column: cell.getField(),
          columnType: column ? column.dataType : undefined,
          primaryKeys,
          oldValue: cell.getOldValue(),
          cell: cell,
          value: cell.getValue(0)
        }
        // remove existing pending updates with identical pKey-column combo
        let pendingUpdates = _.reject(this.pendingChanges.updates, { 'key': payload.key })
        pendingUpdates.push(payload)
        this.$set(this.pendingChanges, 'updates', pendingUpdates)
      }
    },
    cellCloneRow(_e, cell) {
      const row = cell.getRow()
      const data = { ...row.getData() }

      this.tabulator.addRow(data, true).then(row => {
        this.addRowToPendingInserts(row)
        this.tabulator.scrollToRow(row, 'center', true)
      })
    },
    cellAddRow() {
      if (this.dialectData.disabledFeatures?.tableTable) {
        return;
      }
      this.tabulator.addRow({}, true).then(row => {
        this.addRowToPendingInserts(row)
        this.tabulator.scrollToRow(row, 'center', true)
      })
    },
    addRowToPendingInserts(row) {
      row.getElement().classList.add('inserted')

      const payload = {
        table: this.table.name,
        row: row,
        schema: this.table.schema,
        pkColumn: this.primaryKeys
      }

      this.pendingChanges.inserts.push(payload)
    },
    addRowToPendingDeletes(row) {
      const pkCells = row.getCells().filter(c => this.isPrimaryKey(c.getField()))

      if (!pkCells) {
        this.$noty.error("Can't delete row -- couldn't figure out primary key")
        return
      }

      if (this.hasPendingInserts && _.find(this.pendingChanges.inserts, { row: row })) {
        this.$set(this.pendingChanges, 'inserts', _.reject(this.pendingChanges.inserts, { row: row }))
        this.tabulator.deleteRow(row)
        return
      }

      row.getElement().classList.add('deleted')

      const primaryKeys = pkCells.map((cell) => {
        const column = this.table.columns.find(c => c.columnName === cell.getField())
        const isBinary = column.dataType.toUpperCase().includes('BINARY')
        return {
          column: cell.getField(),
          value: isBinary ? Buffer.from(cell.getValue(), 'hex') : cell.getValue()
        }
      })

      const payload = {
        table: this.table.name,
        row: row,
        schema: this.table.schema,
        primaryKeys,
      }

      const matchesFn =  (update) => _.isEqual(update.primaryKeys, payload.primaryKeys)
      // remove pending updates for the row marked for deletion
      const discardedUpdates = _.filter(this.pendingChanges.updates, matchesFn)
      const pendingUpdates = _.without(this.pendingChanges.updates, discardedUpdates)

      discardedUpdates.forEach(update => this.discardColumnUpdate(update))

      this.$set(this.pendingChanges, 'updates', pendingUpdates)

      if (!_.find(this.pendingChanges.deletes, matchesFn)) {
        this.pendingChanges.deletes.push(payload)
      }
    },
    resetPendingChanges() {
      this.pendingChanges = {
        inserts: [],
        updates: [],
        deletes: []
      }
    },
    async saveChanges() {
        this.saveError = null

        let replaceData = false

        try {

          const payload = {
            inserts: this.buildPendingInserts(),
            updates: this.pendingChanges.updates,
            deletes: this.pendingChanges.deletes
          }

          const result = await this.connection.applyChanges(payload)
          const updateIncludedPK = this.pendingChanges.updates.find(e => e.column === e.pkColumn)

          if (updateIncludedPK || this.hasPendingInserts || this.hasPendingDeletes) {
            replaceData = true
          } else if (this.hasPendingUpdates) {
            this.tabulator.clearCellEdited()
            this.tabulator.updateData(result)
            this.pendingChanges.updates.forEach(edit => {
              edit.cell.getElement().classList.remove('edited')
              edit.cell.getElement().classList.add('edit-success')
              setTimeout(() => {
                if (edit.cell.getElement()) {
                  edit.cell.getElement().classList.remove('edit-success')
                }
              }, 1000)
            })
          }

          if (replaceData) {
            const niceChanges = pluralize('change', this.pendingChangesCount, true)
            this.$noty.success(`${niceChanges} successfully applied`)
            this.tabulator.replaceData()
          }

          this.resetPendingChanges()


        } catch (ex) {
          this.pendingChanges.updates.forEach(edit => {
              edit.cell.getElement().classList.add('edit-error')
          })


          this.pendingChanges.inserts.forEach(insert => {
            insert.row.getElement().classList.add('edit-error')
          })

          this.saveError = {
            title: ex.message,
            message: ex.message,
            ex
          }
          this.$noty.error(ex.message)

          return
        } finally {
          if (!this.active) {
            this.forceRedraw = true
          }
        }
    },
    discardChanges() {
      this.saveError = null

      this.pendingChanges.inserts.forEach(insert => this.tabulator.deleteRow(insert.row))

      this.pendingChanges.updates.forEach(edit => this.discardColumnUpdate(edit))

      this.pendingChanges.deletes.forEach(pendingDelete => {
        pendingDelete.row.getElement().classList.remove('deleted')
      })

      this.resetPendingChanges()
    },
    discardColumnUpdate(pendingUpdate) {
      pendingUpdate.cell.setValue(pendingUpdate.oldValue)
      pendingUpdate.cell.getElement().classList.remove('edited')
      pendingUpdate.cell.getElement().classList.remove('edit-error')
    },
    showColumnFilterModal() {
      this.$modal.show(this.columnFilterModalName)
    },
    triggerFilter() {
      if (this.tabulator) this.tabulator.setData()
    },
    clearFilter() {
      if (this.tabulator) this.tabulator.setData();
    },
    changeFilterMode(filterMode) {
      // Populate raw filter query with existing filter if raw filter is empty
      if (
        filterMode === FILTER_MODE_RAW &&
        !_.isNil(this.filter.value) &&
        !_.isEmpty(this.filter.value) &&
        _.isEmpty(this.filterRaw)
      ) {
        const rawFilter = _.join([this.filter.field, this.filter.type, this.filter.value], ' ')
        this.filterRaw = rawFilter
      }

      this.filterMode = filterMode
      this.$nextTick(() => {
        this.$refs.valueInput.focus()
      })
    },
    dataFetch(_url, _config, params) {
      // this conforms to the Tabulator API
      // for ajax requests. Except we're just calling the database.
      // we're using paging so requires page info
      log.info("fetch params", params)
      let offset = 0;
      let limit = this.limit;
      let orderBy = null;
      // eslint-disable-next-line no-debugger
      let filters = this.filterForTabulator;

      if (params.sort) {
        orderBy = params.sort
      }

      if (params.size) {
        limit = params.size
      }

      if (params.page) {
        offset = (params.page - 1) * limit;
      }

      // like if you change a filter
      if (params.page && params.page !== this.page) {
        this.page = params.page
      }

      log.info("filters", filters)

      const result = new Promise((resolve, reject) => {
        (async () => {
          try {
            const selects = this.allColumnsSelected
              ? ['*']
              : this.columnsWithFilterAndOrder.filter(({filter}) => filter).map(({name}) => name)

            const response = await this.connection.selectTop(
              this.table.name,
              offset,
              limit,
              orderBy,
              filters,
              this.table.schema,
              selects,
            );
            if (_.xor(response.fields, this.table.columns.map(c => c.columnName)).length > 0) {
              log.debug('table has changed, updating')
              await this.$store.dispatch('updateTableColumns', this.table)
            }

            const r = response.result;
            this.response = response
            this.resetPendingChanges()
            this.clearQueryError()

            // fill internal index column with primary keys
            r.forEach(row => {
              const primaryValues = this.primaryKeys.map(key => row[key]);
              row[this.internalIndexColumn] = primaryValues.join(",");
            });

            const data = this.dataToTableData({ rows: r }, this.tableColumns);
            this.data = Object.freeze(data)
            this.lastUpdated = Date.now()
            resolve({
              last_page: 1,
              data
            });
          } catch (error) {
            reject(error.message);
            this.queryError = {
              title: error.message,
              message: error.message
            }
            this.$nextTick(() => {
              this.tabulator.clearData()
            })
          } finally {
            if (!this.active) {
              this.forceRedraw = true
            }
          }
        })();
      });
      return result;
    },
    setlastUpdatedText() {
      if (!this.lastUpdated) return null
      this.lastUpdatedText = this.timeAgo.format(this.lastUpdated)
    },
    setQueryError(title, message) {
      this.queryError = {
        title: title,
        message: message
      }
    },
    clearQueryError() {
      this.queryError = null
    },
    async refreshTable() {
      log.debug('refreshing table')
      const page = this.tabulator.getPage()
      this.fetchTableLength()
      await this.tabulator.replaceData()
      this.tabulator.setPage(page)
      if (!this.active) this.forceRedraw = true
    },
    exportTable() {
      this.trigger(AppEvent.beginExport, { table: this.table })
    },
    exportFiltered() {
      this.trigger(AppEvent.beginExport, {table: this.table, filters: this.filterForTabulator} )
    },
    modifyRowData(data) {
      const output = {};
      const keys = Object.keys(data);

      for(const key of keys) {
        // skip internal columns
        if(key.startsWith(this.internalColumnPrefix)) continue;
        if(key.endsWith('--bks')) continue

        output[key] = data[key];
      }

      return output;
    },
    applyColumnChanges(columns) {
      if (!this.tabulator) return;

      this.tabulator.blockRedraw();

      columns.forEach(({name, filter}) => {
        if(filter) this.tabulator.showColumn(name)
        else this.tabulator.hideColumn(name)
      })

      this.tabulator.restoreRedraw();

      this.columnsWithFilterAndOrder = columns

      this.tabulator.setData()
    }
  }
});
</script><|MERGE_RESOLUTION|>--- conflicted
+++ resolved
@@ -388,13 +388,11 @@
     filterPlaceholder() {
       return `Enter condition, eg: name like 'Matthew%'`
     },
-<<<<<<< HEAD
     allColumnsSelected() {
       return this.columnsWithFilterAndOrder.every((column) => column.filter)
-=======
+    },
     builderPlaceholder() {
       return this.filter.type === 'in' ? `Enter values separated by comma, eg: foo,bar` : 'Enter Value'
->>>>>>> 02c0344a
     },
     totalRecordsText() {
       return `~${this.totalRecords.toLocaleString()}`
@@ -580,10 +578,6 @@
         this.filterMode === FILTER_MODE_BUILDER &&
         this.filter.type && this.filter.field && this.filter.value
       ) {
-<<<<<<< HEAD
-
-        return [this.filter]
-=======
         if (this.filter.type === 'in') {
           const vals = this.filter.value.split(/\s*,\s*/)
           return [{
@@ -593,7 +587,6 @@
         } else {
           return [this.filter]
         }
->>>>>>> 02c0344a
       } else {
         return null
       }
