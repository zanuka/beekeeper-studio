--- conflicted
+++ resolved
@@ -905,48 +905,6 @@
           scrollPageUp: false,
           scrollPageDown: false
         },
-<<<<<<< HEAD
-=======
-        spreadsheetRowHeader: {
-          field: '--row-header--bks',
-          htmlOutput: false,
-          print: false,
-          clipboard: false,
-          download: false,
-          contextMenu: (_, cell: Tabulator.CellComponent) => {
-            const range = cell.getRange()
-            return [
-              this.setAsNullMenuItem(range),
-              { separator: true },
-              ...copyActionsMenu({
-                range,
-                connection: this.connection,
-                table: this.table.name,
-                schema: this.table.schema,
-              }),
-              { separator: true },
-              ...this.rowActionsMenu(range),
-            ]
-          },
-          headerContextMenu: () => {
-            const range = this.tabulator.getActiveRange()
-            return [
-              this.setAsNullMenuItem(range),
-              { separator: true },
-              ...copyActionsMenu({
-                range,
-                connection: this.connection,
-                table: this.table.name,
-                schema: this.table.schema,
-              }),
-              { separator: true },
-              resizeAllColumnsToFitContent,
-              resizeAllColumnsToFixedWidth,
-              this.openColumnFilterMenuItem,
-            ]
-          }
-        },
->>>>>>> e187d0ec
       });
       this.tabulator.on('cellEdited', this.cellEdited)
       this.tabulator.on('dataProcessed', this.maybeScrollAndSetWidths)
