--- conflicted
+++ resolved
@@ -1089,15 +1089,9 @@
     openEditorMenu(cell: CellComponent) {
       const isReadOnly = this.isEditorMenuDisabled(cell);
       return {
-<<<<<<< HEAD
-        name: "Edit in modal",
+        name: isReadOnly ? "View in modal" : "Edit in modal",
         shortcut: "Shift + Enter",
-        disabled: this.isEditorMenuDisabled(cell),
         handler: () => {
-=======
-        label: createMenuItem(isReadOnly? "View in modal" : "Edit in modal", "Shift + Enter"),
-        action: () => {
->>>>>>> 67aae960
           if (this.isPrimaryKey(cell.getField())) return
           this.$refs.editorModal.openModal(cell.getValue(), undefined, { cell, isReadOnly })
         }
