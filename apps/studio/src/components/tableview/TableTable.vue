<template>
  <div
    v-hotkey="keymap"
    class="tabletable tabcontent flex-col"
    :class="{'view-only': !editable}"
  >
    <editor-modal
      ref="editorModal"
      @save="onSaveEditorModal"
    />
    <template v-if="!table && initialized">
      <div class="no-content" />
    </template>
    <template v-else>
      <row-filter-builder
        v-if="table.columns && table.columns.length"
        :columns="table.columns"
        :reactive-filters="tableFilters"
        @input="handleRowFilterBuilderInput"
        @submit="triggerFilter"
      />
      <div
        v-show="isEmpty"
        class="empty-placeholder"
      >
        No Data
      </div>
      <div
        class="table-view-wrapper"
        ref="tableViewWrapper"
      >
        <div
          ref="table"
          class="spreadsheet-table"
        />
        <detail-view-sidebar
          :title="detailViewTitle"
          :value="selectedRowData"
          :data-id="selectedRowIndex"
          :hidden="!openDetailView"
          :expandable-paths="expandablePaths"
          :reinitialize="reinitializeDetailView"
          @expandPath="expandForeignKey"
          @close="toggleOpenDetailView(false)"
        />
      </div>
      <ColumnFilterModal
        :modal-name="columnFilterModalName"
        :columns-with-filter-and-order="columnsWithFilterAndOrder"
        :has-pending-changes="pendingChangesCount > 0"
        @changed="applyColumnChanges"
      />
    </template>

    <statusbar :mode="statusbarMode">
      <div class="truncate statusbar-info">
        <x-button
          @click.prevent="openProperties"
          class="btn btn-flat btn-icon end"
          title="View Structure"
        >
          Structure <i class="material-icons">north_east</i>
        </x-button>
        <!-- Info -->
        <table-length
          v-if="!minimalMode"
          :table="table"
        />
        <a
          @click="refreshTable"
          tabindex="0"
          role="button"
          class="statusbar-item hoverable"
          v-if="lastUpdatedText && !error && !minimalMode"
          :title="'Updated' + ' ' + lastUpdatedText"
        >
          <i class="material-icons">update</i>
          <span>{{ lastUpdatedText }}</span>
        </a>
        <span
          v-if="error"
          class="statusbar-item error"
          :title="error.message"
        >
          <i class="material-icons">error_outline</i>
          <span class="">{{ error.title }}</span>
        </span>
      </div>

      <!-- Pagination -->
      <div
        v-if="!minimalMode"
        class="tabulator-paginator"
      >
        <div class="flex-center flex-middle flex">
          <a
            v-if="(this.page > 1)"
            @click="page = page - 1"
<<<<<<< HEAD
            v-tooltip="$bkConfig.keybindings.tableTable.previousPage"
=======
>>>>>>> 46204797
          ><i
            class="material-icons"
          >navigate_before</i></a>
          <input
            type="number"
            v-model="page"
          >
          <a
            @click="page = page + 1"
<<<<<<< HEAD
            v-tooltip="$bkConfig.keybindings.tableTable.nextPage"
=======
>>>>>>> 46204797
          ><i class="material-icons">navigate_next</i></a>
        </div>
      </div>

      <!-- Pending Edits -->
      <div class="col x4 statusbar-actions flex-right">
        <!-- <div v-if="missingPrimaryKey" class="flex flex-right">
          <span class="statusbar-item">
            <i
            class="material-icons text-danger"
            v-tooltip="'Zero (or multiple) primary keys detected, table editing is disabled.'"
            >warning</i>
          </span>
        </div> -->

        <template v-if="pendingChangesCount > 0">
          <x-button
            class="btn btn-flat"
            @click.prevent="discardChanges"
          >
            Reset
          </x-button>
          <x-buttons class="pending-changes">
            <x-button
              class="btn btn-primary btn-badge btn-icon"
              @click.prevent="saveChanges"
              :title="saveButtonText"
              :class="{'error': !!saveError}"
            >
              <i
                v-if="error"
                class="material-icons "
              >error_outline</i>
              <span
                class="badge"
                v-if="!error"
              ><small>{{ pendingChangesCount }}</small></span>
              <span>Apply</span>
            </x-button>
            <x-button
              class="btn btn-primary"
              menu
            >
              <i class="material-icons">arrow_drop_down</i>
              <x-menu>
                <x-menuitem @click.prevent="saveChanges">
                  <x-label>Apply</x-label>
                  <x-shortcut value="Control+S" />
                </x-menuitem>
                <x-menuitem @click.prevent="copyToSql">
                  <x-label>Copy to SQL</x-label>
                  <x-shortcut value="Control+Shift+S" />
                </x-menuitem>
              </x-menu>
            </x-button>
          </x-buttons>
        </template>
        <span
          v-else
          class="hidden-column-count bks-tooltip-wrapper statusbar-item hoverable"
        >
          <a
            tabindex="0"
            @click.prevent="showColumnFilterModal"
            v-if="hiddenColumnCount"
          >
            <i class="material-icons">visibility_off</i>
          </a>
          <div class="bks-tooltip bks-tooltip-top-center">
            <span>{{ hiddenColumnMessage }}</span>
          </div>
        </span>

        <template v-if="!editable">
          <span
            class="statusbar-item item-notice"
            :title="readOnlyNotice"
          >
            <i class="material-icons-outlined">info</i>
            <span> Editing Disabled</span>
          </span>
        </template>

        <!-- Actions -->
        <x-button
<<<<<<< HEAD
          v-tooltip="`Refresh Table (${$bkConfig.keybindings.tableTable.refresh})`"
=======
          v-tooltip="`Toggle Right Sidebar`"
          class="btn btn-flat"
          @click="toggleOpenDetailView()"
        >
          <i class="material-icons material-icons-round">view_sidebar</i>
        </x-button>
        <x-button
          v-tooltip="`Refresh Table (${ctrlOrCmd('r')} or F5)`"
>>>>>>> 46204797
          class="btn btn-flat"
          @click="refreshTable"
        >
          <i class="material-icons">refresh</i>
        </x-button>
        <x-button
          class="btn btn-flat"
          v-tooltip="`Add row (${$bkConfig.keybindings.tableTable.addRow})`"
          @click.prevent="cellAddRow"
        >
          <i class="material-icons">add</i>
        </x-button>
        <x-button
          class="actions-btn btn btn-flat"
        >
          <i class="material-icons">settings</i>
          <i class="material-icons">arrow_drop_down</i>
          <x-menu>
            <x-menuitem
              v-if="isCassandra"
              @click="cassandraAllowFilter = !this.isCassandra"
            >
              <x-label>
                <i class="material-icons">{{ this.isCassandra ? 'check' : 'horizontal_rule' }}</i>
                Allow Filtering
              </x-label>
            </x-menuitem>
            <x-menuitem @click="exportTable">
              <x-label>Export whole table</x-label>
            </x-menuitem>

            <x-menuitem @click="exportFiltered">
              <x-label>Export filtered view</x-label>
            </x-menuitem>
            <x-menuitem @click="showColumnFilterModal">
              <x-label>Hide columns ({{ hiddenColumnCount }})</x-label>
            </x-menuitem>
            <x-menuitem @click="importTab">
              <x-label>
                Import from file 
                <i
                  v-if="$store.getters.isCommunity"
                  class="material-icons menu-icon"
                >stars</i>
              </x-label>
            </x-menuitem>
            <x-menuitem @click="openQueryTab">
              <x-label>Copy view to SQL</x-label>
            </x-menuitem>
          </x-menu>
        </x-button>
      </div>
    </statusbar>

    <portal to="modals">
      <modal
        class="vue-dialog beekeeper-modal"
        :name="`discard-changes-modal-${tab.id}`"
      >
        <div v-kbd-trap="true">
          <div class="dialog-content">
            <div class="dialog-c-title">
              Confirmation
            </div>
            <div class="modal-form">
              Sorting or Filtering will discard {{ pendingChangesCount }} pending change(s) to <b>{{ table.name }}</b>.
              Are you sure?
            </div>
          </div>
          <div class="vue-dialog-buttons">
            <button
              class="btn btn-flat"
              type="button"
              @click.prevent="$modal.hide(`discard-changes-modal-${tab.id}`)"
            >
              Cancel
            </button>
            <button
              class="btn btn-primary"
              type="button"
              @click.prevent="forceFilter"
              autofocus
            >
              I'm Sure
            </button>
          </div>
        </div>
      </modal>
    </portal>
  </div>
</template>

<style>
.item-notice > span {
  overflow: hidden;
  text-overflow: ellipsis;
  white-space: nowrap;
}

.material-icons.menu-icon {
  margin-left: 10px !important;
}
</style>

<script lang="ts">
import Vue from 'vue'
import { ColumnComponent, CellComponent, RangeComponent, RowComponent } from 'tabulator-tables'
import data_converter from "../../mixins/data_converter";
import DataMutators from '../../mixins/data_mutators'
import { FkLinkMixin } from '@/mixins/fk_click'
import Statusbar from '../common/StatusBar.vue'
import RowFilterBuilder from './RowFilterBuilder.vue'
import ColumnFilterModal from './ColumnFilterModal.vue'
import EditorModal from './EditorModal.vue'
import rawLog from '@bksLogger'
import _ from 'lodash'
import TimeAgo from 'javascript-time-ago'
import {AppEvent} from '../../common/AppEvent';
import { vueEditor } from '@shared/lib/tabulator/helpers';
import NullableInputEditorVue from '@shared/components/tabulator/NullableInputEditor.vue'
import TableLength from '@/components/common/TableLength.vue'
import { mapGetters, mapState, mapActions } from 'vuex';
import { TableUpdate, TableUpdateResult, ExtendedTableColumn } from '@/lib/db/models';
import { dialectFor, FormatterDialect, TableKey } from '@shared/lib/dialects/models'
import { format } from 'sql-formatter';
import { normalizeFilters, safeSqlFormat, createTableFilter } from '@/common/utils'
import { TableFilter } from '@/lib/db/models';
import { LanguageData } from '../../lib/editor/languageData'
import { escapeHtml } from '@shared/lib/tabulator';
import { copyRanges, pasteRange, copyActionsMenu, pasteActionsMenu, commonColumnMenu, createMenuItem, resizeAllColumnsToFixedWidth, resizeAllColumnsToFitContent, resizeAllColumnsToFitContentAction } from '@/lib/menu/tableMenu';
import { tabulatorForTableData } from "@/common/tabulator";
import { getFilters, setFilters } from "@/common/transport/TransportOpenTab"
import DetailViewSidebar from '@/components/sidebar/DetailViewSidebar.vue'
import Split from 'split.js'
import { ExpandablePath } from '@/lib/data/detail_view'
import { hexToUint8Array, friendlyUint8Array } from '@/common/utils';

const log = rawLog.scope('TableTable')

let draftFilters: TableFilter[] | string | null;

export default Vue.extend({
  components: { Statusbar, ColumnFilterModal, TableLength, RowFilterBuilder, EditorModal, DetailViewSidebar },
  mixins: [data_converter, DataMutators, FkLinkMixin],
  props: ["active", 'tab', 'table'],
  data() {
    return {
      filters: [],
      tableFilters: [createTableFilter(this.table.columns?.[0]?.columnName)],
      headerFilter: true,
      columnsSet: false,
      tabulator: null,
      loading: false,

      // table data
      data: null, // array of data
      preLoadScrollPosition: null,
      columnWidths: null,
      //
      response: null,
      rawTableKeys: [],
      primaryKeys: null,
      pendingChanges: {
        inserts: [],
        updates: [],
        deletes: []
      },
      paginationStates: [null], // used for pagination that is not based on offsets. Null is always the starter one because that means "just bring back em back from the beginning"
      queryError: null,
      saveError: null,
      timeAgo: new TimeAgo('en-US'),
      lastUpdated: null,
      lastUpdatedText: null,
      // @ts-expect-error Fix typings
      interval: setInterval(this.setlastUpdatedText, 10000),

      forceRedraw: false,
      rawPage: 1,
      initialized: false,
      internalColumnPrefix: "__beekeeper_internal_",
      internalIndexColumn: "__beekeeper_internal_index",

      /** This is true when we switch to minimal mode while TableTable is not active */
      enabledMinimalModeWhileInactive: false,

      selectedRow: null,
      selectedRowIndex: null,
      selectedRowData: {},
      expandablePaths: {},
      split: null,
      detailViewTitle: undefined,
      reinitializeDetailView: 0,
    };
  },
  computed: {
<<<<<<< HEAD
    ...mapState(['tables', 'tablesInitialLoaded', 'usedConfig', 'database', 'workspaceId']),
    ...mapGetters(['dialectData', 'dialect']),
    limit() {
      return this.$bkConfig.ui.tableTable.pageSize
    },
=======
    ...mapState(['tables', 'tablesInitialLoaded', 'usedConfig', 'database', 'workspaceId', 'connectionType', 'connection']),
    ...mapGetters(['dialectData', 'dialect', 'minimalMode', 'openDetailView']),
>>>>>>> 46204797
    isEmpty() {
      return _.isEmpty(this.data);
    },
    isCassandra() {
      return this.connectionType === 'cassandra'
    },
    columnsWithFilterAndOrder() {
      if (!this.tabulator || !this.table) return []
      const cols = this.tabulator.getColumns()
      const columnNames = this.table.columns.map((c) => c.columnName)
      const typeOf = (f) => this.table.columns.find((c) => c.columnName === f)?.dataType
      return cols
        .filter((c) => columnNames.includes(c.getField()))
        .map((c, idx) => ({
        name: c.getField(),
        dataType: typeOf(c.getField()),
        filter: c.isVisible(),
        order: idx
      }))
    },

    page: {
      set(nu) {
        const newPage = Number(nu)
        if (_.isNaN(newPage) || newPage < 1) return
        this.rawPage = newPage
      },
      get() {
        return this.rawPage
      }
    },
    error() {
      return this.saveError ? this.saveError : this.queryError
    },
    saveButtonText() {
      const result = []
      if (this.saveError) {
        result.push(`${this.saveError.title} -`)
      }
      result.push(`${this.pendingChangesCount} pending changes`)
      return result.join(" ")
    },
    keymap() {
      if (!this.active) return {}
<<<<<<< HEAD

      return this.$vHotkeyKeymap({
        'general.refresh': this.refreshTable.bind(this),
        'general.addRow': this.cellAddRow.bind(this),
        'general.save': this.saveChanges.bind(this),
        'general.openInSqlEditor': this.copyToSql.bind(this),
        'general.copySelection': this.copySelection.bind(this),
        'general.pasteSelection': this.pasteSelection.bind(this),
        'general.cloneSelection': this.cloneSelection.bind(this),
        'general.deleteSelection': this.deleteTableSelection.bind(this),
        'tableTable.nextPage': this.navigatePage.bind(this, 'next'),
        'tableTable.previousPage': this.navigatePage.bind(this, 'prev'),
      })
=======
      const result = {}
      result['f5'] = this.refreshTable.bind(this)
      // TODO these need to be in config.ini
      // TODO if we enable this, make sure we add the tooltips in pagination as well
      // result[this.ctrlOrCmd('right')] = () => {
      //   const focusingTable = this.tabulator.element.contains(document.activeElement)
      //   if (!focusingTable) this.page++
      // }
      // result[this.ctrlOrCmd('left')] = () => {
      //   const focusingTable = this.tabulator.element.contains(document.activeElement)
      //   if (!focusingTable) this.page--
      // }
      result['shift+enter'] = this.openEditorMenuByShortcut.bind(this)
      result[this.ctrlOrCmd('r')] = this.refreshTable.bind(this)
      result[this.ctrlOrCmd('n')] = this.cellAddRow.bind(this)
      result[this.ctrlOrCmd('s')] = this.saveChanges.bind(this)
      result[this.ctrlOrCmd('shift+s')] = this.copyToSql.bind(this)
      result[this.ctrlOrCmd('c')] = this.copySelection.bind(this)
      result[this.ctrlOrCmd('v')] = this.pasteSelection.bind(this)
      result[this.ctrlOrCmd('d')] = this.cloneSelection.bind(this, undefined)
      result['delete'] = this.deleteTableSelection.bind(this)
      result['tab'] = this.handleTab.bind(this)
      return result
>>>>>>> 46204797
    },

    tableHolder() {
      return this.$el.querySelector('.tabulator-tableholder')
    },
    allColumnsSelected() {
      return this.columnsWithFilterAndOrder.every((column) => column.filter)
    },
    hiddenColumnCount() {
      return this.columnsWithFilterAndOrder.filter((c) => !c.filter).length
    },
    hiddenColumnMessage() {
      return `${window.main.pluralize('column', this.hiddenColumnCount, true)} hidden`
    },
    pendingChangesCount() {
      return this.pendingChanges.inserts.length
             + this.pendingChanges.updates.length
             + this.pendingChanges.deletes.length
    },
    hasPendingChanges() {
      return this.pendingChangesCount > 0
    },
    hasPendingInserts() {
      return this.pendingChanges.inserts.length > 0
    },
    hasPendingUpdates() {
      return this.pendingChanges.updates.length > 0
    },
    hasPendingDeletes() {
      return this.pendingChanges.deletes.length > 0
    },
    editable() {
      return this.primaryKeys?.length &&
        this.table.entityType === 'table' &&
        !this.dialectData.disabledFeatures?.tableTable
    },
    readOnlyNotice() {
      return this.dialectData.notices?.tableTable ||
        "Tables without a primary key column only support inserts. Editing of existing records is disabled."
    },
    // it's a table, but there's no primary key
    missingPrimaryKey() {
      return this.table.entityType === 'table' && !this.primaryKeys?.length
    },
    statusbarMode() {
      if (this.queryError) return 'failure'
      if (this.pendingChangesCount) return 'editing'
      return null
    },
    tableKeys() {
      const result = {}
      this.rawTableKeys.forEach((item) => {
        if (!result[item.fromColumn]) result[item.fromColumn] = [];
        result[item.fromColumn].push(item);
      })
      return result
    },
    // we can use this to track if column names have been updated and we need
    // to refresh
    tableColumnNames() {
      return this.table?.columns?.map((c) => c.columnName).join("-") || []
    },
    tableColumns() {
      const results = []
      if (!this.table) return []

      const cellMenu = (keyDatas?: any[]) => {
        return (_e, cell: CellComponent) => {
          const ranges = cell.getRanges();
          const range = _.last(ranges)
          const menu = [
            this.openEditorMenu(cell),
            this.setAsNullMenuItem(range),
            { separator: true },
            this.quickFilterMenuItem(cell),
            ...copyActionsMenu({
              ranges,
              table: this.table.name,
              schema: this.table.schema,
            }),
            { separator: true },
            ...pasteActionsMenu(range),
            { separator: true },
            ...this.rowActionsMenu(range),
          ]

          if (keyDatas?.length > 0) {
            keyDatas.forEach(keyData => {
              menu.push({
                label: createMenuItem(`Go to ${keyData.toTable} (${keyData.toColumn})`),
                action: (_e, cell) => this.fkClick(keyData, cell)
              })
            })
          }

          return menu
        }
      }

      const columnMenu = (_e, column: ColumnComponent) => {
        const ranges = (column as any).getRanges();
        const range = _.last(ranges) as RangeComponent;
        let hideColumnLabel = `Hide ${column.getDefinition().title}`

        if (hideColumnLabel.length > 33) {
          hideColumnLabel = hideColumnLabel.slice(0, 30) + '...'
        }

        return [
          this.setAsNullMenuItem(range),
          { separator: true },
          ...copyActionsMenu({
            ranges,
            table: this.table.name,
            schema: this.table.schema,
          }),
          { separator: true },
          ...commonColumnMenu,
          { separator: true },
          {
            label: createMenuItem(hideColumnLabel),
            action: () => this.hideColumnByField(column.getField()),
          },
          {
            label: createMenuItem(`Reset layout`),
            action: () => column.getTable().setColumnLayout(this.tableColumns),
          },
          this.openColumnFilterMenuItem,
        ]
      }

      // 1. add a column for a real column
      // if a FK, add another column with the link
      // to the FK table.
      this.table.columns.forEach(column => {

        const keyDatas: any[] = Object.entries(this.tableKeys).filter((entry) => entry[0] === column.columnName);
        // this needs fixing
        // currently it doesn't fetch the right result if you update the PK
        // because it uses the PK to fetch the result.
        const slimDataType = this.slimDataType(column.dataType)
        const editorType = this.editorType(column.dataType)
        const useVerticalNavigation = editorType === 'textarea'
        const isPK = this.primaryKeys?.length && this.isPrimaryKey(column.columnName)
        const hasKeyDatas = keyDatas && keyDatas.length > 0
        const columnWidth = this.table.columns.length > 30 ?
          this.defaultColumnWidth(slimDataType, this.$bkConfig.ui.tableTable.defaultColumnWidth) :
          undefined;

        let headerTooltip = escapeHtml(`${column.generated ? '[Generated] ' : ''}${column.columnName} ${column.dataType}`)
        if (hasKeyDatas) {
          const keyData = keyDatas[0][1];
          if (keyData.length === 1)
            headerTooltip += escapeHtml(` -> ${keyData[0].toTable}(${keyData[0].toColumn})`)
          else
            headerTooltip += escapeHtml(` -> ${keyData.map(item => `${item.toTable}(${item.toColumn})`).join(', ').replace(/, (?![\s\S]*, )/, ', or ')}`)
        } else if (isPK) {
          headerTooltip += ' [Primary Key]'
        }

        let cssClass = 'hide-header-menu-icon';
        if (isPK) {
          cssClass += ' primary-key';
        } else if (hasKeyDatas) {
          cssClass += ' foreign-key';
        }
        if (column.generated) {
          cssClass += ' generated-column';
        }

        // if column has a comment, add it to the tooltip
        if (column.comment) {
          headerTooltip += `<br/> ${escapeHtml(column.comment)}`
        }

        const result = {
          title: column.columnName,
          field: column.columnName,
          titleFormatter: this.headerFormatter,
          titleFormatterParams: {
            columnName: column.columnName,
            dataType: column.dataType,
            generated: column.generated,
          },
          mutatorData: this.resolveTabulatorMutator(column.dataType, dialectFor(this.connectionType)),
          dataType: column.dataType,
          minWidth: this.$bkConfig.ui.tableTable.minColumnWidth,
          width: columnWidth,
          maxWidth: this.$bkConfig.ui.tableTable.maxColumnWidth,
          maxInitialWidth: this.$bkConfig.ui.tableTable.maxInitialWidth,
          resizable: 'header',
          cssClass,
          editable: this.cellEditCheck,
          headerSort: !this.dialectData.disabledFeatures.headerSort,
          editor: editorType,
          tooltip: this.cellTooltip,
          contextMenu: cellMenu(hasKeyDatas ? keyDatas[0][1] : undefined),
          headerContextMenu: columnMenu,
          headerMenu: columnMenu,
          headerTooltip: headerTooltip,
          cellEditCancelled: (cell) => cell.getRow().normalizeHeight(),
          formatter: this.cellFormatter,
          formatterParams: {
            fk: hasKeyDatas && keyDatas[0][1],
            fkOnClick: hasKeyDatas && ((_e, cell) => this.fkClick(keyDatas[0][1][0], cell)),
            isPK: isPK
          },
          editorParams: {
            verticalNavigation: useVerticalNavigation ? 'editor' : undefined,
            dataType: column.dataType,
            search: true,
            allowEmpty: true,
            preserveObject: column.array,
            onPreserveObjectFail: (value: unknown) => {
              log.error('Failed to preserve object for', value)
              return true
            },
            typeHint: column.dataType.toLowerCase(),
            bksField: column.bksField,
          },
        }

        if (column.dataType && /^(bool|boolean)$/i.test(column.dataType)) {
          const values = [
            { label: 'false', value: this.dialectData.boolean?.false ?? false },
            { label: 'true', value: this.dialectData.boolean?.true ?? true },
          ]
          if (column.nullable) values.push({ label: '(NULL)', value: null })
          result.editorParams['values'] = values
        }

        results.push(result)
      });

      // add internal index column
      const result = {
        title: this.internalIndexColumn,
        field: this.internalIndexColumn,
        maxWidth: this.$bkConfig.ui.tableTable.maxColumnWidth,
        maxInitialWidth: this.$bkConfig.ui.tableTable.maxInitialWidth,
        editable: false,
        cellEditCancelled: cell => cell.getRow().normalizeHeight(),
        formatter: this.cellFormatter,
        visible: false,
        clipboard: false,
        print: false,
        download: false
      }
      results.push(result)

      return results
    },

    tableId() {
      // the id for a tabulator table
      if (!this.usedConfig.id) return null;
      return `workspace-${this.workspaceId}.connection-${this.usedConfig.id}.db-${this.database || 'none'}.schema-${this.table.schema || 'none'}.table-${this.table.name}`
    },
    initialSort() {
      // FIXME: Don't specify an initial sort order
      // because it can slow down some databases.
      // However - some databases require an 'order by' for limit, so needs some
      // integration tests first.
      if (!this.table?.columns?.length) {
        return [];
      }

      if (this.dialectData.disabledFeatures?.initialSort) {
        return [];
      }

      return [{ column: this.table.columns[0].columnName, dir: "asc" }];
    },
    shouldInitialize() {
      return this.tablesInitialLoaded && this.active && !this.initialized
    },
    columnFilterModalName() {
      return `column-filter-modal-${this.tableId}`
    },
    openColumnFilterMenuItem() {
      return {
        label: createMenuItem("Open Column Filter"),
        action: this.showColumnFilterModal,
      }
    }
  },

  watch: {
    filters() {
      this.tabulator?.setData()
    },
    allColumnsSelected() {
      this.resetPendingChanges()
    },
    shouldInitialize() {
      if (this.shouldInitialize) {
        this.initialize()
      }
    },
    page: _.debounce(function () {
      this.tabulator.setPage(this.page || 1)
    }, 500),
    active() {
      this.updateSplit()

      if (this.active) {
        this.reinitializeDetailView++
        const splitSizes = this.$store.state.tableTableSplitSizes
        this.split?.setSizes(splitSizes)
      }

      if (!this.tabulator) return;
      if (this.active) {
        this.tabulator.restoreRedraw()
        if (this.forceRedraw) {
          this.forceRedraw = false
          this.$nextTick(() => {
            this.tabulator.redraw(true)
          })
        } else {
          // Commenting this because it can cause the column widths to reset
          // this.$nextTick(() => this.tabulator.redraw())
        }

        // If the filters in this.tab have changed, reapply them. We probably
        // clicked a foreign key cell from other tab.
        if (!_.isEqual(getFilters(this.tab), this.tableFilters)) {
          this.tableFilters = getFilters(this.tab)
          this.triggerFilter(this.tableFilters)
        }

        if (this.enabledMinimalModeWhileInactive) {
          this.enabledMinimalModeWhileInactive = false
          resizeAllColumnsToFitContentAction(this.tabulator)
        }

        // $nextTick doesn't work here
        setTimeout(() => {
          this.tabulator.modules.selectRange.restoreFocus()
        })
      } else {
        this.tabulator.blockRedraw()
      }
    },
    async tableColumnNames() {
      if (!this.tabulator) return;

      if (!this.active) this.forceRedraw = true;
      await this.tabulator.setColumns(this.tableColumns)
      await this.refreshTable();
    },
    async lastUpdated() {
      this.setlastUpdatedText()
      const primaryFilter: TableFilter | false = _.isArray(this.filters) &&
        this.filters.find((filter: TableFilter) => this.isPrimaryKey(filter.field));
      let result = 'all'
      if (this.primaryKeys?.length && primaryFilter && primaryFilter.value) {
        log.info("setting scope", primaryFilter.value)
        result = _.truncate(primaryFilter.value.toString())
      } else if (_.isString(this.filters)) {
        result = 'custom'
      }
      this.tab.titleScope = result
      await this.$store.dispatch('tabs/save', this.tab)
    },
    pendingChangesCount() {
      this.tab.unsavedChanges = this.pendingChangesCount > 0
    },
    minimalMode() {
      // Auto resize the columns when the tab is active (not hidden in the DOM)
      // so tabulator can do it correctly.
      if (this.tabulator && this.active) {
        resizeAllColumnsToFitContentAction(this.tabulator)
      }

      // If the tab is not active, we can auto resize later when it's active
      if (!this.active) {
        this.enabledMinimalModeWhileInactive = this.minimalMode
      }
    },
  },
  beforeDestroy() {
    if(this.interval) clearInterval(this.interval)
    if (this.tabulator) {
      this.tabulator.destroy()
    }
  },
  async mounted() {
    if (this.shouldInitialize) {
      this.$nextTick(async() => {
        await this.initialize()
      })
    }
  },
  methods: {
    handleTab(e: KeyboardEvent) {
      // do nothing?
      log.debug('tab pressed')

    },
    navigatePage (dir: 'next' | 'prev') {
      const focusingTable = this.tabulator.element.contains(document.activeElement)
      if (!focusingTable) {
        if (dir === 'next') this.page++
        else this.page--
      }
    },
    copySelection() {
      if (!this.focusingTable()) return
      copyRanges({ ranges: this.tabulator.getRanges(), type: 'plain' })
    },
    pasteSelection() {
      if (!this.focusingTable() || !this.editable) return
      pasteRange(_.last(this.tabulator.getRanges()))
    },
    deleteTableSelection(_e: Event, range?: RangeComponent) {
      if (!this.focusingTable() || !this.editable) return
      if (!range) range = _.last(this.tabulator.getRanges())
      this.addRowsToPendingDeletes(range.getRows());
    },
    getCleanSelectedRowData(cell) {
      const selectedRows = this.tabulator.getSelectedRows()
      const rowData = selectedRows?.length ? selectedRows : [cell.getRow()]
      const clean = rowData.map((row) => {
        const m = this.modifyRowData(row.getData())
        return this.$bks.cleanData(m, this.tableColumns)
      })
      return clean;
    },
    headerFormatter(_cell, formatterParams) {
      const { columnName, dataType } = formatterParams
      return `
        <span class="title">
          ${escapeHtml(columnName)}
          <span class="badge column-data-type">${dataType}</span>
        </span>`
    },
    maybeScrollAndSetWidths() {
      if (this.columnWidths) {
        try {
          this.tabulator.blockRedraw()
          this.columnWidths.forEach(({ field, width}) => {
            const col = this.tabulator.getColumn(field)
            if (col) col.setWidth(width)
          })
          this.columnWidths = null
        } catch (ex) {
          console.error("error setting widths", ex)
        } finally {
          this.tabulator.restoreRedraw()
        }
      }
      if (this.preLoadScrollPosition) {
        this.tableHolder.scrollLeft = this.preLoadScrollPosition
        this.preLoadScrollPosition = null
      }
    },
    async close() {
      this.$root.$emit(AppEvent.closeTab)
    },
    isPrimaryKey(column) {
      return this.primaryKeys.includes(column);
    },
    isGeneratedColumn(columnName: string) {
      const column: ExtendedTableColumn = this.table.columns.find((col: ExtendedTableColumn) => col.columnName === columnName);
      return column && column.generated;
    },
    async initialize() {
      this.initialized = true
      this.resetPendingChanges()
      await this.$store.dispatch('updateTableColumns', this.table)
      this.rawTableKeys = await this.connection.getTableKeys(this.table.name, this.table.schema);
      const rawPrimaryKeys = await this.connection.getPrimaryKeys(this.table.name, this.table.schema);
      this.primaryKeys = rawPrimaryKeys.map((key) => key.columnName);
      this.tableFilters = getFilters(this.tab) || [createTableFilter(this.table.columns?.[0]?.columnName)]
      this.filters = normalizeFilters(this.tableFilters || [])

      this.tabulator = tabulatorForTableData(this.$refs.table, {
        persistenceID: this.tableId,
        rowHeader: {
          contextMenu: (_e, cell: CellComponent) => {
            const ranges = cell.getRanges();
            const range = _.last(ranges);
            return [
              this.setAsNullMenuItem(range),
              { separator: true },
              ...copyActionsMenu({
                ranges,
                table: this.table.name,
                schema: this.table.schema,
              }),
              { separator: true },
              ...this.rowActionsMenu(range),
            ]
          },
          headerContextMenu: () => {
            const ranges = this.tabulator.getRanges();
            const range: RangeComponent = _.last(ranges)
            return [
              this.setAsNullMenuItem(range),
              { separator: true },
              ...copyActionsMenu({
                ranges,
                table: this.table.name,
                schema: this.table.schema,
              }),
              { separator: true },
              resizeAllColumnsToFitContent,
              resizeAllColumnsToFixedWidth,
              this.openColumnFilterMenuItem,
            ]
          },
        },
        columns: this.tableColumns,
        ajaxURL: "http://fake",
        sortMode: 'remote',
        filterMode: 'remote',
        dataLoaderError: `<span style="display:inline-block">Error loading data, see error below</span>`,
        pagination: true,
        paginationMode: 'remote',
        paginationSize: this.limit,
        paginationElement: this.$refs.paginationArea,
        paginationButtonCount: 0,
        initialSort: this.initialSort,
        initialFilter: this.initialFilters ?? [{}],

        // callbacks
        ajaxRequestFunc: this.dataFetch,
        index: this.internalIndexColumn,
        keybindings: {
          scrollToEnd: false,
          scrollToStart: false,
          scrollPageUp: false,
          scrollPageDown: false
        },
      });
      this.tabulator.on('cellEdited', this.cellEdited)
      this.tabulator.on('dataProcessed', this.maybeScrollAndSetWidths)
      this.tabulator.on('tableBuilt', () => {
        this.tabulator.modules.selectRange.restoreFocus()
      })
      this.tabulator.on("cellMouseUp", this.updateDetailView);
      this.tabulator.on("headerMouseUp", this.updateDetailView);
      this.tabulator.on("keyNavigate", this.updateDetailView);
      // Tabulator range is reset after data is processed
      this.tabulator.on("dataProcessed", this.updateDetailView);

      this.updateSplit()
    },
    rowActionsMenu(range: RangeComponent) {
      const rowRangeLabel = `${range.getTopEdge() + 1} - ${range.getBottomEdge() + 1}`
      return [
        {
          label:
            range.getTopEdge() === range.getBottomEdge()
              ? createMenuItem("Clone row", "Control+D")
              : createMenuItem(`Clone rows ${rowRangeLabel}`, "Control+D"),
          action: this.cellCloneRow.bind(this),
          disabled: !this.editable,
        },
        {
          label:
            range.getTopEdge() === range.getBottomEdge()
              ? createMenuItem("Delete row", "Delete")
              : createMenuItem(`Delete rows ${rowRangeLabel}`, "Delete"),
          action: () => {
            this.tabulator.rowManager.element.focus()
            this.deleteTableSelection(undefined, range)
          },
          disabled: !this.editable,
        },
        { separator: true },
        {
          label: createMenuItem('See details'),
          action: () => {
            this.updateDetailView({ range })
            this.toggleOpenDetailView(true)
          },
        },
      ]
    },
    setAsNullMenuItem(range: RangeComponent) {
      const areAllCellsPrimarykey = range
        .getColumns()
        .every((col) => this.isPrimaryKey(col.getField()));
      return {
        label: createMenuItem("Set as NULL"),
        action: () => range.getCells().flat().forEach((cell) => {
          if (!this.isPrimaryKey(cell.getField())) cell.setValue(null);
        }),
        disabled: areAllCellsPrimarykey || !this.editable,
      }
    },
    isEditorMenuDisabled (cell: CellComponent) {
      if (this.isPrimaryKey(cell.getField())) return true
      return !this.editable && !this.insertionCellCheck(cell)
    },
    openEditorMenuByShortcut() {
      const range: RangeComponent = _.last(this.tabulator.getRanges())
      const cell = range.getCells().flat()[0];
      if (this.isEditorMenuDisabled(cell)) return
      // FIXME maybe we can avoid calling child methods directly like this?
      // it should be done by calling an event using this.$modal.show(modalName)
      // or this.$trigger(AppEvent.something) if possible
      this.$refs.editorModal.openModal(cell.getValue(), undefined, cell)
    },
    quickFilterMenuItem(cell: CellComponent) {
      const me = this
      const symbols = [
        '=', '!=', '<', '<=', '>', '>='
      ]
      return {
        label: createMenuItem("Quick Filter", "", this.$store.getters.isCommunity),
        disabled: _.isNil(cell.getValue()),
        menu: symbols.map((s) => {
          return {
            label: createMenuItem(`${cell.getField()} ${s} value`),
            disabled: this.$store.getters.isCommunity,
            action: async (e, cell: CellComponent) => {
              const newFilter = [{ field: cell.getField(), type: s, value: cell.getValue()}]
              this.tableFilters = newFilter
              this.triggerFilter(this.tableFilters)
            }
          }
        })
      }
    },
    openEditorMenu(cell: CellComponent) {
      return {
        label: createMenuItem("Edit in modal", "Shift + Enter"),
        disabled: this.isEditorMenuDisabled(cell),
        action: () => {
          if (this.isPrimaryKey(cell.getField())) return
          this.$refs.editorModal.openModal(cell.getValue(), undefined, cell)
        }
      }
    },
    onSaveEditorModal(content: string, _: LanguageData, cell: CellComponent){
      if (ArrayBuffer.isView(cell.getValue())) {
        cell.setValue(friendlyUint8Array(hexToUint8Array(content)))
      } else {
        cell.setValue(content)
      }
    },
    openProperties() {
      this.$root.$emit(AppEvent.openTableProperties, { table: this.table })
    },
    buildPendingDeletes() {
      return this.pendingChanges.deletes.map((update) => {
        return _.omit(update, ['row'])
      });
    },
    buildPendingUpdates() {
      return this.pendingChanges.updates.map((update) => {
        return _.omit(update, ['key', 'oldValue', 'cell'])
      });
    },
    buildPendingInserts() {
      if (!this.table) return
      const inserts = this.pendingChanges.inserts.map((item) => {
        const columnNames = this.table.columns.filter((c) => !c.generated).map((c) => c.columnName)
        const rowData = item.row.getData()
        const result = {}
        columnNames.forEach((c) => {
          const d = rowData[c]
          if (this.isPrimaryKey(c) && (!d && d != 0)) {
            // do nothing
          } else {
            result[c] = d
          }
        })
        return {
          table: this.table.name,
          schema: this.table.schema,
          dataset: this.dialectData.requireDataset ? this.database: null,
          data: [result]
        }
      })
      return inserts
    },
    /**
     * Converts a TableUpdateResult to data that is consumed by Tabulator.updateData
     */
    convertUpdateResult(result: TableUpdateResult) {
      return result.map((row: Record<string, any>) => {
        const internalIndex = this.primaryKeys.map((k: string) => row[k]).join(",");
        return { ...row, [this.internalIndexColumn]: internalIndex };
      });
    },
    defaultColumnWidth(slimType, defaultValue) {
      const chunkyTypes = ['json', 'jsonb', 'blob', 'text', '_text', 'tsvector', 'clob']
      if (chunkyTypes.includes(slimType)) return this.$bkConfig.ui.tableTable.largeFieldWidth
      return defaultValue
    },
    // TODO: this is not attached to anything. but it might be needed?
    allowHeaderSort(column) {
      const badStarts = [
        'json', 'clob'
      ]
      if(!column.dataType) return true
      return !badStarts.find((bad) => column.dataType.toLowerCase().startsWith(bad))
    },
    slimDataType(dt) {
      if (!dt) return null
      if(dt === 'bit(1)') return dt
      return dt.split("(")[0]
    },
    editorType(dt) {
      const ne = vueEditor(NullableInputEditorVue)

      // FIXME: Enable once the datetime picker behaves itself
      // when in the table
      // if (helpers.isDateTime(dt)) {
      //   return vueEditor(DateTimePickerEditorVue)
      // }

      switch (dt?.toLowerCase() ?? '') {
        case 'text':
        case 'json':
        case 'jsonb':
        case 'tsvector':
          return 'textarea'
        case 'bool':
        case 'boolean':
          return 'list'
        default: return ne
      }
    },
    cellEditCheck(cell: CellComponent) {
      if (this.isGeneratedColumn(cell.getField())) return false;

      if (this.insertionCellCheck(cell)) return true;

      // check this first because it is easy
      if (!this.editable) return false

      const pendingInsert = _.find(this.pendingChanges.inserts, { row: cell.getRow() })

      if (pendingInsert) {
        return true
      }

      const rowData = cell.getRow().getData()
      const primaryKeys = Object.keys(rowData).filter((k) => this.isPrimaryKey(k))
        .map((key) => ({
          column: key,
          value: rowData[key]
        }))
      const pendingDelete = _.find(this.pendingChanges.deletes, (item) => _.isEqual(item.primaryKeys, primaryKeys))

      return this.editable && !this.isPrimaryKey(cell.getField()) && !pendingDelete
    },
    insertionCellCheck(cell: CellComponent) {
      const pendingInsert = _.find(this.pendingChanges.inserts, { row: cell.getRow() });
      return pendingInsert
        ? this.table.entityType === 'table' && !this.dialectData.disabledFeatures?.tableTable
        : false;
    },
    cellEdited(cell) {
      const pkCells = cell.getRow().getCells().filter(c => this.isPrimaryKey(c.getField()))

      // some number fields were being converted to strings so were triggered the cellEdited event because tabulator probably `===` stuff
      // If the cell value does fall into this, we don't want anything edited.
      if (cell.getOldValue() == cell.getValue()) {
        return
      }

      if (!pkCells) {
        this.$noty.error("Can't edit column -- couldn't figure out primary key")
        // cell.setValue(cell.getOldValue())
        cell.restoreOldValue()
        return
      }

      // reflect changes in the detail view
      if (this.indexRowOf(cell.getRow()) === this.selectedRowIndex) {
        cell.getRow().invalidateForeignCache(cell.getField())
        this.updateDetailView()
      }

      // Dont handle cell edit if made on a pending insert
      const pendingInsert = _.find(this.pendingChanges.inserts, { row: cell.getRow() })
      if (pendingInsert) {
        pendingInsert.data = pendingInsert.row.getData()
        return
      }

      const column = this.table.columns.find(c => c.columnName === cell.getField())
      const pkValues = pkCells.map((cell) => cell.getValue()).join('-')
      const key = `${pkValues}-${cell.getField()}`

      cell.getElement().classList.add('edited')
      const currentEdit = _.find(this.pendingChanges.updates, { key: key })

      if (typeof currentEdit?.oldValue === 'undefined' && cell.getValue() === null) {
        // don't do anything because of an issue found when trying to set to null, undefined == null so was getting rid of the need to make a change\
      } else if (currentEdit?.oldValue == cell.getValue()) {
        this.$set(this.pendingChanges, 'updates', _.without(this.pendingChanges.updates, currentEdit))
        cell.getElement().classList.remove('edited')
        return
      }

      const primaryKeys = pkCells.map((cell) => {
        return {
          column: cell.getField(),
          value: cell.getValue()
        }
      })
      if (currentEdit) {
        currentEdit.value = cell.getValue()
      } else {
        const payload: TableUpdate & { key: string, oldValue: any, cell: any } = {
          key: key,
          table: this.table.name,
          schema: this.table.schema,
          dataset: this.dialectData.requireDataset ? this.database: null,
          column: cell.getField(),
          columnType: column ? column.dataType : undefined,
          columnObject: column,
          primaryKeys,
          oldValue: cell.getOldValue(),
          cell: cell,
          value: cell.getValue(0)
        }
        // remove existing pending updates with identical pKey-column combo
        let pendingUpdates = _.reject(this.pendingChanges.updates, { 'key': payload.key })
        pendingUpdates.push(payload)
        this.$set(this.pendingChanges, 'updates', pendingUpdates)
      }
    },
    cloneSelection(range?: RangeComponent) {
      if (!range) range = _.last(this.tabulator.getRanges())

      range.getRows().forEach((row) => {
        const data = { ...row.getData() }
        const dataParsed = Object.keys(data).reduce((acc, d) => {
          if (!this.primaryKeys?.includes(d)) {
            acc[d] = data[d]
          }
          return acc
        }, {})

        this.tabulator.addRow(dataParsed, true).then(row => {
          this.addRowToPendingInserts(row)
          this.tabulator.scrollToRow(row, 'center', true)
        })

      })
    },
    cellCloneRow(_e, cell: CellComponent) {
      this.cloneSelection(_.last(cell.getRanges()))
    },
    cellAddRow() {
      if (this.dialectData.disabledFeatures?.tableTable) {
        return;
      }
      this.tabulator.addRow({}, true).then(row => {
        this.addRowToPendingInserts(row)
        this.tabulator.scrollToRow(row, 'center', true)
      })
    },
    addRowToPendingInserts(row) {
      row.getElement().classList.add('inserted')

      const payload = {
        table: this.table.name,
        row: row,
        schema: this.table.schema,
        pkColumn: this.primaryKeys
      }

      this.pendingChanges.inserts.push(payload)
    },
    addRowsToPendingDeletes(rows: RowComponent[]) {
      if (_.isEmpty(this.primaryKeys)) {
        this.$noty.error("Can't delete row -- couldn't figure out primary key")
        return
      }

      if (this.hasPendingInserts) {
        const matchingInserts = this.pendingChanges.inserts.filter((insert) => rows.includes(insert.row))
        if (matchingInserts.length > 0) {
          this.$set(this.pendingChanges, 'inserts', this.pendingChanges.inserts.filter((insert) => !rows.includes(insert.row)))
          matchingInserts.forEach((insert) => insert.row.delete())
          return
        }
      }

      const discardedUpdates = []
      const payloads = []

      rows.forEach((row) => {
        const primaryKeys = []

        this.primaryKeys.forEach((pk: string) => {
          const cell = row.getCell(pk)
          const isBinary = cell.getColumn().getDefinition().dataType.toUpperCase().includes('BINARY')
          primaryKeys.push({
            column: cell.getField(),
            value: isBinary ? Buffer.from(cell.getValue(), 'hex') : cell.getValue()
          })
        })

        const payload = {
          table: this.table.name,
          row,
          schema: this.table.schema,
          dataset: this.dialectData.requireDataset ? this.database: null,
          primaryKeys,
        }

        payloads.push(payload)

        const matchingPrimaryKeys =  (update) => _.isEqual(update.primaryKeys, payload.primaryKeys)

        const filteredUpdates = _.filter(this.pendingChanges.updates, matchingPrimaryKeys)
        discardedUpdates.push(...filteredUpdates)



        row.getElement().classList.add('deleted')

        if (!_.find(this.pendingChanges.deletes, matchingPrimaryKeys)) {
          this.pendingChanges.deletes.push(payload)
        }
      })

      // remove pending updates for the row marked for deletion
      discardedUpdates.forEach(update => this.discardColumnUpdate(update))

      this.$set(this.pendingChanges, 'updates', _.without(this.pendingChanges.updates, discardedUpdates))
    },
    resetPendingChanges() {
      this.pendingChanges = {
        inserts: [],
        updates: [],
        deletes: []
      }
    },
    async copyToSql() {
      this.saveError = null

      try {
        const changes = {
          inserts: this.buildPendingInserts(),
          updates: this.buildPendingUpdates(),
          deletes: this.buildPendingDeletes()
        }
        const sql = await this.connection.applyChangesSql(changes);
        const formatted = format(sql, { language: FormatterDialect(this.dialect) })
        this.$root.$emit(AppEvent.newTab, formatted)
      } catch(ex) {
        console.error(ex);
        this.pendingChanges.updates.forEach(edit => {
            edit.cell.getElement().classList.add('edit-error')
        })

        this.pendingChanges.inserts.forEach(insert => {
          insert.row.getElement().classList.add('edit-error')
        })

        this.saveError = {
          title: ex.message,
          message: ex.message,
          ex
        }
        this.$noty.error(ex.message)

        return
      } finally {
        if (!this.active)
          this.forceRedraw = true
      }
    },
    async saveChanges() {
        this.saveError = null

        let replaceData = false

        try {
          const payload = {
            inserts: this.buildPendingInserts(),
            updates: this.buildPendingUpdates(),
            deletes: this.buildPendingDeletes()
          }

          const result = await this.connection.applyChanges(payload);
          const updateIncludedPK = this.pendingChanges.updates.find(e => e.column === e.pkColumn)

          if (updateIncludedPK || this.hasPendingInserts || this.hasPendingDeletes) {
            replaceData = true
          } else if (this.hasPendingUpdates) {
            this.tabulator.clearCellEdited()
            this.tabulator.updateData(this.convertUpdateResult(result))
            this.pendingChanges.updates.forEach(edit => {
              edit.cell.getElement().classList.remove('edited')
              edit.cell.getElement().classList.add('edit-success')
              setTimeout(() => {
                if (edit.cell.getElement()) {
                  edit.cell.getElement().classList.remove('edit-success')
                }
              }, 1000)
            })
          }

          if (replaceData) {
            const niceChanges = window.main.pluralize('change', this.pendingChangesCount, true);
            this.$noty.success(`${niceChanges} successfully applied`)
            this.tabulator.replaceData()
          }

          this.resetPendingChanges()


        } catch (ex) {
          this.pendingChanges.updates.forEach(edit => {
              edit.cell.getElement().classList.add('edit-error')
          })


          this.pendingChanges.inserts.forEach(insert => {
            insert.row.getElement().classList.add('edit-error')
          })

          this.saveError = {
            title: ex.message,
            message: ex.message,
            ex
          }
          this.$noty.error(ex.message)

          return
        } finally {
          if (!this.active) {
            this.forceRedraw = true
          }
        }
    },
    discardChanges() {
      this.saveError = null

      this.pendingChanges.inserts.forEach(insert => this.tabulator.deleteRow(insert.row))

      this.pendingChanges.updates.forEach(edit => this.discardColumnUpdate(edit))

      this.pendingChanges.deletes.forEach(pendingDelete => {
        pendingDelete.row.getElement().classList.remove('deleted')
      })

      this.resetPendingChanges()
    },
    discardColumnUpdate(pendingUpdate) {
      pendingUpdate.cell.setValue(pendingUpdate.oldValue)
      pendingUpdate.cell.getElement().classList.remove('edited')
      pendingUpdate.cell.getElement().classList.remove('edit-error')
    },
    importTab() {
      this.trigger(AppEvent.beginImport, { table: this.table })
    },
    openQueryTab() {
      const page = this.tabulator.getPage();
      const orderBy = [
        _.pick(this.tabulator.getSorters()[0], ["field", "dir"]),
      ];
      const limit = this.tabulator.getPageSize() ?? this.limit;
      const offset = (this.tabulator.getPage() - 1) * limit;
      const selects = ["*"];

      // like if you change a filter
      if (page && page !== this.page) {
        this.page = page;
      }

      this.connection.selectTopSql(
        this.table.name,
        offset,
        limit,
        orderBy,
        this.filters,
        this.table.schema,
        selects
      ).then((query: string) => {
        const language = FormatterDialect(this.dialect);
        const formatted = safeSqlFormat(query, { language });
        this.$root.$emit(AppEvent.newTab, formatted);
      }).catch((e: unknown) => {
        log.error("Error opening query tab:", e);
        this.$noty.error("Unable to open query tab. See dev console for details.");
      });
    },
    showColumnFilterModal() {
      this.$modal.show(this.columnFilterModalName)
    },
    triggerFilter(filters: TableFilter[] | string | null) {
      if (this.pendingChangesCount > 0) {
        draftFilters = filters
        this.$modal.show(`discard-changes-modal-${this.tab.id}`)
        return;
      }
      this.filters = filters
    },
    dataFetch(_url, _config, params) {
      // this conforms to the Tabulator API
      // for ajax requests. Except we're just calling the database.
      // we're using paging so requires page info
      const { usesOffsetPagination } = this.dialectData
      log.info("fetch params", params)
      let offset = 0;
      let limit = this.limit;
      let orderBy = null;
      let filters = this.filters

      if (params.sort) {
        orderBy = params.sort
      }

      if (params.size) {
        limit = params.size
      }

      // if (usesOffsetPagination) then use pages otherwise hit the pageState array
      if (params.page) {
        offset = usesOffsetPagination ? (params.page - 1) * limit : this.paginationStates[params.page - 1];
      }

      // like if you change a filter
      if (params.page && params.page !== this.page) {
        this.page = params.page
        this.paginationStates = [null]
      }

      log.info("filters", filters)

      const result = new Promise((resolve, reject) => {
        (async () => {
          try {

            // lets just make column selection a front-end only thing
            const selects = ['*']
            const response = await this.connection.selectTop(
              this.table.name,
              offset,
              this.limit,
              orderBy,
              filters,
              this.table.schema,
              selects
            );

            // TODO(@day): it has come to my attention that the below comment does not properly explain my confusion, where is this allowFilter business coming from and WHY
            // the fuck is this??
            //const response = await this.connection.selectTop(
            //  this.table.name,
            //  offset,
            //  this.limit,
            //  orderBy,
            //  filters,
            //  this.table.schema,
            //  selects,
            //  // FIXME: This should be added to all clients, not just cassandra (cassandra needs ALLOW FILTERING to do filtering because of performance)
            //  { allowFilter: this.isCassandra }
            //);

            if (_.xor(response.fields, this.table.columns.map(c => c.columnName)).length > 0) {
              log.debug('table has changed, updating')
              await this.$store.dispatch('updateTableColumns', this.table)
            }

            const r = response.result;
            this.response = response

            if (!usesOffsetPagination && response.pageState && !this.paginationStates.includes(response.pageState)) {
              this.paginationStates = [...this.paginationStates, response.pageState]
            }

            this.resetPendingChanges()
            this.clearQueryError()

            // fill internal index column with primary keys
            r.forEach(row => {
              const primaryValues = this.primaryKeys.map(key => row[key]);
              row[this.internalIndexColumn] = primaryValues.join(",");
            });

            const data = this.dataToTableData({ rows: r }, this.tableColumns, offset);
            this.data = Object.freeze(data)
            this.lastUpdated = Date.now()
            this.preLoadScrollPosition = this.tableHolder.scrollLeft
            this.columnWidths = this.tabulator.getColumns().map((c) => {
              return { field: c.getField(), width: c.getWidth()}
            })
            resolve({
              last_page: 1,
              data
            });
          } catch (error) {
            console.error("data fetch error", error)
            this.queryError = {
              title: error.message,
              message: error.message
            }
            this.$nextTick(() => {
              this.tabulator.clearData()
            })
            reject(error.message);
          } finally {
            if (!this.active) {
              this.forceRedraw = true
            }
          }
        })();
      });
      return result;
    },
    setlastUpdatedText() {
      if (!this.lastUpdated) return null
      this.lastUpdatedText = this.timeAgo.format(this.lastUpdated)
    },
    setQueryError(title, message) {
      this.queryError = {
        title: title,
        message: message
      }
    },
    clearQueryError() {
      this.queryError = null
    },
    async refreshTable() {
      if (!this.tabulator) return;

      log.debug('refreshing table')
      const page = this.tabulator.getPage()
      await this.tabulator.replaceData()
      this.tabulator.setPage(page)
      if (!this.active) this.forceRedraw = true
    },
    async toggleOpenDetailView(open?: boolean) {
      if (typeof open === 'undefined') {
        open = !this.openDetailView
      }
      this.updateSplit(open)
      this.rootToggleOpenDetailView(open)
    },
    indexRowOf(row: RowComponent) {
      return (this.limit * (this.page - 1)) + (row.getPosition() || 0)
    },
    updateDetailView(options: { range?: RangeComponent } = {}) {
      const range = options.range ?? this.tabulator.getRanges()[0]
      const row = range.getRows()[0]
      if (!row) {
        this.selectedRow = null
        this.selectedRowIndex = null
        this.selectedRowData = {}
        return
      }
      const position = this.indexRowOf(row)
      const data = row.getData("withForeignData")
      const cachedExpandablePaths = row.getExpandablePaths()
      this.detailViewTitle = `Row ${position}`
      this.selectedRow = row
      this.selectedRowIndex = position
      this.selectedRowData = this.$bks.cleanData(data, this.tableColumns)
      this.expandablePaths = this.rawTableKeys
        .filter((key) => !row.hasForeignData([key.fromColumn]))
        .map((key) => ({
          path: [key.fromColumn],
          tableKey: key,
        }))
      this.expandablePaths.push(...cachedExpandablePaths)
    },
    initializeSplit() {
      const components = this.$refs.tableViewWrapper.children
      const splitSizes = this.$store.state.tableTableSplitSizes
      this.split = Split(components, {
        elementStyle: (_dimension, size) => ({
          'flex-basis': `calc(${size}%)`,
        }),
        sizes: splitSizes,
        expandToMin: true,
        onDragEnd: () => {
          this.$store.dispatch("setTableTableSplitSizes", this.split.getSizes())
        }
      } as Split.Options)
    },
    exportTable() {
      this.trigger(AppEvent.beginExport, { table: this.table })
    },
    exportFiltered() {
      this.trigger(AppEvent.beginExport, {table: this.table, filters: this.filters} )
    },
    modifyRowData(data) {
      if (_.isArray(data)) {
        return data.map((item) => this.modifyRowData(item))
      }
      const output = {};
      const keys = Object.keys(data);

      for(const key of keys) {
        // skip internal columns
        if(key.startsWith(this.internalColumnPrefix)) continue;
        if(key.endsWith('--bks')) continue

        output[key] = data[key];
      }

      return output;
    },
    applyColumnChanges(columns) {
      if (!this.tabulator) return;

      this.tabulator.blockRedraw();

      columns.forEach(({name, filter}) => {
        if(filter) this.tabulator.showColumn(name)
        else this.tabulator.hideColumn(name)
      })

      this.tabulator.restoreRedraw();

      this.tabulator.redraw(true)
    },
    hideColumnByField(field: string) {
      this.tabulator.blockRedraw();
      this.tabulator.hideColumn(field);
      this.tabulator.restoreRedraw();
      this.tabulator.redraw(true)
    },
    forceFilter() {
      this.discardChanges();
      this.triggerFilter(draftFilters);
      this.$modal.hide(`discard-changes-modal-${this.tab.id}`);
    },
    focusingTable() {
      const classes = [...document.activeElement.classList.values()]
      return classes.some(c => c.startsWith('tabulator'))
    },
    handleRowFilterBuilderInput(filters: TableFilter[]) {
      setFilters(this.tab, filters)
      this.debouncedSaveTab(this.tab)
    },
    // FIXME rename to expandForeignKeys (with s at the end), and it should be able
    // to fetch multiple paths
    async expandForeignKey(expandablePath: ExpandablePath) {
      const { path, tableKey } = expandablePath
      try {
        const table = await this.connection.selectTop(
          tableKey.toTable,
          0,
          1,
          [],
          [{
            field: tableKey.toColumn,
            type: '=',
            value: _.get(this.selectedRowData, path),
          }],
          tableKey.toSchema
        )

        if (table.result.length > 0) {
          _.set(this.selectedRowData, path, table.result[0])
          this.selectedRow.setForeignData(path, table.result[0])

          // Add new expandable paths for the new table
          const tableKeys = await this.connection.getTableKeys(tableKey.toTable, tableKey.toSchema)
          const expandablePaths = tableKeys.map((key: TableKey) => ({
            path: [...path, key.fromColumn],
            tableKey: key,
          }))
          this.expandablePaths.push(...expandablePaths)
          this.selectedRow.pushExpandablePaths(...expandablePaths)
        }
      } catch (e) {
        log.error(e)
      }

      // Remove the path from the list of expandable paths
      const filteredExpandablePaths = this.expandablePaths.filter((p) => p !== expandablePath)
      this.expandablePaths = filteredExpandablePaths
      this.selectedRow.setExpandablePaths((expandablePaths: ExpandablePath[]) => expandablePaths.filter((p) => p !== expandablePath))
    },
    /**
     * This should be called before showing/hiding the detail view
     * @param {boolean} open - true if we want to open the detail view
     */
    updateSplit(open?: boolean) {
      if (typeof open === 'undefined') {
        open = this.openDetailView
      }
      if (open && !this.split) {
        this.initializeSplit()
      } else if (!open) {
        this.split?.destroy()
        this.split = null
      }
    },
    debouncedSaveTab: _.debounce(function(tab) {
      this.$store.dispatch('tabs/save', tab)
    }, 300),
    ...mapActions({
      rootToggleOpenDetailView: "toggleOpenDetailView",
    }),
  }
});
</script><|MERGE_RESOLUTION|>--- conflicted
+++ resolved
@@ -96,10 +96,7 @@
           <a
             v-if="(this.page > 1)"
             @click="page = page - 1"
-<<<<<<< HEAD
             v-tooltip="$bkConfig.keybindings.tableTable.previousPage"
-=======
->>>>>>> 46204797
           ><i
             class="material-icons"
           >navigate_before</i></a>
@@ -109,10 +106,7 @@
           >
           <a
             @click="page = page + 1"
-<<<<<<< HEAD
             v-tooltip="$bkConfig.keybindings.tableTable.nextPage"
-=======
->>>>>>> 46204797
           ><i class="material-icons">navigate_next</i></a>
         </div>
       </div>
@@ -198,9 +192,6 @@
 
         <!-- Actions -->
         <x-button
-<<<<<<< HEAD
-          v-tooltip="`Refresh Table (${$bkConfig.keybindings.tableTable.refresh})`"
-=======
           v-tooltip="`Toggle Right Sidebar`"
           class="btn btn-flat"
           @click="toggleOpenDetailView()"
@@ -208,8 +199,7 @@
           <i class="material-icons material-icons-round">view_sidebar</i>
         </x-button>
         <x-button
-          v-tooltip="`Refresh Table (${ctrlOrCmd('r')} or F5)`"
->>>>>>> 46204797
+          v-tooltip="`Refresh Table (${$bkConfig.keybindings.tableTable.refresh})`"
           class="btn btn-flat"
           @click="refreshTable"
         >
@@ -249,7 +239,7 @@
             </x-menuitem>
             <x-menuitem @click="importTab">
               <x-label>
-                Import from file 
+                Import from file
                 <i
                   v-if="$store.getters.isCommunity"
                   class="material-icons menu-icon"
@@ -405,16 +395,11 @@
     };
   },
   computed: {
-<<<<<<< HEAD
-    ...mapState(['tables', 'tablesInitialLoaded', 'usedConfig', 'database', 'workspaceId']),
-    ...mapGetters(['dialectData', 'dialect']),
+    ...mapState(['tables', 'tablesInitialLoaded', 'usedConfig', 'database', 'workspaceId', 'connectionType', 'connection']),
+    ...mapGetters(['dialectData', 'dialect', 'minimalMode', 'openDetailView']),
     limit() {
       return this.$bkConfig.ui.tableTable.pageSize
     },
-=======
-    ...mapState(['tables', 'tablesInitialLoaded', 'usedConfig', 'database', 'workspaceId', 'connectionType', 'connection']),
-    ...mapGetters(['dialectData', 'dialect', 'minimalMode', 'openDetailView']),
->>>>>>> 46204797
     isEmpty() {
       return _.isEmpty(this.data);
     },
@@ -459,8 +444,8 @@
     },
     keymap() {
       if (!this.active) return {}
-<<<<<<< HEAD
-
+        // FIXME (azmi): from merge conflicts
+      // result['shift+enter'] = this.openEditorMenuByShortcut.bind(this)
       return this.$vHotkeyKeymap({
         'general.refresh': this.refreshTable.bind(this),
         'general.addRow': this.cellAddRow.bind(this),
@@ -473,31 +458,6 @@
         'tableTable.nextPage': this.navigatePage.bind(this, 'next'),
         'tableTable.previousPage': this.navigatePage.bind(this, 'prev'),
       })
-=======
-      const result = {}
-      result['f5'] = this.refreshTable.bind(this)
-      // TODO these need to be in config.ini
-      // TODO if we enable this, make sure we add the tooltips in pagination as well
-      // result[this.ctrlOrCmd('right')] = () => {
-      //   const focusingTable = this.tabulator.element.contains(document.activeElement)
-      //   if (!focusingTable) this.page++
-      // }
-      // result[this.ctrlOrCmd('left')] = () => {
-      //   const focusingTable = this.tabulator.element.contains(document.activeElement)
-      //   if (!focusingTable) this.page--
-      // }
-      result['shift+enter'] = this.openEditorMenuByShortcut.bind(this)
-      result[this.ctrlOrCmd('r')] = this.refreshTable.bind(this)
-      result[this.ctrlOrCmd('n')] = this.cellAddRow.bind(this)
-      result[this.ctrlOrCmd('s')] = this.saveChanges.bind(this)
-      result[this.ctrlOrCmd('shift+s')] = this.copyToSql.bind(this)
-      result[this.ctrlOrCmd('c')] = this.copySelection.bind(this)
-      result[this.ctrlOrCmd('v')] = this.pasteSelection.bind(this)
-      result[this.ctrlOrCmd('d')] = this.cloneSelection.bind(this, undefined)
-      result['delete'] = this.deleteTableSelection.bind(this)
-      result['tab'] = this.handleTab.bind(this)
-      return result
->>>>>>> 46204797
     },
 
     tableHolder() {
