--- conflicted
+++ resolved
@@ -588,17 +588,12 @@
     selectedRowDataSigns() {
       const signs = {}
       for (const pendingUpdate of this.pendingChanges.updates) {
-<<<<<<< HEAD
         if (pendingUpdate.rowIndex === this.selectedRowPosition) {
-=======
-        if (pendingUpdate.rowIndex === this.selectedRowIndex) {
->>>>>>> 1eb5d68f
           signs[pendingUpdate.column] = "changed"
         }
       }
       return signs
     },
-<<<<<<< HEAD
     editablePaths() {
       if (!this.table.columns) return []
 
@@ -611,8 +606,6 @@
       }
       return paths
     },
-=======
->>>>>>> 1eb5d68f
   },
 
   watch: {
@@ -1322,11 +1315,7 @@
           oldValue: cell.getOldValue(),
           cell: cell,
           value: cell.getValue(0),
-<<<<<<< HEAD
           rowIndex: this.positionRowOf(cell.getRow())
-=======
-          rowIndex: this.indexRowOf(cell.getRow())
->>>>>>> 1eb5d68f
         }
         // remove existing pending updates with identical pKey-column combo
         let pendingUpdates = _.reject(this.pendingChanges.updates, { 'key': payload.key })
