--- conflicted
+++ resolved
@@ -1,29 +1,4 @@
 <template>
-<<<<<<< HEAD
-  <modal
-    class="vue-dialog beekeeper-modal"
-    @before-open="onBeforeOpened"
-    :name="modalName"
-    height="auto"
-    :scrollable="true"
-  >
-      <div class="dialog-content column-filter-modal">
-        <div class="dialog-c-title flex flex-middle">
-          Column Configuration
-        </div>
-        <span class="close-btn btn btn-fab">
-          <i class="material-icons" @click.prevent="closeModal">clear</i>
-        </span>
-        <div class="modal-form">
-          <div class="search-wrapper">
-            <input type="text" placeholder="Search column" v-model="searchQuery"/>
-            <span
-              class="clear"
-              @click="searchQuery = ''"
-            >
-              <i class="material-icons">cancel</i>
-            </span>
-=======
   <portal to="modals">
     <modal
       class="vue-dialog beekeeper-modal"
@@ -34,7 +9,6 @@
         <div class="dialog-content filter-modal">
           <div class="dialog-c-title flex flex-middle">
             Choose Columns To Display
->>>>>>> fd26e7e6
           </div>
           <span class="close-btn btn btn-fab">
             <i class="material-icons" @click.prevent="closeModal">clear</i>
@@ -93,99 +67,6 @@
             </div>
           </div>
         </div>
-<<<<<<< HEAD
-      </div>
-      <div class="vue-dialog-buttons">
-        <button
-          class="btn btn-flat"
-          type="button"
-          @click.prevent="closeModal"
-        >
-          Cancel
-        </button>
-        <button
-          class="btn btn-primary"
-          type="submit"
-          :disabled="noneSelected"
-          @click.prevent="onSubmit"
-        >
-          Apply
-        </button>
-      </div>
-  </modal>
-</template>
-
-<style lang="scss">
-
-.column-filter-modal {
-  .modal-form {
-    margin-top: 0.25rem;
-  }
-
-  .search-wrapper {
-    position: relative;
-
-    input {
-      padding-right: 26px !important;
-    }
-
-    .clear {
-      position: absolute;
-      right: 0;
-      top: 56%;
-      transform: translate(0, -50%);
-      opacity: 0.5;
-      outline: none;
-      border: 0;
-      padding: 0;
-      cursor: pointer;
-
-      i {
-        font-size: 16px;
-        width: 26px;
-      }
-    }
-  }
-
-  .list-wrapper {
-    position: relative;
-    display: flex;
-    flex-direction: column;
-    max-height: 50vh;
-    margin-top: 0.5rem;
-    font-size: 13px;
-  }
-
-  .list-container {
-    flex-grow: 0;
-    overflow-y: scroll;
-    padding-right: 0.5rem;
-  }
-
-  .no-matching-results {
-    position: absolute;
-    left: 0;
-    right: 0;
-    top: 1rem;
-    text-align: center;
-  }
-
-  .list-item {
-    display: flex;
-    align-items: center;
-    padding: 0.5rem 0;
-  }
-
-  .all-label {
-    font-style: italic
-  }
-
-  .no-matching-results, .all-label {
-    opacity: 0.5;
-  }
-}
-
-=======
         <div class="vue-dialog-buttons">
           <button
             class="btn btn-flat"
@@ -209,7 +90,6 @@
 
 <style lang="scss">
 
->>>>>>> fd26e7e6
 </style>
 
 <script lang="ts">
@@ -251,10 +131,6 @@
         setTimeout(() => {
           if(changed) this.$emit('changed', this.columns)
         }, 200)
-<<<<<<< HEAD
-
-=======
->>>>>>> fd26e7e6
       },
       closeModal() {
         this.$modal.hide(this.modalName)
