--- conflicted
+++ resolved
@@ -8,23 +8,7 @@
   }
 
   .CodeMirror-foldgutter {
-<<<<<<< HEAD
-    padding-left: 1rem;
-  }
-
-  .CodeMirror-gutter-elt [class^=CodeMirror-foldgutter] {
-    padding-left: 1rem;
-  }
-
-  .CodeMirror-gutter-background.changed {
-    border-left: 2px solid $brand-warning;
-  }
-
-  .CodeMirror-guttermaker-subtle {
-    color: rgba($theme-base, 0.25);
-=======
     width: 1.2rem;
->>>>>>> 1eb5d68f
   }
 
   .CodeMirror-foldgutter-open,
