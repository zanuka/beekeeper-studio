--- conflicted
+++ resolved
@@ -597,8 +597,6 @@
 
 }
 
-<<<<<<< HEAD
-=======
 // Applied when not dragging rows so frozen cells can be transparent
 .tabulator:not(.tabulator-block-select) .tabulator-row .tabulator-frozen {
   position: relative;
@@ -617,8 +615,6 @@
   }
 }
 
-
->>>>>>> 7ac2da36
 .tabulator-edit-select-list {
   background: $theme-bg;
   color: white;
