--- conflicted
+++ resolved
@@ -1,13 +1,9 @@
 import { IConnection } from "@/common/interfaces/IConnection";
 import { DataState, DataStore, mutationsFor, utilActionsFor } from "@/store/modules/data/DataModuleBase";
 import _ from "lodash";
-<<<<<<< HEAD
 import rawLog from "@bksLogger";
-=======
-import rawLog from "electron-log";
 import { safely } from "../StoreHelpers";
 import Vue from "vue";
->>>>>>> 7612f043
 
 const log = rawLog.scope('data/usedconnections');
 
