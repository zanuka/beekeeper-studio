import _ from 'lodash'
import Vue from 'vue'
import Vuex from 'vuex'
import username from 'username'
<<<<<<< HEAD
// import { ipcRenderer } from 'electron'
=======
import electron from 'electron';
>>>>>>> 2d8399a5

import { UsedConnection } from '../common/appdb/models/used_connection'
import { SavedConnection } from '../common/appdb/models/saved_connection'
import ExportStoreModule from './modules/exports/ExportStoreModule'
import SettingStoreModule from './modules/settings/SettingStoreModule'
import { Routine, SupportedFeatures, TableOrView } from "../lib/db/models"
import { IDbConnectionPublicServer } from '../lib/db/server'
import { CoreTab, EntityFilter } from './models'
import { entityFilter } from '../lib/db/sql_tools'
import { BeekeeperPlugin } from '../plugins/BeekeeperPlugin'

import RawLog from 'electron-log'
import { Dialect, DialectTitles, dialectFor } from '@shared/lib/dialects/models'
import { PinModule } from './modules/PinModule'
import { getDialectData } from '@shared/lib/dialects'
import { SearchModule } from './modules/SearchModule'
import { IWorkspace, LocalWorkspace } from '@/common/interfaces/IWorkspace'
import { IConnection } from '@/common/interfaces/IConnection'
import { DataModules } from '@/store/DataModules'
import { TabModule } from './modules/TabModule'
import { HideEntityModule } from './modules/HideEntityModule'
import { PinConnectionModule } from './modules/PinConnectionModule'
import { ElectronUtilityConnectionClient } from '@/lib/ElectronUtilityConnectionClient'
import { TokenCache } from '@/common/appdb/models/token_cache'

const log = RawLog.scope('store/index')

const tablesMatch = (t: TableOrView, t2: TableOrView) => {
  return t2.name === t.name &&
    t2.schema === t.schema &&
    t2.entityType === t.entityType
}


export interface State {
  connection: ElectronUtilityConnectionClient,
  usedConfig: Nullable<IConnection>,
  usedConfigs: UsedConnection[],
  server: Nullable<IDbConnectionPublicServer>,
  connected: boolean,
  connectionType: Nullable<string>,
  supportedFeatures: Nullable<SupportedFeatures>,
  database: Nullable<string>,
  databaseList: string[],
  tables: TableOrView[],
  routines: Routine[],
  entityFilter: EntityFilter,
  columnsLoading: string,
  tablesLoading: string,
  tablesInitialLoaded: boolean,
  connectionConfigs: UsedConnection[],
  username: Nullable<string>,
  menuActive: boolean,
  activeTab: Nullable<CoreTab>,
  selectedSidebarItem: Nullable<string>,
  workspaceId: number,
  storeInitialized: boolean,
  windowTitle: string,
  defaultSchema: string,
  versionString: string,
  connError: string
}

Vue.use(Vuex)
// const vuexFile = new VueXPersistence()

const store = new Vuex.Store<State>({
  modules: {
    exports: ExportStoreModule,
    settings: SettingStoreModule,
    pins: PinModule,
    tabs: TabModule,
    search: SearchModule,
    hideEntities: HideEntityModule,
    pinnedConnections: PinConnectionModule
  },
  state: {
    connection: new ElectronUtilityConnectionClient(),
    usedConfig: null,
    usedConfigs: [],
    server: null,
    connected: false,
    connectionType: null,
    supportedFeatures: null,
    database: null,
    databaseList: [],
    tables: [],
    routines: [],
    entityFilter: {
      filterQuery: undefined,
      showTables: true,
      showRoutines: true,
      showViews: true,
      showPartitions: false
    },
    tablesLoading: null,
    columnsLoading: null,
    tablesInitialLoaded: false,
    connectionConfigs: [],
    username: null,
    menuActive: false,
    activeTab: null,
    selectedSidebarItem: null,
    workspaceId: LocalWorkspace.id,
    storeInitialized: false,
    windowTitle: 'Beekeeper Studio',
    defaultSchema: null,
    versionString: null,
    connError: null
  },

  getters: {
    defaultSchema(state) {
      return state.defaultSchema;
    },
    workspace(): IWorkspace {
      return LocalWorkspace
    },
    isCloud(state: State) {
      return state.workspaceId !== LocalWorkspace.id
    },
    workspaceEmail(_state: State, getters): string | null {
      return getters.cloudClient?.options?.email || null
    },
    pollError(state) {
      return DataModules.map((module) => {
        const pollError = state[module.path]['pollError']
        return pollError || null
      }).find((e) => !!e)
    },
    dialect(state: State): Dialect | null {
      if (!state.usedConfig) return null
      return dialectFor(state.usedConfig.connectionType)
    },
    dialectTitle(_state: State, getters): string {
      return DialectTitles[getters.dialect] || getters.dialect || 'Unknown'
    },
    dialectData(_state: State, getters) {
      return getDialectData(getters.dialect)
    },
    selectedSidebarItem(state) {
      return state.selectedSidebarItem
    },
    orderedUsedConfigs(state) {
      return _.sortBy(state.usedConfigs, 'updatedAt').reverse()
    },
    filteredTables(state) {
      return entityFilter(state.tables, state.entityFilter);
    },
    filteredRoutines(state) {
      return entityFilter(state.routines, state.entityFilter)
    },
    schemaTables(state, g){
      // if no schemas, just return a single schema
      if (_.chain(state.tables).map('schema').uniq().value().length <= 1) {
        return [{
          schema: g.schemas[0] || null,
          skipSchemaDisplay: g.schemas.length < 2,
          tables: g.filteredTables,
          routines: g.filteredRoutines
        }]
      }
      const obj = _.chain(g.filteredTables).groupBy('schema').value()
      const routines = _.groupBy(g.filteredRoutines, 'schema')

      for (const key in routines) {
        if (!obj[key]) {
            obj[key] = [];
        }
      }

      return _(obj).keys().map(k => {
        return {
          schema: k,
          tables: obj[k],
          routines: routines[k] || []
        }
      }).orderBy(o => {
        // TODO: have the connection provide the default schema, hard-coded to public by default
        if (o.schema === 'public') return '0'
        return o.schema
      }).value()
    },
    tablesHaveSchemas(_state, getters) {
      return getters.schemas.length > 1
    },
    connectionColor(state) {
      return state.usedConfig ? state.usedConfig.labelColor : 'default'
    },
    schemas(state) {
      if (state.tables.find((t) => !!t.schema)) {
        return _.uniq(state.tables.map((t) => t.schema));
      }
      return []
    },
    minimalMode(_state, getters) {
      return getters['settings/minimalMode']
    },
    // TODO (@day): this may need to be removed
    versionString(state) {
      return state.server.versionString();
    },
  },
  mutations: {
    storeInitialized(state, b: boolean) {
      state.storeInitialized = b
    },
    workspaceId(state, id: number) {
      state.workspaceId = id
    },
    selectSidebarItem(state, item: string) {
      state.selectedSidebarItem = item
    },
    entityFilter(state, filter) {
      state.entityFilter = filter
    },
    filterQuery(state, str: string) {
      state.entityFilter.filterQuery = str
    },
    showTables(state) {
      state.entityFilter.showTables = !state.entityFilter.showTables
    },
    showViews(state) {
      state.entityFilter.showViews = !state.entityFilter.showViews
    },
    showRoutines(state) {
      state.entityFilter.showRoutines = !state.entityFilter.showRoutines
    },
    showPartitions(state) {
      state.entityFilter.showPartitions = !state.entityFilter.showPartitions
    },
    tabActive(state, tab: CoreTab) {
      state.activeTab = tab
    },
    menuActive(state, value) {
      state.menuActive = !!value
    },
    setUsername(state, name) {
      state.username = name
    },
    newConnection(state, config: IConnection) {
      state.usedConfig = config
      state.database = config.defaultDatabase
    },
    // this shouldn't be used at all
    clearConnection(state) {
      state.usedConfig = null
      state.connected = false
      state.supportedFeatures = null
      state.server = null
      state.database = null
      state.databaseList = []
      state.tables = []
      state.routines = []
      state.entityFilter = {
        filterQuery: undefined,
        showTables: true,
        showViews: true,
        showRoutines: true,
        showPartitions: false
      }
    },
    updateConnection(state, {database}) {
      // state.connection = connection
      state.database = database
    },
    databaseList(state, dbs: string[]) {
      state.databaseList = dbs
    },
    unloadTables(state) {
      state.tables = []
      state.tablesInitialLoaded = false
    },
    tables(state, tables: TableOrView[]) {
      if(state.tables.length === 0) {
        state.tables = tables
      } else {
        // TODO: make this not O(n^2)
        const result = tables.map((t) => {
          t.columns ||= []
          const existingIdx = state.tables.findIndex((st) => tablesMatch(st, t))
          if (existingIdx >= 0) {
            const existing = state.tables[existingIdx]
            Object.assign(existing, t)
            return existing
          } else {
            return t
          }
        })
        state.tables = result
      }

      if (!state.tablesInitialLoaded) state.tablesInitialLoaded = true

    },
    table(state, table: TableOrView) {
      const existingIdx = state.tables.findIndex((st) => tablesMatch(st, table))
      if (existingIdx >= 0) {
        Vue.set(state.tables, existingIdx, table)
      } else {
        state.tables = [...state.tables, table]
      }
    },
    routines(state, routines) {
      state.routines = Object.freeze(routines)
    },
    columnsLoading(state, value: string) {
      state.columnsLoading = value
    },
    tablesLoading(state, value: string) {
      state.tablesLoading = value
    },
    config(state, newConfig) {
      if (!state.connectionConfigs.includes(newConfig)) {
        state.connectionConfigs.push(newConfig)
      }
    },
    removeConfig(state, config) {
      state.connectionConfigs = _.without(state.connectionConfigs, config)
    },
    removeUsedConfig(state, config) {
      state.usedConfigs = _.without(state.usedConfigs, config)
    },
    configs(state, configs: UsedConnection[]){
      Vue.set(state, 'connectionConfigs', configs)
    },
    usedConfigs(state, configs: UsedConnection[]) {
      Vue.set(state, 'usedConfigs', configs)
    },
    updateWindowTitle(state, title: string) {
      state.windowTitle = title
    },
    defaultSchema(state, defaultSchema: string) {
      state.defaultSchema = defaultSchema;
    },
    connectionType(state, connectionType: string) {
      state.connectionType = connectionType;
    },
    connected(state, connected: boolean) {
      state.connected = connected;
    },
    supportedFeatures(state, features: SupportedFeatures) {
      state.supportedFeatures = features;
    },
    versionString(state, versionString: string) {
      state.versionString = versionString;
    },
    setConnError(state, err: string) {
      state.connError = err;
    }
  },
  actions: {
    async test(context, config: SavedConnection) {
      await Vue.prototype.$util.send('conn/test', { config, osUser: context.state.username });
    },

    async fetchUsername(context) {
      const name = await username()
      context.commit('setUsername', name)
    },

    async openUrl(context, url: string) {
      const conn = new SavedConnection();
      if (!conn.parse(url)) {
        throw `Unable to parse ${url}`
      } else {
        await context.dispatch('connect', conn)
      }
    },

    updateWindowTitle(context, config: Nullable<IConnection>) {
      const title = config
        ? `${BeekeeperPlugin.buildConnectionName(config)} - Beekeeper Studio`
        : 'Beekeeper Studio'

      context.commit('updateWindowTitle', title)
<<<<<<< HEAD
      // ipcRenderer.send('setWindowTitle', title)
=======
      electron.ipcRenderer.send('setWindowTitle', title)
>>>>>>> 2d8399a5
    },

    async saveConnection(context, config: IConnection) {
      await context.dispatch('data/connections/save', config)
      const isConnected = !!context.state.server
      if(isConnected) context.dispatch('updateWindowTitle', config)
    },

    async connect(context, config: IConnection) {
      if (context.state.username) {
        await Vue.prototype.$util.send('conn/create', { config, osUser: context.state.username })
        const defaultSchema = await context.state.connection.defaultSchema();
        const supportedFeatures = await context.state.connection.supportedFeatures();
        const versionString = await context.state.connection.versionString();
        context.commit('defaultSchema', defaultSchema);
        context.commit('connectionType', config.connectionType);
        context.commit('connected', true);
        context.commit('supportedFeatures', supportedFeatures);
        context.commit('versionString', versionString);
        context.commit('newConnection', config)

        context.commit('newConnection', config)
        await context.dispatch('updateDatabaseList')
        await context.dispatch('updateTables')
        await context.dispatch('updateRoutines')
        context.dispatch('recordUsedConfig', config) // TODO (@day): needs to be a utility call (actually maybe just make this part of the conn/create handler??)
        context.dispatch('updateWindowTitle', config)
      } else {
        throw "No username provided"
      }
    },
    async reconnect(context) {
      if (context.state.connection) {
        await context.state.connection.connect();
      }
    },
    async recordUsedConfig(context, config: IConnection) {

      log.info("finding last used connection", config)
      const lastUsedConnection = context.state.usedConfigs.find(c => {
        return config.id &&
          config.workspaceId &&
          c.connectionId === config.id &&
          c.workspaceId === config.workspaceId
      })
      log.debug("Found used config", lastUsedConnection)
      if (!lastUsedConnection) {
        const usedConfig = new UsedConnection(config)
        log.info("logging used connection", usedConfig, config)
        await usedConfig.save()
        context.commit('usedConfigs', [...context.state.usedConfigs, usedConfig])
      } else {
        lastUsedConnection.updatedAt = new Date()
        await lastUsedConnection.save()
      }
    },
    async disconnect(context) {
      const server = context.state.server
      server?.disconnect()
      context.commit('clearConnection')
      context.dispatch('updateWindowTitle', null)
    },
    async syncDatabase(_context) {
      // TODO (@day): this needs to be a util call
      // await context.state.connection.syncDatabase();
    },
    async changeDatabase(context, newDatabase: string) {
      log.info("Pool changing database to", newDatabase)
      await Vue.prototype.$util.send('conn/changeDatabase', { newDatabase });
      context.commit('updateConnection', {database: newDatabase})
      await context.dispatch('updateTables')
      await context.dispatch('updateDatabaseList')
      await context.dispatch('updateRoutines')
    },

    async updateTableColumns(context, table: TableOrView) {
      log.debug('actions/updateTableColumns', table.name)
      try {
        // FIXME: We should record which table we are loading columns for
        //        so that we know where to show this loading message. Not just
        //        show it for all tables.
        context.commit("columnsLoading", "Loading columns...")
        const columns = (table.entityType === 'materialized-view' ?
            await context.state.connection.listMaterializedViewColumns(table.name, table.schema) :
            await context.state.connection.listTableColumns(table.name, table.schema));

        const updated = _.xorWith(table.columns, columns, _.isEqual)
        log.debug('Should I update table columns?', updated)
        if (updated?.length) {
          context.commit('table', { ...table, columns })
        }
      } finally {
        context.commit("columnsLoading", null)
      }
    },
    async updateDatabaseList(context) {
      const databaseList = await context.state.connection.listDatabases();
      context.commit('databaseList', databaseList)
    },
    async updateTables(context) {
      // FIXME: We should only load tables for the active/default schema
      //        then we should load new tables when a schema is expanded in the sidebar
      //        or for auto-complete in the editor.
      //        Currently: Loads all tables, regardless of schema
      try {
        const schema = null
        context.commit("tablesLoading", "Loading tables...")
        const onlyTables = await context.state.connection.listTables(schema);
        onlyTables.forEach((t) => {
          t.entityType = 'table'
        })
        const views = await context.state.connection.listViews(schema);
        views.forEach((v) => {
          v.entityType = 'view'
        })

        const materialized = await context.state.connection.listMaterializedViews(schema);
        materialized.forEach(v => v.entityType = 'materialized-view')
        const tables = onlyTables.concat(views).concat(materialized)

        // FIXME (matthew): We're doing another loop here for no reason
        // so we're looping n*2 times
        // Also this is a little duplicated from `updateTableColumns`, but it doesn't make sense
        // to dispatch that separately as it causes blinking tabletable state.
        for (const table of tables) {
          const match = context.state.tables.find((st) => tablesMatch(st, table))
          if (match?.columns?.length > 0) {
            table.columns = (table.entityType === 'materialized-view' ?
              await context.state.connection?.listMaterializedViewColumns(table.name, table.schema) :
              await context.state.connection?.listTableColumns(table.name, table.schema)) || []
          }
        }
        context.commit("tablesLoading", `Loading ${tables.length} tables`)

        context.commit('tables', tables)
      } finally {
        context.commit("tablesLoading", null)
      }
    },
    async updateRoutines(context) {
      const routines: Routine[] = await context.state.connection.listRoutines(null);
      routines.forEach((r) => r.entityType = 'routine')
      context.commit('routines', routines)
    },
    setFilterQuery: _.debounce(function (context, filterQuery) {
      context.commit('filterQuery', filterQuery)
    }, 500),
    async pinTable(context, table) {
      table.pinned = true
      context.commit('addPinned', table)
    },
    async unpinTable(context, table) {
      table.pinned = false
      context.commit('removePinned', table)
    },
    async pinRoutine(context, routine: Routine) {
      routine.pinned = true
      context.commit('addPinned', routine)
    },
    async unpinRoutine(context, routine: Routine) {
      routine.pinned = true
      context.commit('addPinned', routine)
    },
    async removeUsedConfig(context, config) {
      if (config.azureAuthOptions?.authId) {
        const cache = await TokenCache.findOne(config.azureAuthOptions.authId);
        cache.remove();
      }
      await config.remove()
      context.commit('removeUsedConfig', config)
    },
    async loadUsedConfigs(context) {
      const configs = await UsedConnection.find(
        {
          take: 10,
          order: {createdAt: 'DESC'},
          where: { workspaceId: context.state.workspaceId}
        }
      )
      context.commit('usedConfigs', configs)
    },
    async menuActive(context, value) {
      context.commit('menuActive', value)
    },
    async tabActive(context, value: CoreTab) {
      context.commit('tabActive', value)
    }
  },
  plugins: []
})

export default store<|MERGE_RESOLUTION|>--- conflicted
+++ resolved
@@ -2,11 +2,7 @@
 import Vue from 'vue'
 import Vuex from 'vuex'
 import username from 'username'
-<<<<<<< HEAD
-// import { ipcRenderer } from 'electron'
-=======
 import electron from 'electron';
->>>>>>> 2d8399a5
 
 import { UsedConnection } from '../common/appdb/models/used_connection'
 import { SavedConnection } from '../common/appdb/models/saved_connection'
@@ -383,11 +379,7 @@
         : 'Beekeeper Studio'
 
       context.commit('updateWindowTitle', title)
-<<<<<<< HEAD
-      // ipcRenderer.send('setWindowTitle', title)
-=======
       electron.ipcRenderer.send('setWindowTitle', title)
->>>>>>> 2d8399a5
     },
 
     async saveConnection(context, config: IConnection) {
