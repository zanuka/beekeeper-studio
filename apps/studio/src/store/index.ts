import _ from 'lodash'
import Vue from 'vue'
import Vuex from 'vuex'

import ExportStoreModule from './modules/exports/ExportStoreModule'
import SettingStoreModule from './modules/settings/SettingStoreModule'
import { Routine, SupportedFeatures, TableOrView } from "../lib/db/models"
import { IDbConnectionPublicServer } from '../lib/db/server'
import { CoreTab, EntityFilter } from './models'
import { entityFilter } from '../lib/db/sql_tools'
import { BeekeeperPlugin } from '../plugins/BeekeeperPlugin'

import RawLog from 'electron-log/renderer'
import { Dialect, DialectTitles, dialectFor } from '@shared/lib/dialects/models'
import { PinModule } from './modules/PinModule'
import { getDialectData } from '@shared/lib/dialects'
import { SearchModule } from './modules/SearchModule'
import { IWorkspace, LocalWorkspace } from '@/common/interfaces/IWorkspace'
import { IConnection } from '@/common/interfaces/IConnection'
import { DataModules } from '@/store/DataModules'
import { TabModule } from './modules/TabModule'
import { HideEntityModule } from './modules/HideEntityModule'
import { PinConnectionModule } from './modules/PinConnectionModule'
import { ElectronUtilityConnectionClient } from '@/lib/utility/ElectronUtilityConnectionClient'

const log = RawLog.scope('store/index')

const tablesMatch = (t: TableOrView, t2: TableOrView) => {
  return t2.name === t.name &&
    t2.schema === t.schema &&
    t2.entityType === t.entityType
}


export interface State {
  connection: ElectronUtilityConnectionClient,
  usedConfig: Nullable<IConnection>,
  server: Nullable<IDbConnectionPublicServer>,
  connected: boolean,
  connectionType: Nullable<string>,
  supportedFeatures: Nullable<SupportedFeatures>,
  database: Nullable<string>,
  databaseList: string[],
  tables: TableOrView[],
  routines: Routine[],
  entityFilter: EntityFilter,
  columnsLoading: string,
  tablesLoading: string,
  tablesInitialLoaded: boolean,
  username: Nullable<string>,
  menuActive: boolean,
  activeTab: Nullable<CoreTab>,
  selectedSidebarItem: Nullable<string>,
  workspaceId: number,
  storeInitialized: boolean,
  windowTitle: string,
  defaultSchema: string,
  versionString: string,
  connError: string
}

Vue.use(Vuex)
// const vuexFile = new VueXPersistence()

const store = new Vuex.Store<State>({
  modules: {
    exports: ExportStoreModule,
    settings: SettingStoreModule,
    pins: PinModule,
    tabs: TabModule,
    search: SearchModule,
    hideEntities: HideEntityModule,
    pinnedConnections: PinConnectionModule
  },
  state: {
    connection: new ElectronUtilityConnectionClient(),
    usedConfig: null,
    server: null,
    connected: false,
    connectionType: null,
    supportedFeatures: null,
    database: null,
    databaseList: [],
    tables: [],
    routines: [],
    entityFilter: {
      filterQuery: undefined,
      showTables: true,
      showRoutines: true,
      showViews: true,
      showPartitions: false
    },
    tablesLoading: null,
    columnsLoading: null,
    tablesInitialLoaded: false,
    username: null,
    menuActive: false,
    activeTab: null,
    selectedSidebarItem: null,
    workspaceId: LocalWorkspace.id,
    storeInitialized: false,
    windowTitle: 'Beekeeper Studio',
    defaultSchema: null,
    versionString: null,
    connError: null
  },

  getters: {
    defaultSchema(state) {
      return state.defaultSchema;
    },
    workspace(): IWorkspace {
      return LocalWorkspace
    },
    isCloud(state: State) {
      return state.workspaceId !== LocalWorkspace.id
    },
    workspaceEmail(_state: State, getters): string | null {
      return getters.cloudClient?.options?.email || null
    },
    pollError(state) {
      return DataModules.map((module) => {
        const pollError = state[module.path]['pollError']
        return pollError || null
      }).find((e) => !!e)
    },
    dialect(state: State): Dialect | null {
      if (!state.usedConfig) return null
      return dialectFor(state.usedConfig.connectionType)
    },
    dialectTitle(_state: State, getters): string {
      return DialectTitles[getters.dialect] || getters.dialect || 'Unknown'
    },
    dialectData(_state: State, getters) {
      return getDialectData(getters.dialect)
    },
    selectedSidebarItem(state) {
      return state.selectedSidebarItem
    },
    filteredTables(state) {
      return entityFilter(state.tables, state.entityFilter);
    },
    filteredRoutines(state) {
      return entityFilter(state.routines, state.entityFilter)
    },
    schemaTables(state, g){
      // if no schemas, just return a single schema
      if (_.chain(state.tables).map('schema').uniq().value().length <= 1) {
        return [{
          schema: g.schemas[0] || null,
          skipSchemaDisplay: g.schemas.length < 2,
          tables: g.filteredTables,
          routines: g.filteredRoutines
        }]
      }
      const obj = _.chain(g.filteredTables).groupBy('schema').value()
      const routines = _.groupBy(g.filteredRoutines, 'schema')

      for (const key in routines) {
        if (!obj[key]) {
            obj[key] = [];
        }
      }

      return _(obj).keys().map(k => {
        return {
          schema: k,
          tables: obj[k],
          routines: routines[k] || []
        }
      }).orderBy(o => {
        // TODO: have the connection provide the default schema, hard-coded to public by default
        if (o.schema === 'public') return '0'
        return o.schema
      }).value()
    },
    tablesHaveSchemas(_state, getters) {
      return getters.schemas.length > 1
    },
    connectionColor(state) {
      return state.usedConfig ? state.usedConfig.labelColor : 'default'
    },
    schemas(state) {
      if (state.tables.find((t) => !!t.schema)) {
        return _.uniq(state.tables.map((t) => t.schema));
      }
      return []
    },
    minimalMode(_state, getters) {
      return getters['settings/minimalMode']
    },
    // TODO (@day): this may need to be removed
    versionString(state) {
      return state.server.versionString();
    },
  },
  mutations: {
    storeInitialized(state, b: boolean) {
      state.storeInitialized = b
    },
    workspaceId(state, id: number) {
      state.workspaceId = id
    },
    selectSidebarItem(state, item: string) {
      state.selectedSidebarItem = item
    },
    entityFilter(state, filter) {
      state.entityFilter = filter
    },
    filterQuery(state, str: string) {
      state.entityFilter.filterQuery = str
    },
    showTables(state) {
      state.entityFilter.showTables = !state.entityFilter.showTables
    },
    showViews(state) {
      state.entityFilter.showViews = !state.entityFilter.showViews
    },
    showRoutines(state) {
      state.entityFilter.showRoutines = !state.entityFilter.showRoutines
    },
    showPartitions(state) {
      state.entityFilter.showPartitions = !state.entityFilter.showPartitions
    },
    tabActive(state, tab: CoreTab) {
      state.activeTab = tab
    },
    menuActive(state, value) {
      state.menuActive = !!value
    },
    setUsername(state, name) {
      state.username = name
    },
    newConnection(state, config: IConnection) {
      state.usedConfig = config
      state.database = config.defaultDatabase
    },
    // this shouldn't be used at all
    clearConnection(state) {
      state.usedConfig = null
      state.connected = false
      state.supportedFeatures = null
      state.server = null
      state.database = null
      state.databaseList = []
      state.tables = []
      state.routines = []
      state.entityFilter = {
        filterQuery: undefined,
        showTables: true,
        showViews: true,
        showRoutines: true,
        showPartitions: false
      }
    },
    updateConnection(state, {database}) {
      // state.connection = connection
      state.database = database
    },
    databaseList(state, dbs: string[]) {
      state.databaseList = dbs
    },
    unloadTables(state) {
      state.tables = []
      state.tablesInitialLoaded = false
    },
    tables(state, tables: TableOrView[]) {
      if(state.tables.length === 0) {
        state.tables = tables
      } else {
        // TODO: make this not O(n^2)
        const result = tables.map((t) => {
          t.columns ||= []
          const existingIdx = state.tables.findIndex((st) => tablesMatch(st, t))
          if (existingIdx >= 0) {
            const existing = state.tables[existingIdx]
            Object.assign(existing, t)
            return existing
          } else {
            return t
          }
        })
        state.tables = result
      }

      if (!state.tablesInitialLoaded) state.tablesInitialLoaded = true

    },
    table(state, table: TableOrView) {
      const existingIdx = state.tables.findIndex((st) => tablesMatch(st, table))
      if (existingIdx >= 0) {
        Vue.set(state.tables, existingIdx, table)
      } else {
        state.tables = [...state.tables, table]
      }
    },
    routines(state, routines) {
      state.routines = Object.freeze(routines)
    },
    columnsLoading(state, value: string) {
      state.columnsLoading = value
    },
    tablesLoading(state, value: string) {
      state.tablesLoading = value
    },
    updateWindowTitle(state, title: string) {
      state.windowTitle = title
    },
    defaultSchema(state, defaultSchema: string) {
      state.defaultSchema = defaultSchema;
    },
    connectionType(state, connectionType: string) {
      state.connectionType = connectionType;
    },
    connected(state, connected: boolean) {
      state.connected = connected;
    },
    supportedFeatures(state, features: SupportedFeatures) {
      state.supportedFeatures = features;
    },
    versionString(state, versionString: string) {
      state.versionString = versionString;
    },
    setConnError(state, err: string) {
      state.connError = err;
    }
  },
  actions: {
    async test(context, config: IConnection) {
      await Vue.prototype.$util.send('conn/test', { config, osUser: context.state.username });
    },

    async fetchUsername(context) {
      const name = await window.main.fetchUsername();
      context.commit('setUsername', name)
    },

    async openUrl(context, url: string) {
      const conn = await Vue.prototype.$util.send('appdb/saved/parseUrl', { url });
      await context.dispatch('connect', conn)
    },

    updateWindowTitle(context, config: Nullable<IConnection>) {
      const title = config
        ? `${BeekeeperPlugin.buildConnectionName(config)} - Beekeeper Studio`
        : 'Beekeeper Studio'

      context.commit('updateWindowTitle', title)
      window.main.setWindowTitle(title);
    },

    async saveConnection(context, config: IConnection) {
      await context.dispatch('data/connections/save', config)
      const isConnected = !!context.state.server
      if(isConnected) context.dispatch('updateWindowTitle', config)
    },

    async connect(context, config: IConnection) {
      if (context.state.username) {
        // HACK (@day): this is just to fix some issues with the typeorm models moving to the utility process.
        // this should be removed once the appdb handlers have been merged.
        const tConfig = JSON.parse(JSON.stringify(config));
        tConfig.port = config.port;
        tConfig.connectionType = config.connectionType;

        await Vue.prototype.$util.send('conn/create', { config: tConfig, osUser: context.state.username })
        const defaultSchema = await context.state.connection.defaultSchema();
        const supportedFeatures = await context.state.connection.supportedFeatures();
        const versionString = await context.state.connection.versionString();
        context.commit('defaultSchema', defaultSchema);
        context.commit('connectionType', config.connectionType);
        context.commit('connected', true);
        context.commit('supportedFeatures', supportedFeatures);
        context.commit('versionString', versionString);
        context.commit('newConnection', config)
        console.log('CONFIG: ', config)

        await context.dispatch('updateDatabaseList')
        await context.dispatch('updateTables')
        await context.dispatch('updateRoutines')
        context.dispatch('data/usedconnections/recordUsed', config)
        context.dispatch('updateWindowTitle', config)
      } else {
        throw "No username provided"
      }
    },
    async reconnect(context) {
      if (context.state.connection) {
        await context.state.connection.connect();
      }
    },
<<<<<<< HEAD
    async cancelConnect() {
      await Vue.prototype.$util.send('conn/cancelConnect');
    },
    async recordUsedConfig(context, config: IConnection) {

      log.info("finding last used connection", config)
      const lastUsedConnection = context.state.usedConfigs.find(c => {
        return config.id &&
          config.workspaceId &&
          c.connectionId === config.id &&
          c.workspaceId === config.workspaceId
      })
      log.debug("Found used config", lastUsedConnection)
      if (!lastUsedConnection) {
        const usedConfig = new UsedConnection(config)
        log.info("logging used connection", usedConfig, config)
        await usedConfig.save()
        context.commit('usedConfigs', [...context.state.usedConfigs, usedConfig])
      } else {
        lastUsedConnection.updatedAt = new Date()
        await lastUsedConnection.save()
      }
    },
=======
>>>>>>> 3a343ebc
    async disconnect(context) {
      const server = context.state.server
      server?.disconnect()
      context.commit('clearConnection')
      context.dispatch('updateWindowTitle', null)
      context.dispatch('refreshConnections')
    },
    async syncDatabase(context) {
      await context.state.connection.syncDatabase();
    },
    async changeDatabase(context, newDatabase: string) {
      log.info("Pool changing database to", newDatabase)
      await Vue.prototype.$util.send('conn/changeDatabase', { newDatabase });
      context.commit('updateConnection', {database: newDatabase})
      await context.dispatch('updateTables')
      await context.dispatch('updateDatabaseList')
      await context.dispatch('updateRoutines')
    },

    async updateTableColumns(context, table: TableOrView) {
      log.debug('actions/updateTableColumns', table.name)
      try {
        // FIXME: We should record which table we are loading columns for
        //        so that we know where to show this loading message. Not just
        //        show it for all tables.
        context.commit("columnsLoading", "Loading columns...")
        const columns = (table.entityType === 'materialized-view' ?
            await context.state.connection.listMaterializedViewColumns(table.name, table.schema) :
            await context.state.connection.listTableColumns(table.name, table.schema));

        const updated = _.xorWith(table.columns, columns, _.isEqual)
        log.debug('Should I update table columns?', updated)
        if (updated?.length) {
          context.commit('table', { ...table, columns })
        }
      } finally {
        context.commit("columnsLoading", null)
      }
    },
    async updateDatabaseList(context) {
      const databaseList = await context.state.connection.listDatabases();
      context.commit('databaseList', databaseList)
    },
    async updateTables(context) {
      // FIXME: We should only load tables for the active/default schema
      //        then we should load new tables when a schema is expanded in the sidebar
      //        or for auto-complete in the editor.
      //        Currently: Loads all tables, regardless of schema
      try {
        const schema = null
        context.commit("tablesLoading", "Loading tables...")
        const onlyTables = await context.state.connection.listTables(schema);
        onlyTables.forEach((t) => {
          t.entityType = 'table'
        })
        const views = await context.state.connection.listViews(schema);
        views.forEach((v) => {
          v.entityType = 'view'
        })

        const materialized = await context.state.connection.listMaterializedViews(schema);
        materialized.forEach(v => v.entityType = 'materialized-view')
        const tables = onlyTables.concat(views).concat(materialized)

        // FIXME (matthew): We're doing another loop here for no reason
        // so we're looping n*2 times
        // Also this is a little duplicated from `updateTableColumns`, but it doesn't make sense
        // to dispatch that separately as it causes blinking tabletable state.
        for (const table of tables) {
          const match = context.state.tables.find((st) => tablesMatch(st, table))
          if (match?.columns?.length > 0) {
            table.columns = (table.entityType === 'materialized-view' ?
              await context.state.connection?.listMaterializedViewColumns(table.name, table.schema) :
              await context.state.connection?.listTableColumns(table.name, table.schema)) || []
          }
        }
        context.commit("tablesLoading", `Loading ${tables.length} tables`)

        context.commit('tables', tables)
      } finally {
        context.commit("tablesLoading", null)
      }
    },
    async updateRoutines(context) {
      const routines: Routine[] = await context.state.connection.listRoutines(null);
      routines.forEach((r) => r.entityType = 'routine')
      context.commit('routines', routines)
    },
    setFilterQuery: _.debounce(function (context, filterQuery) {
      context.commit('filterQuery', filterQuery)
    }, 500),
    async pinTable(context, table) {
      table.pinned = true
      context.commit('addPinned', table)
    },
    async unpinTable(context, table) {
      table.pinned = false
      context.commit('removePinned', table)
    },
    async pinRoutine(context, routine: Routine) {
      routine.pinned = true
      context.commit('addPinned', routine)
    },
    async unpinRoutine(context, routine: Routine) {
      routine.pinned = true
      context.commit('addPinned', routine)
    },
    async menuActive(context, value) {
      context.commit('menuActive', value)
    },
    async tabActive(context, value: CoreTab) {
      context.commit('tabActive', value)
    },
    async refreshConnections(context) {
      context.dispatch('data/connectionFolders/load')
      context.dispatch('data/connections/load')
      await context.dispatch('pinnedConnections/loadPins');
      await context.dispatch('pinnedConnections/reorder');
    }
  },
  plugins: []
})

export default store<|MERGE_RESOLUTION|>--- conflicted
+++ resolved
@@ -389,32 +389,6 @@
         await context.state.connection.connect();
       }
     },
-<<<<<<< HEAD
-    async cancelConnect() {
-      await Vue.prototype.$util.send('conn/cancelConnect');
-    },
-    async recordUsedConfig(context, config: IConnection) {
-
-      log.info("finding last used connection", config)
-      const lastUsedConnection = context.state.usedConfigs.find(c => {
-        return config.id &&
-          config.workspaceId &&
-          c.connectionId === config.id &&
-          c.workspaceId === config.workspaceId
-      })
-      log.debug("Found used config", lastUsedConnection)
-      if (!lastUsedConnection) {
-        const usedConfig = new UsedConnection(config)
-        log.info("logging used connection", usedConfig, config)
-        await usedConfig.save()
-        context.commit('usedConfigs', [...context.state.usedConfigs, usedConfig])
-      } else {
-        lastUsedConnection.updatedAt = new Date()
-        await lastUsedConnection.save()
-      }
-    },
-=======
->>>>>>> 3a343ebc
     async disconnect(context) {
       const server = context.state.server
       server?.disconnect()
