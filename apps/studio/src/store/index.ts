--- conflicted
+++ resolved
@@ -212,7 +212,6 @@
     versionString(state) {
       return state.server.versionString();
     },
-<<<<<<< HEAD
     isCommunity(_state, _getters, _rootState, rootGetters) {
       return rootGetters['licenses/isCommunity']
     },
@@ -222,11 +221,9 @@
     isTrial(_state, _getters, _rootState, rootGetters) {
       return rootGetters['licenses/status'].license?.licenseType === "TrialLicense"
     },
-=======
     expandFKDetailsByDefault(state) {
       return state.expandFKDetailsByDefault
     }
->>>>>>> 6ccdb320
   },
   mutations: {
     storeInitialized(state, b: boolean) {
@@ -559,7 +556,6 @@
       await context.dispatch('pinnedConnections/loadPins');
       await context.dispatch('pinnedConnections/reorder');
     },
-<<<<<<< HEAD
     async initRootStates(context) {
       await context.dispatch('fetchUsername')
       await context.dispatch('licenses/init')
@@ -573,7 +569,6 @@
     licenseEntered(context) {
       context.dispatch('updateWindowTitle')
     },
-=======
     async toggleExpandFKDetailsByDefault(context, value?: boolean) {
       if (typeof value === 'undefined') {
         value = !context.state.expandFKDetailsByDefault
@@ -581,7 +576,6 @@
       SmartLocalStorage.setBool('expandFKDetailsByDefault', value)
       context.commit('expandFKDetailsByDefault', value)
     }
->>>>>>> 6ccdb320
   },
   plugins: []
 })
