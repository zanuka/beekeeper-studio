--- conflicted
+++ resolved
@@ -21,17 +21,6 @@
   userDirectory = path.join(process.env.PORTABLE_EXECUTABLE_DIR, 'beekeeper_studio_data')
 }
 
-<<<<<<< HEAD
-=======
-function fileExistsSync(filename: string): boolean {
-  try {
-    return fs.statSync(filename).isFile();
-  } catch (e) {
-    return false;
-  }
-}
-
->>>>>>> ad5112a5
 export const api = {
   async requestPlatformInfo() {
     const platformInfo = await ipcRenderer.invoke('platformInfo')
@@ -76,69 +65,11 @@
   join(...paths: string[]): string {
     return path.join(...paths);
   },
-<<<<<<< HEAD
   basename: (p: string, ext?: string): string => {
-=======
-  readFileSync(path: string, options: { encoding: string; flag?: string | undefined; } | string): string {
-    return readFileSync(path, options);
-  },
-  writeFileSync(path: string, text: string, options?: WriteFileOptions) {
-    return writeFileSync(path, text, options);
-  },
-  basename(p: string, ext?: string): string {
->>>>>>> ad5112a5
     return path.basename(p, ext);
   },
   yargs(argv: string | string[], opts?: Options) {
     return yargs(argv, opts);
-  },
-<<<<<<< HEAD
-  platformInfo: () => {
-    return {
-      isWindows, isMac, isArm,
-      oracleSupported: isMac && isArm ? false : true,
-      isLinux: !isWindows && !isMac,
-      sessionType,
-      isWayland: isWaylandMode(),
-      isSnap: process.env.ELECTRON_SNAP,
-      isPortable: isWindows && process.env.PORTABLE_EXECUTABLE_DIR,
-      isDevelopment: isDevEnv,
-      isAppImage: process.env.DESKTOPINTEGRATION === 'AppImageLauncher',
-      sshAuthSock: process.env.SSH_AUTH_SOCK,
-      environment: process.env.NODE_ENV,
-      resourcesPath,
-      env: {
-        development: isDevEnv,
-        test: testMode,
-        production: !isDevEnv && !testMode
-      },
-      debugEnabled: !!process.env.DEBUG,
-      DEBUG: process.env.DEBUG,
-      platform: easyPlatform,
-      darkMode: testMode ? true : electron?.nativeTheme.shouldUseDarkColors || windowPrefersDarkMode,
-      userDirectory,
-      downloadsDirectory,
-      homeDirectory,
-      testMode,
-      appDbPath: path.join(userDirectory, isDevEnv ? 'app-dev.db' : 'app.db'),
-      updatesDisabled,
-      appVersion: testMode ? 'test-mode' : electron?.app.getVersion(),
-      cloudUrl: isDevEnv ? 'https://staging.beekeeperstudio.io' : 'https://app.beekeeperstudio.io',
-      locale,
-      isCommunity: true,
-      isUltimate: false,
-    }
-=======
-  readVimrc(pathToVimrc?: string): string[] {
-    const vimrcPath = path.join(pathToVimrc ?? userDirectory, ".beekeeper.vimrc");
-    if (fileExistsSync(vimrcPath)) {
-      const data = fs.readFileSync(vimrcPath, { encoding: 'utf-8', flag: 'r'});
-      const dataSplit = data.split("\n");
-      return dataSplit;
-    }
-
-    return [];
->>>>>>> ad5112a5
   },
   async getLastExportPath(filename?: string) {
     return await SettingsPlugin.get(
