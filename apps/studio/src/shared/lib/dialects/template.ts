--- conflicted
+++ resolved
@@ -125,15 +125,13 @@
       dataType: 'timestamp',
       defaultValue: 'CURRENT_TIMESTAMP'
     },
-<<<<<<< HEAD
     duckdb: {
       dataType: 'timestamp',
       defaultValue: 'current_timestamp'
-=======
+    },
     clickhouse: {
       dataType: 'timestamp',
       defaultValue: 'now()',
->>>>>>> 52a433d4
     },
   }
 })
