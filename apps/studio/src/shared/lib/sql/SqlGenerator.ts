--- conflicted
+++ resolved
@@ -7,11 +7,8 @@
 import { BigQueryClient } from '../knex-bigquery'
 import knexFirebirdDialect from "knex-firebird-dialect"
 import { identify } from 'sql-query-identifier'
-<<<<<<< HEAD
 import { Client_DuckDB } from '@shared/lib/knex-duckdb'
-=======
 import { ClickhouseKnexClient } from "@shared/lib/knex-clickhouse";
->>>>>>> 52a433d4
 
 interface GeneratorConnection {
   dbConfig: any
@@ -36,11 +33,7 @@
 
   public set dialect(v : Dialect) {
     this._dialect = v;
-<<<<<<< HEAD
-    this.isNativeKnex = !['cassandra', 'bigquery', 'firebird', 'duckdb'].includes(v)
-=======
-    this.isNativeKnex = !['cassandra', 'bigquery', 'firebird', 'clickhouse'].includes(v)
->>>>>>> 52a433d4
+    this.isNativeKnex = !['cassandra', 'bigquery', 'firebird', 'clickhouse', 'duckdb'].includes(v)
     this.createKnexLib()
   }
 
