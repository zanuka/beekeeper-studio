--- conflicted
+++ resolved
@@ -23,13 +23,9 @@
 import _ from 'lodash'
 import Vue from 'vue'
 import helpers from '@shared/lib/tabulator'
-<<<<<<< HEAD
 import rawLog from '@bksLogger'
-=======
-import rawLog from 'electron-log'
 import { hexToUint8Array, friendlyUint8Array } from '@/common/utils';
 import { BksField } from "@/lib/db/models";
->>>>>>> e52c29ff
 
 const log = rawLog.scope('NullableInputEditor')
 
