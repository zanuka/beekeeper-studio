--- conflicted
+++ resolved
@@ -77,13 +77,10 @@
   firebirdConnection, exportPath, UserSettingsWindowPosition,
   demoSetup, minimalMode, tokenCache, libsqlOptions, nameTokenCache, lastUsedWorkspace,
   maxAllowedAppRelease, userSettingKeymap, missingUserSettings,
-<<<<<<< HEAD
   useBeta,
   deleteDuplicateConnections,
-  tabHistoryUpdates
-=======
-  useBeta, deleteDuplicateConnections, addNewUrlField
->>>>>>> ee5352e6
+  tabHistoryUpdates,
+  addNewUrlField,
 ]
 
 // fixtures require the models
