--- conflicted
+++ resolved
@@ -23,12 +23,9 @@
 import createLogger from '../lib/logger'
 import systemTheme from './20220307-default-theme-system'
 import serverCerts from './20220401_add_trust_server_certificate_to_connections'
-<<<<<<< HEAD
 import socketPath from './20220408_add_socket_path'
-=======
 import connectionOptions from './20220426_connection_options'
 
->>>>>>> dd7e70d2
 
 const logger = createLogger('migrations')()
 
@@ -42,11 +39,7 @@
   a, b, c, d, domains, createSettings, addZoom,
   addSc, sslFiles, sslReject, pinned, addSort,
   createCreds, workspaceScoping, workspace2, addTabs, scWorkspace, systemTheme,
-<<<<<<< HEAD
-  serverCerts, socketPath
-=======
-  serverCerts, connectionOptions
->>>>>>> dd7e70d2
+  serverCerts, socketPath, connectionOptions
 ]
 
 // fixtures require the models
