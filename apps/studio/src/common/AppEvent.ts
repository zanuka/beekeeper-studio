--- conflicted
+++ resolved
@@ -21,12 +21,9 @@
   promptLogin = 'cloud_signin',
   promptQueryImport = 'cloud_q_import',
   promptConnectionImport = 'cloud_c_import',
-<<<<<<< HEAD
   hideEntity = 'hideEntity',
   hideSchema = 'hideSchema',
-=======
-  deleteDatabaseElement = 'deleteDatabaseElement'
->>>>>>> 748ecfb7
+  deleteDatabaseElement = 'deleteDatabaseElement',
 }
 
 export interface RootBinding {
