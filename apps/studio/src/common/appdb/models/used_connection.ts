--- conflicted
+++ resolved
@@ -35,11 +35,8 @@
       this.socketPath = other.socketPath
       this.socketPathEnabled = other.socketPathEnabled
       this.bigQueryOptions = other.bigQueryOptions
-<<<<<<< HEAD
       this.azureAuthOptions = other.azureAuthOptions
-=======
       this.libsqlOptions = other.libsqlOptions
->>>>>>> 9982f72b
     }
 
   }
