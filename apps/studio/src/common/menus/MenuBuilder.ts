import DefaultMenu from './BaseMenuBuilder'
import { IMenuActionHandler } from '@/common/interfaces/IMenuActionHandler'
import { IGroupedUserSettings } from '../transport/TransportUserSetting'
import { IPlatformInfo } from '../IPlatformInfo'

export default class extends DefaultMenu {
  constructor(settings: IGroupedUserSettings, handler: IMenuActionHandler, platformInfo: IPlatformInfo) {
    super(settings, handler, platformInfo)
  }

  viewMenu(): Electron.MenuItemConstructorOptions {
    const result: Electron.MenuItemConstructorOptions = {
      label: 'View',
      submenu: [
        this.menuItems.zoomreset,
        this.menuItems.zoomin,
        this.menuItems.zoomout,
        this.menuItems.fullscreen,
        this.menuItems.themeToggle,
        this.menuItems.sidebarToggle,
<<<<<<< HEAD
        this.menuItems.reload,
      ]
    }
    if (!platformInfo.isMac)
      (result.submenu as Electron.MenuItemConstructorOptions[]).push(this.menuItems.menuStyleToggle)
=======
        // Disable this for now in favor of #2380
        // this.menuItems.minimalModeToggle,
      ]
    }
>>>>>>> 46204797
    return result
  }

  devMenu() {
    return {
      label: 'Dev',
      submenu: [
        this.menuItems.reload,
        this.menuItems.licenseState,
      ],
    }
  }

  helpMenu() {
    const helpMenu = {
      label: "Help",
      submenu: [
        this.menuItems.enterLicense,
        this.menuItems.checkForUpdate,
        this.menuItems.opendocs,
        this.menuItems.support,
        this.menuItems.addBeekeeper,
        this.menuItems.devtools,
        this.menuItems.about,
      ]
    };

    if (!this.platformInfo.isLinux || this.platformInfo.isAppImage) {
      helpMenu.submenu.push(this.menuItems.toggleBeta)
    }

    return helpMenu;
  }

  buildTemplate(): Electron.MenuItemConstructorOptions[] {
    const appMenu: Electron.MenuItemConstructorOptions[] = []
    if (this.platformInfo.isMac) {
      appMenu.push({
        label: "Beekeeper Studio",
        submenu: [
          this.menuItems.about,
          { role: 'services' },
          { role: 'hide' },
          { role: 'hideOthers' },
          { role: 'unhide' },
          { role: 'quit' }
        ]
      })
    }

    const fileMenu = {
      label: 'File',
      submenu: [
        this.menuItems.newWindow,
        this.menuItems.newTab,
        this.menuItems.closeTab,
        this.menuItems.importSqlFiles,
        this.menuItems.quickSearch,
        this.menuItems.disconnect,
        this.menuItems.quit
      ]
    }

    const windowMenu: Electron.MenuItemConstructorOptions[] = []
    if (this.platformInfo.isMac) {
      windowMenu.push({
        label: 'Window',
        role: 'windowMenu'
      })
    }

    const menu = [
      ...appMenu,
      fileMenu,
      {
        label: 'Edit',
        submenu: [
          this.menuItems.undo,
          this.menuItems.redo,
          this.menuItems.cut,
          this.menuItems.copy,
          this.menuItems.paste,
          this.menuItems.selectAll,
        ]
      },
      this.viewMenu(),
      {
        label: "Tools",
        submenu: [
          this.menuItems.backupDatabase,
          this.menuItems.restoreDatabase,
          this.menuItems.exportTables
        ]
      },
      ...windowMenu,
      this.helpMenu()
    ]

    if (this.platformInfo.isDevelopment) {
      menu.push(this.devMenu())
    }

    return menu
  }
}<|MERGE_RESOLUTION|>--- conflicted
+++ resolved
@@ -18,18 +18,11 @@
         this.menuItems.fullscreen,
         this.menuItems.themeToggle,
         this.menuItems.sidebarToggle,
-<<<<<<< HEAD
         this.menuItems.reload,
-      ]
-    }
-    if (!platformInfo.isMac)
-      (result.submenu as Electron.MenuItemConstructorOptions[]).push(this.menuItems.menuStyleToggle)
-=======
         // Disable this for now in favor of #2380
         // this.menuItems.minimalModeToggle,
       ]
     }
->>>>>>> 46204797
     return result
   }
 
