import { IPlatformInfo } from "./IPlatformInfo"

function isRenderer() {
  // running in a web browser
  if (typeof process === 'undefined') return true

  // node-integration is disabled
  if (!process) return true

  // We're in node.js somehow
  if (!process.type) return false

  return process.type === 'renderer'
}

function isUtility() {
  return process.type === 'utility'
}

let platformInfo: IPlatformInfo;

if (isRenderer()) {
  throw new Error('PlatformInfo cannot be used in the renderer')
} else {
  let e
  const p = process;
  const { resolve, join } = require('path');
  const yargs = require('yargs-parser');

  if (!isUtility()) {
    e = require('electron')
  }

  const platform = p.env.OS_OVERRIDE ? p.env.OS_OVERRIDE : p.platform
  const testMode = p.env.TEST_MODE ? true : false
  const isDevEnv = !(e?.app && (e?.app.isPackaged ?? p.env.isPackaged));
  const isWindows = platform === 'win32'
  const isMac = platform === 'darwin'
  const isArm = p.arch.startsWith('arm')
  const easyPlatform = isWindows ? 'windows' : (isMac ? 'mac' : 'linux')
  const locale = e?.app?.getLocale() ?? p.env.locale;
  let windowPrefersDarkMode = false
  if (isRenderer()) {
    windowPrefersDarkMode = window.matchMedia('(prefers-color-scheme: dark)').matches
  }
  const updatesDisabled = !!p.env.BEEKEEPER_DISABLE_UPDATES

  const oracleSupported = isMac && isArm ? false : true

  const resourcesPath = isDevEnv ? resolve('./extra_resources') : resolve(p.resourcesPath)
  let userDirectory =  testMode ? './tmp' : e?.app.getPath("userData") ?? p.env.userDir
  const downloadsDirectory = testMode ? './tmp' : e?.app.getPath('downloads') ?? p.env.downloadDir
  const homeDirectory = testMode ? './tmp' : e?.app.getPath('home') ?? p.env?.homeDir
  if (p.env.PORTABLE_EXECUTABLE_DIR) {
    userDirectory = join(p.env.PORTABLE_EXECUTABLE_DIR, 'beekeeper_studio_data')
  }

  const sessionType = p.env.XDG_SESSION_TYPE

  const slice = isDevEnv ? 2 : 1
  const parsedArgs = yargs(p.argv.slice(slice))
  // TODO: Automatically enable wayland without flags once
  // we're confident it will 'just work' for all Wayland users.
  function isWaylandMode() {
    return parsedArgs['ozone-platform-hint'] === 'auto' &&
      sessionType === 'wayland' && !isWindows && !isMac
  }

  const appVersion = testMode ? 'test-mode' : e?.app.getVersion() ?? p.env.version
  const [major, minor, patch] = appVersion.split('.')
  const parsedAppVersion = { major, minor, patch }

  platformInfo = {
    isWindows, isMac, isArm, oracleSupported,
    parsedArgs,
    isLinux: !isWindows && !isMac,
    sessionType,
    isWayland: isWaylandMode(),
    isSnap: p.env.ELECTRON_SNAP,
    isPortable: isWindows && p.env.PORTABLE_EXECUTABLE_DIR,
    isDevelopment: isDevEnv,
    isAppImage: p.env.DESKTOPINTEGRATION === 'AppImageLauncher',
    sshAuthSock: p.env.SSH_AUTH_SOCK,
    environment: p.env.NODE_ENV,
    resourcesPath,
    env: {
      development: isDevEnv,
      test: testMode,
      production: !isDevEnv && !testMode
    },
    debugEnabled: !!p.env.DEBUG,
    DEBUG: p.env.DEBUG,
    platform: easyPlatform,
    darkMode: testMode? true : (e?.nativeTheme.shouldUseDarkColors ?? p.env.shouldUseDarkColors) || windowPrefersDarkMode,
    userDirectory,
    downloadsDirectory,
    homeDirectory,
    testMode,
    appDbPath: join(userDirectory, isDevEnv ? 'app-dev.db' : 'app.db'),
    updatesDisabled,
<<<<<<< HEAD
    appVersion,
    parsedAppVersion,
    cloudUrl: isDevEnv ? 'https://staging.beekeeperstudio.io' : 'https://app.beekeeperstudio.io',
=======
    appVersion: testMode ? 'test-mode' : e?.app.getVersion() ?? p.env.version,
    // cloudUrl: isDevEnv ? 'https://staging.beekeeperstudio.io' : 'https://app.beekeeperstudio.io',
    cloudUrl: 'https://app.beekeeperstudio.io',
>>>>>>> 69f207cb
    locale,

    // cloudUrl: isDevEnv ? 'http://localhost:3000' : 'https://app.beekeeperstudio.io'
  }
}

export default platformInfo<|MERGE_RESOLUTION|>--- conflicted
+++ resolved
@@ -98,15 +98,10 @@
     testMode,
     appDbPath: join(userDirectory, isDevEnv ? 'app-dev.db' : 'app.db'),
     updatesDisabled,
-<<<<<<< HEAD
     appVersion,
     parsedAppVersion,
-    cloudUrl: isDevEnv ? 'https://staging.beekeeperstudio.io' : 'https://app.beekeeperstudio.io',
-=======
-    appVersion: testMode ? 'test-mode' : e?.app.getVersion() ?? p.env.version,
     // cloudUrl: isDevEnv ? 'https://staging.beekeeperstudio.io' : 'https://app.beekeeperstudio.io',
     cloudUrl: 'https://app.beekeeperstudio.io',
->>>>>>> 69f207cb
     locale,
 
     // cloudUrl: isDevEnv ? 'http://localhost:3000' : 'https://app.beekeeperstudio.io'
