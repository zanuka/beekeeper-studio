import * as path from 'path'
import yargs from 'yargs-parser'

let p, e

function isRenderer() {
  // running in a web browser
  if (typeof process === 'undefined') return true

  // node-integration is disabled
  if (!process) return true

  // We're in node.js somehow
  if (!process.type) return false

  return process.type === 'renderer'
}

if (isRenderer()) {
  e = require('@electron/remote')
  p = e.process
} else {
  e = require('electron')
  p = process
}


const platform = p.env.OS_OVERRIDE ? p.env.OS_OVERRIDE : p.platform
const testMode = p.env.TEST_MODE ? true : false
const isDevEnv = !(e.app && e.app.isPackaged);
const isWindows = platform === 'win32'
const isMac = platform === 'darwin'
<<<<<<< HEAD
const easyPlatform: 'windows' | 'mac' | 'linux' = isWindows ? 'windows' : (isMac ? 'mac' : 'linux')
=======
const isArm = p.arch.startsWith('arm')
const easyPlatform = isWindows ? 'windows' : (isMac ? 'mac' : 'linux')
const locale = e.app?.getLocale();
>>>>>>> abe5a1de
let windowPrefersDarkMode = false
if (isRenderer()) {
  windowPrefersDarkMode = window.matchMedia('(prefers-color-scheme: dark)').matches
}
const updatesDisabled = !!p.env.BEEKEEPER_DISABLE_UPDATES

const oracleSupported = isMac && isArm ? false : true

let userDirectory =  testMode ? './tmp' : e.app.getPath("userData")
const downloadsDirectory = testMode ? './tmp' : e.app.getPath('downloads')
const homeDirectory = testMode ? './tmp' : e.app.getPath('home')
if (p.env.PORTABLE_EXECUTABLE_DIR) {
  userDirectory = path.join(p.env.PORTABLE_EXECUTABLE_DIR, 'beekeeper_studio_data')
}

const sessionType = p.env.XDG_SESSION_TYPE

const slice = isDevEnv ? 2 : 1
const parsedArgs = yargs(p.argv.slice(slice))
// TODO: Automatically enable wayland without flags once
// we're confident it will 'just work' for all Wayland users.
function isWaylandMode() {
  return parsedArgs['ozone-platform-hint'] === 'auto' &&
    sessionType === 'wayland' && !isWindows && !isMac
}

const platformInfo = {
  isWindows, isMac, isArm, oracleSupported,
  parsedArgs,
  isLinux: !isWindows && !isMac,
  sessionType,
  isWayland: isWaylandMode(),
  isSnap: p.env.ELECTRON_SNAP,
  isPortable: isWindows && p.env.PORTABLE_EXECUTABLE_DIR,
  isDevelopment: isDevEnv,
  isAppImage: p.env.DESKTOPINTEGRATION === 'AppImageLauncher',
  sshAuthSock: p.env.SSH_AUTH_SOCK,
  environment: p.env.NODE_ENV,
  resourcesPath: p.resourcesPath,
  env: {
    development: isDevEnv,
    test: testMode,
    production: !isDevEnv && !testMode && !p.env.WEBPACK_DEV_SERVER_URL
  },
  debugEnabled: !!p.env.DEBUG,
  DEBUG: p.env.DEBUG,
  platform: easyPlatform,
  darkMode: testMode? true : e.nativeTheme.shouldUseDarkColors || windowPrefersDarkMode,
  userDirectory,
  downloadsDirectory,
  homeDirectory,
  testMode,
  appDbPath: path.join(userDirectory, isDevEnv ? 'app-dev.db' : 'app.db'),
  updatesDisabled,
  appVersion: testMode ? 'test-mode' : e.app.getVersion(),
  cloudUrl: isDevEnv ? 'https://staging.beekeeperstudio.io' : 'https://app.beekeeperstudio.io',
  locale,
  isCommunity: true,
  isUltimate: false,

  // cloudUrl: isDevEnv ? 'http://localhost:3000' : 'https://app.beekeeperstudio.io'
}

export default platformInfo<|MERGE_RESOLUTION|>--- conflicted
+++ resolved
@@ -30,13 +30,9 @@
 const isDevEnv = !(e.app && e.app.isPackaged);
 const isWindows = platform === 'win32'
 const isMac = platform === 'darwin'
-<<<<<<< HEAD
-const easyPlatform: 'windows' | 'mac' | 'linux' = isWindows ? 'windows' : (isMac ? 'mac' : 'linux')
-=======
 const isArm = p.arch.startsWith('arm')
 const easyPlatform = isWindows ? 'windows' : (isMac ? 'mac' : 'linux')
 const locale = e.app?.getLocale();
->>>>>>> abe5a1de
 let windowPrefersDarkMode = false
 if (isRenderer()) {
   windowPrefersDarkMode = window.matchMedia('(prefers-color-scheme: dark)').matches
