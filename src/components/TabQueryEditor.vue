<template>
  <div class="query-editor" v-hotkey="keymap">
    <div class="top-panel" ref="topPanel">
      <textarea name="editor" class="editor" ref="editor" id="" cols="30" rows="10"></textarea>
      <span class="expand"></span>
      <div class="toolbar text-right">
        <div class="actions btn-group" ref="actions">
          <x-button @click.prevent="triggerSave" class="btn btn-flat">Save</x-button>

          <x-buttons class="">
            <x-button v-tooltip="'Ctrl+Enter'" @click.prevent="submitTabQuery" primary>
              <x-label>{{hasSelectedText ? 'Run Selection' : 'Run'}}</x-label>
            </x-button>
            <x-button menu primary>
              <i class="material-icons">arrow_drop_down</i>
              <x-menu>
                <x-menuitem @click.prevent="submitTabQuery">
                  <x-label>{{hasSelectedText ? 'Run Selection' : 'Run'}}</x-label>
                  <x-shortcut value="Control+Enter"></x-shortcut>
                </x-menuitem>
                <x-menuitem @click.prevent="submitCurrentQuery">
                  <x-label>Run Current</x-label>
                  <x-shortcut value="Control+Shift+Enter"></x-shortcut>
                </x-menuitem>
              </x-menu>
            </x-button>
          </x-buttons>
        </div>
      </div>
    </div>
    <div class="bottom-panel" ref="bottomPanel">
      <progress-bar v-if="running"></progress-bar>
      <result-table ref="table" v-else-if="rowCount > 0" :tableHeight="tableHeight" :result="result" :query='query'></result-table>
      <div class="message" v-else-if="result"><div class="alert alert-info"><i class="material-icons">info</i><span>Query Executed Successfully. No Results</span></div></div>
      <div class="message" v-else-if="error"><div class="alert alert-danger"><i class="material-icons">warning</i><span>{{error}}</span></div></div>
      <div v-else><!-- No Data --></div>
      <span class="expand" v-if="!result"></span>
      <statusbar :class="{'empty': !result, 'query-meta': true}">
        <template v-if="results.length > 0">
          <span v-show="results.length > 1" class="result-selector" :title="'Results'">
            <div class="select-wrap">
              <select name="resultSelector" id="resultSelector" v-model="selectedResult" class="form-control">
                <option v-for="(result, index) in results" :selected="selectedResult == index" :key="index" :value="index">Result {{index + 1}}</option>
              </select>
            </div>
          </span>
          <div class="row-counts row flex-middle" v-if="rowCount > 0" :title="'Records Displayed'">
            <span class="num-rows">{{rowCount}}</span>
            <span class="truncated-rows" v-if="result && result.truncated">/&nbsp;{{result.truncatedRowCount}}</span>
            <span class="records">records</span>
          </div>
          <span class="affected-rows" v-if="affectedRowsText " :title="'Rows Affected'">{{ affectedRowsText}}</span>
          <span class="execute-time row flex-middle" v-if="executeTimeText" :title="'Execution Time'">
            <i class="material-icons">query_builder</i>
            <span>{{executeTimeText}}</span>
          </span>
          <span class="expand"></span>
        </template>
        <template v-else>
          <span class="expand"></span>
          <span class="empty">No Data</span>
        </template>
<<<<<<< HEAD
        <span class="expand"></span>
        <x-buttons v-if="result">
          <x-button v-tooltip="'download results (csv)'" @click.prevent="download('csv')" primary>
            <i class="material-icons">save_alt</i>
          </x-button>
          <x-button menu primary>
            <i class="material-icons">arrow_drop_down</i>
            <x-menu>
              <x-menuitem @click.prevent="download('csv')">
                <x-label>CSV</x-label>
              </x-menuitem>
              <x-menuitem @click.prevent="download('xlsx')">
                <x-label>Excel</x-label>
              </x-menuitem>
              <x-menuitem @click.prevent="download('json')">
                <x-label>JSON</x-label>
              </x-menuitem>
            </x-menu>
          </x-button>
        </x-buttons>
      </footer>
=======
        <a class="btn btn-link btn-icon download-results" v-if="result"  @click.prevent="download" :title="'Download Query Results'">
          <i class="material-icons">save_alt</i>
          <span>Download</span>
        </a>
      </statusbar>
>>>>>>> 987bc161
    </div>

    <!-- Save Modal -->
    <modal class="vue-dialog beekeeper-modal" name="save-modal" @closed="selectEditor" @opened="selectTitleInput" height="auto" :scrollable="true">
      <form @submit.prevent="saveQuery">
        <div class="dialog-content">
          <div class="dialog-c-title">Saved Query Name</div>
          <div class="modal-form">
            <div class="alert alert-danger save-errors" v-if="saveError">{{saveError}}</div>
            <div class="form-group">
                <input type="text" ref="titleInput" name="title" class="form-control"  v-model="tab.query.title" autofocus>
            </div>
          </div>
        </div>
        <div class="vue-dialog-buttons">
          <button class="btn btn-flat" type="button" @click.prevent="$modal.hide('save-modal')">Cancel</button>
          <button class="btn btn-primary" type="submit">Save</button>
        </div>
      </form>
    </modal>

    <!-- Parameter modal -->
    <modal class="vue-dialog beekeeper-modal" name="parameters-modal" @opened="selectFirstParameter" @closed="selectEditor" height="auto" :scrollable="true">
      <form @submit.prevent="submitQuery(queryForExecution, true)">
        <div class="dialog-content">
          <div class="dialog-c-title">Provide parameter values</div>
          <div class="dialog-c-subtitle">Don't forget to use single quotes around string values</div>
          <div class="modal-form">
            <div class="form-group">
                <div v-for="(param, index) in queryParameterPlaceholders" v-bind:key="index">
                  <div class="form-group row">
                    <label>{{param}}</label>
                    <input type="text" class="form-control" v-model="queryParameterValues[param]" autofocus ref="paramInput">
                  </div>
                </div>
            </div>
          </div>
        </div>
        <div class="vue-dialog-buttons">
          <button class="btn btn-flat" type="button" @click.prevent="$modal.hide('parameters-modal')">Cancel</button>
          <button class="btn btn-primary" type="submit">Run</button>
        </div>
      </form>
    </modal>


  </div>
</template>

<script>

  import _ from 'lodash'
  import 'codemirror/addon/search/searchcursor'
  import CodeMirror from 'codemirror'
  import Split from 'split.js'
  import Pluralize from 'pluralize'

  import { mapState } from 'vuex'

  import { splitQueries, extractParams } from '../lib/db/sql_tools'
  import ProgressBar from './editor/ProgressBar'
  import ResultTable from './editor/ResultTable'
  import Statusbar from './common/StatusBar'
  import humanizeDuration from 'humanize-duration'

  export default {
    // this.queryText holds the current editor value, always
    components: { ResultTable, ProgressBar, Statusbar },
    props: ['tab', 'active'],
    data() {
      return {
        // result: null,
        results: [],
        running: false,
        selectedResult: 0,
        editor: null,
        runningQuery: null,
        error: null,
        split: null,
        tableHeight: 0,
        savePrompt: false,
        unsavedText: null,
        saveError: null,
        lastWord: null,
        cursorIndex: null,
        marker: null,
        queryParameterValues: {},
        queryForExecution: null,
        executeTime: 0

      }
    },
    computed: {
      hasSelectedText() {
        return this.editor ? !!this.editor.getSelection() : false
      },
      result() {
        return this.results[this.selectedResult]
      },
      query() {
        return this.tab.query
      },
      queryText() {
        return this.tab.query.text
      },
      individualQueries() {
        return splitQueries(this.queryText)
      },
      currentlySelectedQueryIndex() {
        let currentPos = 0
        const queries = this.individualQueries
        for (let i = 0; i < queries.length; i++) {
          currentPos += queries[i].length
          // currentPos += i == 0 ? queries[i].length : queries[i].length + 1
          if (currentPos >= this.cursorIndex) {
            return i
          }
        }
        return null
      },
      currentlySelectedQuery() {
        if (this.currentlySelectedQueryIndex == null) return null
        return this.individualQueries[this.currentlySelectedQueryIndex]
      },
      currentQueryPosition() {
        if(!this.editor || !this.currentlySelectedQuery) {
          return null
        }
        const otherCandidates = this.individualQueries.slice(0, this.currentlySelectedQueryIndex).filter((query) => query.includes(this.currentlySelectedQuery))
        let i = 0
        const cursor = this.editor.getSearchCursor(this.currentlySelectedQuery)
        while(i < otherCandidates.length + 1) {
          i ++
          if (!cursor.findNext()) return null
        }
        return {
          from: cursor.from(),
          to: cursor.to()
        }

      },
      affectedRowsText() {
        if (!this.result) {
          return null
        }

        const rows = this.result.affectedRows || 0
        return `${rows} ${Pluralize('row', rows)} affected`
      },
      executeTimeText() {
        if (!this.executeTime) {
          return null
        }
        const executeTime = this.executeTime || 0
        return humanizeDuration(executeTime)
      },
      rowCount() {
        return this.result && this.result.rows ? this.result.rows.length : 0
      },
      hasText() {
        return this.query.text && this.query.text.replace(/\s+/, '').length > 0
      },
      hasTitle() {
        return this.query.title && this.query.title.replace(/\s+/, '').length > 0
      },
      splitElements() {
        return [
          this.$refs.topPanel,
          this.$refs.bottomPanel,
        ]
      },
      keymap() {
        const result = {}
        result[this.ctrlOrCmd('l')] = this.selectEditor
        return result
      },
      connectionType() {
        return this.connection.connectionType;
      },
      hintOptions() {
        const result = {}
        this.tables.forEach(table => {
          const cleanColumns = table.columns.map(col => {
            return col.columnName
          })
          if (this.connectionType === 'postgresql' && /[A-Z]/.test(table.name)) {
            result[`"${table.name}"`] = cleanColumns
          }
          result[table.name] = cleanColumns
        })
        return { tables: result }
      },
      queryParameterPlaceholders() {
        let query = this.queryForExecution
        return extractParams(query)
      },
      deparameterizedQuery() {
        let query = this.queryForExecution
        if (_.isEmpty(query)) {
          return query;
        }
        _.each(this.queryParameterPlaceholders, param => {
          query = query.replace(new RegExp(`(\\W|^)${this.escapeRegExp(param)}(\\W|$)`), `$1${this.queryParameterValues[param]}$2`)
        });
        return query;
      },

      ...mapState(['usedConfig', 'connection', 'database', 'tables'])
    },
    watch: {
      active() {
        if(this.active && this.editor) {
          this.editor.refresh()
          this.editor.focus()
        } else {
          this.$modal.hide('save-modal')
        }
      },
      currentQueryPosition() {
        if (this.marker){
          this.marker.clear()
        }

        if(this.individualQueries.length < 2) {
          return;
        }

        if (!this.currentQueryPosition) {
          return
        }
        const { from, to } = this.currentQueryPosition
        this.marker = this.editor.getDoc().markText(from, to, {className: 'highlight'})
      },
      hintOptions() {
        this.editor.setOption('hintOptions',this.hintOptions)
        // this.editor.setOptions('hint', CodeMirror.hint.sql)
        // this.editor.refresh()
      },
      queryText() {
        if (this.query.id && this.unsavedText === this.queryText) {
          this.tab.unsavedChanges = false
          return
        } else {
          this.tab.unsavedChanges = true
        }
      }
    },
    methods: {
      download(format) {
        this.$refs.table.download(format);
      },
      selectEditor() {
        this.editor.focus()
      },
      selectTitleInput() {
        this.$refs.titleInput.select()
      },
      selectFirstParameter() {
        if (!this.$refs['paramInput'] || this.$refs['paramInput'].length == 0) return
        this.$refs['paramInput'][0].select()        
      },
      updateEditorHeight() {
        let height = this.$refs.topPanel.clientHeight
        height -= this.$refs.actions.clientHeight
        this.editor.setSize(null, height)
      },
      triggerSave() {
        if (this.query.id) {
          this.saveQuery()
        } else {
          this.$modal.show('save-modal')
        }
      },
      async saveQuery() {
        if (!this.hasTitle || !this.hasText) {
          this.saveError = "You need both a title, and some query text."
        } else {
          await this.$store.dispatch('saveFavorite', this.query)
          this.$modal.hide('save-modal')
          this.$noty.success('Saved')
          this.unsavedText = this.tab.query.text
          this.tab.unsavedChanges = false
        }
      },
      escapeRegExp(string) {
        return string.replace(/[.*+\-?^${}()|[\]\\]/g, '\\$&');
      },
      async submitCurrentQuery() {
        if (this.currentlySelectedQuery) {
          this.submitQuery(this.currentlySelectedQuery)
        } else {
          this.results = []
          this.error = 'No query to run'
        }
      },
      async submitTabQuery() {
        const text = this.hasSelectedText ? this.editor.getSelection() : this.editor.getValue()
        this.submitQuery(text)
      },
      async submitQuery(rawQuery, skipModal) {
        this.running = true
        this.queryForExecution = rawQuery
        this.results = []
        this.selectedResult = 0

        try {
          if (this.queryParameterPlaceholders.length > 0 && !skipModal) {
            this.$modal.show('parameters-modal')
            return
          }

          const query = this.deparameterizedQuery
          this.$modal.hide('parameters-modal')

          const runningQuery = this.connection.query(query)
          const queryStartTime = +new Date()
          const results = await runningQuery.execute()
          const queryEndTime = +new Date()
          this.executeTime = queryEndTime - queryStartTime
          let totalRows = 0
          results.forEach(result => {
            result.rowCount = result.rowCount || 0

            // TODO (matthew): remove truncation logic somewhere sensible
            totalRows += result.rowCount
            if (result.rowCount > this.$config.maxResults) {
              result.rows = _.take(result.rows, this.$config.maxResults)
              result.truncated = true
              result.truncatedRowCount = this.$config.maxResults
            }
          })
          this.results = results
          this.$store.dispatch('logQuery', { text: query, rowCount: totalRows})
        } catch (ex) {
          this.error = ex
        } finally {
          this.running = false
        }
      },
      inQuote() {
        return false
      },
      wrapIdentifier(value) {
        if (value && this.connectionType === 'postgresql' && /[A-Z]/.test(value)) {
          return `"${value.replace(/^"|"$/g, '')}"`
        }
        return value;
      },
      maybeAutoComplete(editor, e) {
        // BUGS:
        // 1. only on periods if not in a quote
        // 2. post-space trigger after a few SQL keywords
        //    - from, join
        const triggerWords = ['from', 'join']
        const triggers = {
          '190': 'period'
        }
        const space = 32
        if (editor.state.completionActive) return;
        if (triggers[e.keyCode] && !this.inQuote(editor, e)) {
          CodeMirror.commands.autocomplete(editor, null, { completeSingle: false });
          // return
        }
        if (e.keyCode === space) {
          try {
            const pos = _.clone(editor.getCursor());
            if (pos.ch > 0) {
              pos.ch = pos.ch - 2
            }
            const word = editor.findWordAt(pos)
            const lastWord = editor.getRange(word.anchor, word.head)
            if (!triggerWords.includes(lastWord.toLowerCase())) return;
            CodeMirror.commands.autocomplete(editor, null, { completeSingle: false });

          } catch (ex) {
            console.log('no keyup space autocomplete')
          }
        }
      },
    },
    mounted() {
      const $editor = this.$refs.editor
      // TODO (matthew): Add hint options for all tables and columns
      let startingValue = ""
      if (this.query.text) {
        startingValue = this.query.text
        this.unsavedText = this.query.text
        this.tab.unsavedChanges = false
      } else {
        this.tab.unsavedChanges = true
        for (var i = 0; i < 9; i++) {
            startingValue += '\n';
        }
      }

      this.$nextTick(() => {
        this.split = Split(this.splitElements, {
          elementStyle: (dimension, size) => ({
              'flex-basis': `calc(${size}%)`,
          }),
          sizes: [50,50],
          gutterSize: 8,
          direction: 'vertical',
          onDragEnd: () => {
            this.$nextTick(() => {
              this.tableHeight = this.$refs.bottomPanel.clientHeight
              this.updateEditorHeight()
            })
          }
        })

        const runQueryKeyMap = {
          "Shift-Ctrl-Enter": this.submitCurrentQuery,
          "Shift-Cmd-Enter": this.submitCurrentQuery,
          "Ctrl-Enter": this.submitTabQuery,
          "Cmd-Enter": this.submitTabQuery,
          "Ctrl-S": this.triggerSave,
          "Cmd-S": this.triggerSave
        }

        this.editor = CodeMirror.fromTextArea($editor, {
          lineNumbers: true,
          mode: "text/x-sql",
          theme: 'monokai',
          extraKeys: {"Ctrl-Space": "autocomplete", "Cmd-Space": "autocomplete"},
          hint: CodeMirror.hint.sql,
          hintOptions: this.hintOptions
        })
        this.editor.setValue(startingValue)
        this.editor.addKeyMap(runQueryKeyMap)

        this.editor.on("change", (cm) => {
          // this also updates `this.queryText`
          this.tab.query.text = cm.getValue()
        })

        if (this.connectionType === 'postgresql')  {
          this.editor.on("beforeChange", (cm, co) => {
            const { to, from, origin, text } = co;
            if (origin === 'complete') {
              let [tableName, colName] = text[0].split('.');
              const newText = [[this.wrapIdentifier(tableName), this.wrapIdentifier(colName)].filter(s => s).join('.')]
              co.update(from, to, newText, origin);
            }
          })
        }

        // TODO: make this not suck
        this.editor.on('keyup', this.maybeAutoComplete)
        this.editor.on('cursorActivity', (editor) => this.cursorIndex = editor.getDoc().indexFromPos(editor.getCursor(true)))
        this.editor.focus()

        setTimeout(() => {
          // this fixes the editor not showing because it doesn't think it's dom element is in view.
          // its a hit and miss error
          this.editor.refresh()
        }, 1)

        // this gives the dom a chance to kick in and render these
        // before we try to read their heights
        setTimeout(() => {
          this.tableHeight = this.$refs.bottomPanel.clientHeight
          this.updateEditorHeight()
        }, 1)
      })
    },
    beforeDestroy() {
      if(this.split) {
        console.log("destroying split")
        this.split.destroy()
      }
    },
  }
</script>
<|MERGE_RESOLUTION|>--- conflicted
+++ resolved
@@ -60,8 +60,6 @@
           <span class="expand"></span>
           <span class="empty">No Data</span>
         </template>
-<<<<<<< HEAD
-        <span class="expand"></span>
         <x-buttons v-if="result">
           <x-button v-tooltip="'download results (csv)'" @click.prevent="download('csv')" primary>
             <i class="material-icons">save_alt</i>
@@ -81,14 +79,7 @@
             </x-menu>
           </x-button>
         </x-buttons>
-      </footer>
-=======
-        <a class="btn btn-link btn-icon download-results" v-if="result"  @click.prevent="download" :title="'Download Query Results'">
-          <i class="material-icons">save_alt</i>
-          <span>Download</span>
-        </a>
       </statusbar>
->>>>>>> 987bc161
     </div>
 
     <!-- Save Modal -->
