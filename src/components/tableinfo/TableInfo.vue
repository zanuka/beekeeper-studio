--- conflicted
+++ resolved
@@ -1,25 +1,12 @@
 <template>
-<<<<<<< HEAD
-  <div class="small-wrap">
-    <div class="card-flat padding">
-    <div class="form-wrap">
-      <!-- Creation -->
+
+  <div class="table-info">
+    <div class="small-wrap">
       <h1>{{table.name}}</h1>
       <div class="table-description">
           <div @click.prevent="editDescription" ref="descriptionDiv" v-show="!editingDescription" class="markdown-description" v-html="formattedDescription"></div>
           <textarea v-show="editingDescription" :style="descriptionEditStyle" ref="descriptionTextarea" @blur="editingDescription = false" name="" id="" rows="10" v-model="properties.description" placeholder="No Description"></textarea>
       </div>
-      <div >
-        <div class="form-group inline input">
-        </div>
-        <div class="form-group inline input">
-          <label>Type:</label>
-          <select>
-            <option value="-"></option>
-          </select>
-=======
-  <div class="table-info">
-    <div class="small-wrap">
       <div class="card-flat padding">
       <div class="form-wrap">
         <!-- Creation -->
@@ -50,7 +37,6 @@
             <label>Updated at:</label>
             <span>Not Available</span>
           </div>
->>>>>>> baf7a7d6
         </div>
         <hr>
   
@@ -103,19 +89,6 @@
           </div>
         </div>
       </div>
-<<<<<<< HEAD
-      <hr>
-
-      <!-- Comments/Syntax -->
-      <div>
-
-        <div class="form-group inline input">
-          <label>Create Syntax</label>
-          <textarea name="" id="" rows="3"></textarea>
-        </div>
-=======
-  
->>>>>>> baf7a7d6
       </div>
     </div>
   </div>
