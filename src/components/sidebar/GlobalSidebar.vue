<template>
    <div class="global-items">
      <a
        href=""
        @click.prevent="click('tables')"
        class="nav-item"
        :class="{ active: activeItem === 'tables'}"
        title="Database"
      >
        <span class="bk-database"></span>
      </a>
      <a
        href=""
        @click.prevent="click('queries')"
        class="nav-item"
        :class="{ active: activeItem === 'queries'}"
        title="Run History"
      >
        <span class="material-icons">star</span>
      </a>
      <a
        href=""
        @click.prevent="click('history')"
        class="nav-item"
        :class="{ active: activeItem === 'history'}"
        title="Saved Queries"
      >
        <span class="material-icons">history</span>
      </a>
      <a
        href=""
        @click.prevent="click('exports')"
        class="nav-item"
        :class="{ active: activeItem === 'exports', 'text-primary': runningExports.length}"
        v-tooltip="exportsTooltip"
      >
        <span class="material-icons">file_download</span>
      </a>
    </div>
</template>

<script>
  import { mapGetters } from 'vuex'

  export default {
    props: ['activeItem'],
    data() {
      return {
<<<<<<< HEAD
        tablesTooltip: {
          placement: 'right',
          content: "Database"
        },
        historyTooltip: {
          placement: 'right',
          content: 'Run History'
        },
        queriesTooltip: {
          placement: 'right',
          content: "Saved Queries"
        },
        exportsTooltip: {
          placement: 'right',
          content: "Exports"
        }
=======
        
>>>>>>> 3800da2a
      }
    },
    computed: {
      ...mapGetters({'runningExports': 'exports/runningExports'})
    },
    methods: {
      click(item) {
        if( this.activeItem === item ){
          this.$emit('toggleSidebar')
        } else {
          this.$emit('selected', item)
        }
      }
    }
  }
</script><|MERGE_RESOLUTION|>--- conflicted
+++ resolved
@@ -32,7 +32,7 @@
         @click.prevent="click('exports')"
         class="nav-item"
         :class="{ active: activeItem === 'exports', 'text-primary': runningExports.length}"
-        v-tooltip="exportsTooltip"
+        title="Exports"
       >
         <span class="material-icons">file_download</span>
       </a>
@@ -44,30 +44,6 @@
 
   export default {
     props: ['activeItem'],
-    data() {
-      return {
-<<<<<<< HEAD
-        tablesTooltip: {
-          placement: 'right',
-          content: "Database"
-        },
-        historyTooltip: {
-          placement: 'right',
-          content: 'Run History'
-        },
-        queriesTooltip: {
-          placement: 'right',
-          content: "Saved Queries"
-        },
-        exportsTooltip: {
-          placement: 'right',
-          content: "Exports"
-        }
-=======
-        
->>>>>>> 3800da2a
-      }
-    },
     computed: {
       ...mapGetters({'runningExports': 'exports/runningExports'})
     },
