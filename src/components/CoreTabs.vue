<template>
  <div  class="core-tabs" v-hotkey="keymap">
    <div class="tabs-header">
      <ul class="nav-tabs nav">
        <core-tab-header
          v-for="tab in tabItems"
          :key="tab.id"
          :tab="tab"
          :selected="activeTab === tab"
          @click="click"
          @close="close"
          ></core-tab-header>
      </ul>
      <span class="actions">
        <a @click.prevent="createQuery(null)" class="btn-fab add-query"><i class=" material-icons">add_circle</i></a>
      </span>
    </div>
    <div class="tab-content">
      <div
        v-for="(tab, idx) in tabItems"
        class="tab-pane"
        :id="'tab-' + idx"
        :key="tab.id"
        :class="{show: (activeTab === tab), active: (activeTab === tab)}"
      >
        <QueryEditor v-if="tab.type === 'query'" :active="activeTab == tab" :tab="tab" :tabId="tab.id" :connection="connection"></QueryEditor>
        <TableTable @setTabTitleScope="setTabTitleScope" v-if="tab.type === 'table'" :tabId="tab.id" :connection="tab.connection" :initialFilter="tab.initialFilter" :table="tab.table"></TableTable>
      </div>
    </div>
  </div>
</template>

<script>

  import _ from 'lodash'
  import {FavoriteQuery} from '../common/appdb/models/favorite_query'
  import QueryEditor from './TabQueryEditor'
  import CoreTabHeader from './CoreTabHeader'
  import { uuidv4 } from '@/lib/crypto'
  import TableTable from './tableview/TableTable'
  import AppEvent from '../common/AppEvent'
import platformInfo from '../common/platform_info'
import { mapGetters } from 'vuex'

  export default {
    props: [ 'connection' ],
    components: { QueryEditor, CoreTabHeader, TableTable },
    data() {
      return {
        tabItems: [],
        activeTab: null,
        activeItem: 0,
        newTabId: 1
      }
    },
    computed: {
      ...mapGetters({ 'menuStyle': 'settings/menuStyle' }),
      lastTab() {
        return this.tabItems[this.tabItems.length - 1];
      },
      firstTab() {
        return this.tabItems[0]
      },
      activeIdx() {
        return _.indexOf(this.tabItems, this.activeTab)
      },
      keymap() {
        const meta = platformInfo.isMac ? 'meta' : 'ctrl'
        const closeTab = `${meta}+w`
        const result = {
          'ctrl+tab': this.nextTab,
          'ctrl+shift+tab': this.previousTab,
        }

        // This is a hack becuase codemirror steals the shortcut
        // when the shortcut is captured on the electron side
        // but not on mac, on mac we don't wanna capture it. Because reasons.
        // 'registerAccelerator' doesn't disable shortcuts on mac.
        if (!platformInfo.isMac) {
          result[closeTab] = this.closeTab
        }

<<<<<<< HEAD

=======
>>>>>>> 06dbae89
        return result
      }
    },
    methods: {
      addTab(item) {
        this.tabItems.push(item)
        this.newTabId += 1
        this.$nextTick(() => {
          this.click(item)
        })
      },
      nextTab() {
        if(this.activeTab == this.lastTab) {
          this.activeTab = this.firstTab
        } else {
          this.activeTab = this.tabItems[this.activeIdx + 1]
        }
      },

      previousTab() {
        if(this.activeTab == this.firstTab) {
          this.activeTab = this.lastTab
        } else {
          this.activeTab = this.tabItems[this.activeIdx - 1]
        }
      },
      setTabTitleScope(id, value) {
        console.info("setting tab title")
        this.tabItems.filter(t => t.id === id).forEach(t => t.titleScope = value)
      },
      closeTab() {
        this.close(this.activeTab)
      },
      handleCreateTab() {
        this.createQuery()
      },
      createQuery(optionalText) {
        // const text = optionalText ? optionalText : ""
        const query = new FavoriteQuery()
        query.text = optionalText

        const result = {
          id: uuidv4(),
          type: "query",
          title: "Query #" + this.newTabId,
          connection: this.connection,
          query: query,
          unsavedChanges: true
        }

        this.addTab(result)

      },
      openTable({ table, filter, tableName }) {

        let resolvedTable = null

        if (!table && tableName) {
          resolvedTable = this.$store.state.tables.find(t => t.name === tableName)
        }
        const t = {
          id: uuidv4(),
          type: 'table',
          table: resolvedTable || table,
          connection: this.connection,
          initialFilter: filter,
          titleScope: "all"
        }
        this.addTab(t)
      },
      openSettings(settings) {
        const t = {
          title: "Settings",
          settings,
          type: 'settings'
        }
        this.addTab(t)
      },
      click(tab) {
        this.activeTab = tab
      },
      close(tab) {

        if (this.activeTab === tab) {
          if(tab === this.lastTab) {
            this.previousTab()
          } else {
            this.nextTab()
          }
        }
        this.tabItems = _.without(this.tabItems, tab)
        if (tab.query && tab.query.id) {
          tab.query.reload()
        }
      },

    },
    mounted() {
      this.createQuery()
      this.$root.$on(AppEvent.closeTab, () => { this.closeTab() })
      this.$root.$on(AppEvent.newTab, () => { this.createQuery() })
      this.$root.$on('historyClick', (item) => {
        this.createQuery(item.text)
      })

      this.$root.$on('loadTable', this.openTable)
      this.$root.$on('loadSettings', this.openSettings)
      this.$root.$on('favoriteClick', (item) => {

        const queriesOnly = this.tabItems.map((item) => {
          return item.query
        })

        if (queriesOnly.includes(item)) {
          this.click(this.tabItems[queriesOnly.indexOf(item)])
        } else {
          const result = {
            id: uuidv4(),
            type: 'query',
            title: item.title,
            connection: this.connection,
            query: item,
            unsavedChanges: false
          }
          this.addTab(result)
        }


      })

    }
  }
</script><|MERGE_RESOLUTION|>--- conflicted
+++ resolved
@@ -79,11 +79,6 @@
         if (!platformInfo.isMac) {
           result[closeTab] = this.closeTab
         }
-
-<<<<<<< HEAD
-
-=======
->>>>>>> 06dbae89
         return result
       }
     },
