<template>
  <div  class="core-tabs" v-hotkey="keymap">
    <div class="tabs-header">
      <!-- <div class="nav-tabs nav"> -->
      <Draggable :options="dragOptions" v-model="tabItems" tag="ul" class="nav-tabs nav" chosen-class="nav-item-wrap-chosen">
        <core-tab-header
          v-for="tab in tabItems"
          :key="tab.id"
          :tab="tab"
          :tabsCount="tabItems.length"
          :selected="activeTab === tab"
          @click="click"
          @close="close"
          @closeAll="closeAll"
          @closeOther="closeOther"
          @duplicate="duplicate"
          ></core-tab-header>
      </Draggable>
      <!-- </div> -->
      <span class="actions">
        <a @click.prevent="createQuery(null)" class="btn-fab add-query"><i class=" material-icons">add_circle</i></a>
      </span>
    </div>
    <div class="tab-content">
      <div class="layout-center expand">
        <shortcut-hints></shortcut-hints>
      </div>
      <div
        v-for="(tab, idx) in tabItems"
        class="tab-pane"
        :id="'tab-' + idx"
        :key="tab.id"
        :class="{active: (activeTab === tab)}"
        v-show="activeTab === tab"
      >
        <QueryEditor v-if="tab.type === 'query'" :active="activeTab === tab" :tab="tab" :tabId="tab.id" :connection="connection"></QueryEditor>
        <TableTable @setTabTitleScope="setTabTitleScope" v-if="tab.type === 'table'" :active="activeTab === tab" :tabId="tab.id" :connection="tab.connection" :initialFilter="tab.initialFilter" :table="tab.table"></TableTable>
        <TableInfo v-if="tab.type === 'table-structure'" :active="activeTab === tab" :tabId="tab.id" :connection="tab.connection" :table="tab.table"></TableInfo>
      </div>
    </div>
    <!-- TODO - this should really be in TableTable -->


    <!-- TODO - all notifications should really be handled with an organized system -->

  </div>
</template>

<script>

  import _ from 'lodash'
  import sqlFormatter from 'sql-formatter';
  import {FavoriteQuery} from '../common/appdb/models/favorite_query'
  import QueryEditor from './TabQueryEditor'
  import CoreTabHeader from './CoreTabHeader'
  import { uuidv4 } from '@/lib/uuid'
  import TableTable from './tableview/TableTable'
<<<<<<< HEAD
  import TableInfo from './TabTableInfo'
  import AppEvent from '../common/AppEvent'
=======
  import {AppEvent} from '../common/AppEvent'
>>>>>>> b28592c8
  import platformInfo from '../common/platform_info'
  import { mapGetters, mapState } from 'vuex'
  import Draggable from 'vuedraggable'
  import ShortcutHints from './editor/ShortcutHints.vue'

  export default {
    props: [ 'connection' ],
<<<<<<< HEAD
    components: { QueryEditor, CoreTabHeader, TableTable, TableInfo, Draggable, ShortcutHints },
=======
    components: { QueryEditor, CoreTabHeader, TableTable, Draggable, ShortcutHints},
>>>>>>> b28592c8
    data() {
      return {
        tabItems: [],
        activeItem: 0,
        newTabId: 1,
        showExportModal: false,
        tableExportOptions: null,
        dragOptions: {
          handle: '.nav-item'
        },
        rootBindings: [
          { event: AppEvent.closeTab, handler: this.closeTab },
          { event: AppEvent.newTab, handler: this.createQuery},
          { event: 'historyClick', handler: this.createQueryFromItem},
          { event: 'loadTable', handler: this.openTable },
          { event: 'loadTableStructure', handler: this.openTableStructure},
          { event: 'loadSettings', handler: this.openSettings },
          { event: 'loadTableCreate', handler: this.loadTableCreate },
          { event: 'loadRoutineCreate', handler: this.loadRoutineCreate },
          { event: 'favoriteClick', handler: this.favoriteClick },
          { event: 'exportTable', handler: this.openExportModal },
        ]
      }
    },
    watch: {

    },
    computed: {
      ...mapState(["activeTab"]),
      ...mapGetters({ 'menuStyle': 'settings/menuStyle', 'exports': 'exports/runningVisibleExports' }),
      lastTab() {
        return this.tabItems[this.tabItems.length - 1];
      },
      firstTab() {
        return this.tabItems[0]
      },
      activeIdx() {
        return _.indexOf(this.tabItems, this.activeTab)
      },
      keymap() {
        const meta = platformInfo.isMac ? 'meta' : 'ctrl'
        const closeTab = `${meta}+w`
        const result = {
          'ctrl+tab': this.nextTab,
          'ctrl+shift+tab': this.previousTab,
        }

        // This is a hack because codemirror steals the shortcut
        // when the shortcut is captured on the electron side
        // but not on mac, on mac we don't wanna capture it. Because reasons.
        // 'registerAccelerator' doesn't disable shortcuts on mac.
        if (!platformInfo.isMac) {
          result[closeTab] = this.closeTab
        }
        return result
      }
    },
    methods: {
      async setActiveTab(tab) {
        await this.$store.dispatch('tabActive', tab)
      },
      addTab(item) {
        this.tabItems.push(item)
        this.newTabId += 1
        this.$nextTick(() => {
          this.click(item)
        })
      },
      nextTab() {
        if(this.activeTab == this.lastTab) {
          this.setActiveTab(this.firstTab)
        } else {
          this.setActiveTab(this.tabItems[this.activeIdx + 1])
        }
      },

      previousTab() {
        if(this.activeTab == this.firstTab) {
          this.setActiveTab(this.lastTab)
        } else {
          this.setActiveTab(this.tabItems[this.activeIdx - 1])
        }
      },
      setTabTitleScope(id, value) {
        this.tabItems.filter(t => t.id === id).forEach(t => t.titleScope = value)
      },
      closeTab() {
        console.log('close tab', this.activeTab)
        this.close(this.activeTab)
      },
      handleCreateTab() {
        this.createQuery()
      },
      createQuery(optionalText) {
        // const text = optionalText ? optionalText : ""
        const query = new FavoriteQuery()
        query.text = optionalText

        const result = {
          id: uuidv4(),
          type: "query",
          title: "Query #" + this.newTabId,
          connection: this.connection,
          query: query,
          unsavedChanges: true
        }

        this.addTab(result)
      },
      async loadTableCreate(table) {
        let method = null
        if (table.entityType === 'table') method = this.connection.getTableCreateScript
        if (table.entityType === 'view') method = this.connection.getViewCreateScript
        if (!method) {
          this.$noty.error(`Can't find script for ${table.name} (${table.entityType})`)
          return
        }
        const result = await method(table.name, table.schema)
        const stringResult = sqlFormatter.format(_.isArray(result) ? result[0] : result)
        this.createQuery(stringResult)
      },
      async loadRoutineCreate(routine) {
        const result = await this.connection.getRoutineCreateScript(routine.name, routine.schema)
        const stringResult = sqlFormatter.format(_.isArray(result) ? result[0] : result)
        this.createQuery(stringResult)
      },
      openTableStructure({ table }) {
        const t = {
          id: uuidv4(),
          type: 'table-structure',
          table: table,
          connection: this.connection,
          title: `${table.name}`
        }
        this.addTab(t)
      },
      openTable({ table, filter, tableName }) {

        let resolvedTable = null

        if (!table && tableName) {
          resolvedTable = this.$store.state.tables.find(t => t.name === tableName)
        }
        const t = {
          id: uuidv4(),
          type: 'table',
          table: resolvedTable || table,
          connection: this.connection,
          initialFilter: filter,
          titleScope: "all"
        }
        this.addTab(t)
      },
      openExportModal(options) {
        this.tableExportOptions = options
        this.showExportModal = true
      },
      openSettings(settings) {
        const t = {
          title: "Settings",
          settings,
          type: 'settings'
        }
        this.addTab(t)
      },
      async click(tab) {
        await this.setActiveTab(tab)

      },
      close(tab) {
        console.log('closing tab', tab.title)
        if (this.activeTab === tab) {
          if(tab === this.lastTab) {
            this.previousTab()
          } else {
            this.nextTab()
          }
        }

        this.tabItems = _.without(this.tabItems, tab)
        if (tab.query && tab.query.id) {
          tab.query.reload()
        }
      },
      closeAll() {
        this.tabItems = []
        this.setActiveTab(null)
      },
      closeOther(tab) {
        this.tabItems = [tab]
        this.setActiveTab(tab)
        if (tab.query && tab.query.id) {
          tab.query.reload()
        }
      },
      duplicate(tab) {
        const duplicatedTab = {
            id: uuidv4(),
            type: tab.type,
            connection: tab.connection,
        }

        if(tab.type === 'query') {
          const query = new FavoriteQuery()
          query.text = tab.query.text

          duplicatedTab['title'] = "Query #" + this.newTabId
          duplicatedTab['unsavedChanges'] = true
          duplicatedTab['query'] = query
        } else if(tab.type === 'table') {
          duplicatedTab['table'] = tab.table
        }
        this.addTab(duplicatedTab)
      },
      favoriteClick(item) {
        const queriesOnly = this.tabItems.map((item) => {
          return item.query
        })

        if (queriesOnly.includes(item)) {
          this.click(this.tabItems[queriesOnly.indexOf(item)])
        } else {
          const result = {
            id: uuidv4(),
            type: 'query',
            title: item.title,
            connection: this.connection,
            query: item,
            unsavedChanges: false
          }
          this.addTab(result)
        }        
      },
      createQueryFromItem(item) {
        this.createQuery(item.text)
      }
    },
    beforeDestroy() {
      this.unregisterHandlers(this.rootBindings)
    },
    mounted() {
      this.registerHandlers(this.rootBindings)
    }
  }
</script><|MERGE_RESOLUTION|>--- conflicted
+++ resolved
@@ -55,12 +55,8 @@
   import CoreTabHeader from './CoreTabHeader'
   import { uuidv4 } from '@/lib/uuid'
   import TableTable from './tableview/TableTable'
-<<<<<<< HEAD
   import TableInfo from './TabTableInfo'
-  import AppEvent from '../common/AppEvent'
-=======
   import {AppEvent} from '../common/AppEvent'
->>>>>>> b28592c8
   import platformInfo from '../common/platform_info'
   import { mapGetters, mapState } from 'vuex'
   import Draggable from 'vuedraggable'
@@ -68,11 +64,7 @@
 
   export default {
     props: [ 'connection' ],
-<<<<<<< HEAD
     components: { QueryEditor, CoreTabHeader, TableTable, TableInfo, Draggable, ShortcutHints },
-=======
-    components: { QueryEditor, CoreTabHeader, TableTable, Draggable, ShortcutHints},
->>>>>>> b28592c8
     data() {
       return {
         tabItems: [],
