<template>
  <div class="tabletable flex-col">
    <div class="table-filter">
      <form @submit.prevent="triggerFilter">
        <div v-if="filterMode === 'raw'" class="filter-group row gutter">
          <div class="btn-wrap">
            <button class="btn btn-flat btn-fab" type="button" @click.stop="changeFilterMode('builder')" title="Toggle Filter Type">
              <i class="material-icons">sort</i>
            </button>
          </div>
          <div class="expand filter">
            <div class="filter-wrap">
              <input
                class="form-control"
                type="text"
                v-model="filterRaw"
                :placeholder=filterPlaceholder
              />
              <button
                type="button"
                class="clear btn-link"
                @click.prevent="filterRaw = ''"
              >
                <i class="material-icons">cancel</i>
              </button>
            </div>
          </div>
          <div class="btn-wrap">
            <button class="btn btn-primary" type="submit">Search</button>
          </div>
        </div>
        <div v-else-if="filterMode === 'builder'" class="filter-group row gutter">
          <div class="btn-wrap">
            <button class="btn btn-flat btn-fab" type="button" @click.stop="changeFilterMode('raw')" title="Toggle Filter Type">
              <i class="material-icons">code</i>
            </button>
          </div>
          <div>
            <div class="select-wrap">
              <select name="Filter Field" class="form-control" v-model="filter.field">
                <option
                  v-for="column in table.columns"
                  v-bind:key="column.columnName"
                  :value="column.columnName"
                >{{column.columnName}}</option>
              </select>
            </div>
          </div>
          <div>
            <div class="select-wrap">
              <select name="Filter Type" class="form-control" v-model="filter.type">
                <option v-for="(v, k) in filterTypes" v-bind:key="k" :value="v">{{k}}</option>
              </select>
            </div>
          </div>
          <div class="expand filter">
            <div class="filter-wrap">
              <input
                class="form-control"
                type="text"
                v-model="filter.value"
                placeholder="Enter Value"
              />
              <button
                type="button"
                class="clear btn-link"
                @click.prevent="filter.value = ''"
              >
                <i class="material-icons">cancel</i>
              </button>
            </div>
          </div>
          <div class="btn-wrap">
            <button class="btn btn-primary" type="submit">Search</button>
          </div>
        </div>
      </form>
    </div>
    <div ref="table"></div>
    <statusbar :mode="statusbarMode" class="tabulator-footer">
      <div class="col x4">
        <span class="statusbar-item" v-if="lastUpdatedText && !queryError" :title="`${totalRecordsText} Total Records`">
          <i class="material-icons">list_alt</i>
          <span>{{ totalRecordsText }}</span>
        </span>
        <span @click="refreshTable" @keypress.enter="refreshTable" tabindex="0" role="button" class="statusbar-item hoverable" v-if="lastUpdatedText && !queryError" :title="'Updated' + ' ' + lastUpdatedText">
          <i class="material-icons">update</i>
          <span>{{lastUpdatedText}}</span>
        </span>
        <span v-if="queryError" class="statusbar-item error" :title="queryError.message">
          <i class="material-icons">error</i>
          <span class="">{{ queryError.title }}</span>
        </span>
      </div>
      <div class="col x4 flex flex-center">
        <span ref="paginationArea" class="tabulator-paginator" v-show="this.totalRecords > this.limit"></span>
      </div>

      <div class="col x4 pending-edits flex flex-right">
        <div v-if="missingPrimaryKey" class="flex flex-right">
          <span class="statusbar-item">
            <i
            class="material-icons text-danger"
            v-tooltip="'Zero (or multiple) primary keys detected, table editing is disabled.'"
            >warning</i>
          </span>
        </div>
        <div v-if="pendingChangesCount > 0" class="flex flex-right">
          <a @click.prevent="discardChanges" class="btn btn-link">Discard</a>
          <a @click.prevent="saveChanges" class="btn btn-primary btn-icon" :title="pendingChangesCount + ' ' + 'pending edits'" :class="{'error': !!queryError}">
            <!-- <i v-if="queryError" class="material-icons">error</i> -->
            <span class="badge">{{pendingChangesCount}}</span>
            <span>Commit</span>
          </a>
        </div>
      </div>
    </statusbar>
  </div>
</template>

<style>
.loading-overlay {
  position: absolute;
  right: 50%;
  top: 200px;
}
</style>

<script>
import Tabulator from "tabulator-tables";
// import pluralize from 'pluralize'
import data_converter from "../../mixins/data_converter";
import DataMutators from '../../mixins/data_mutators'
import Statusbar from '../common/StatusBar'
import rawLog from 'electron-log'
import _ from 'lodash'
import TimeAgo from 'javascript-time-ago'

//const CHANGE_TYPE_INSERT = 'insert'
const CHANGE_TYPE_UPDATE = 'update'
const CHANGE_TYPE_DELETE = 'delete'

const log = rawLog.scope('TableTable')
const FILTER_MODE_BUILDER = 'builder'
const FILTER_MODE_RAW = 'raw'

export default {
  components: { Statusbar },
  mixins: [data_converter, DataMutators],
  props: ["table", "connection", "initialFilter", "tabId", "active"],
  data() {
    return {
      filterTypes: {
        equals: "=",
        "does not equal": "!=",
        like: "like",
        "less than": "<",
        "less than or equal": "<=",
        "greater than": ">",
        "greater than or equal": ">="
      },
      filter: {
        value: null,
        type: "=",
        field: this.table.columns[0].columnName
      },
      filterRaw: null,
      filterMode: FILTER_MODE_BUILDER,
      headerFilter: true,
      columnsSet: false,
      tabulator: null,
      actualTableHeight: "100%",
      loading: false,
      data: null,
      response: null,
      limit: 100,
      rawTableKeys: [],
      primaryKey: null,
      pendingChanges: {
        inserts: [],
        updates: [],
        deletes: []
      },
      queryError: null,
      timeAgo: new TimeAgo('en-US'),
      lastUpdated: null,
      lastUpdatedText: null,
      interval: setInterval(this.setlastUpdatedText, 10000),
      totalRecords: 0
    };
  },
  computed: {
    filterPlaceholder() {
      return `Enter condition, eg: name like 'Matthew%'`
    },
    totalRecordsText() {
      return `${this.totalRecords.toLocaleString()}`
    },
    pendingChangesCount() {
      return this.pendingChanges.inserts.length 
             + this.pendingChanges.updates.length 
             + this.pendingChanges.deletes.length
    },
    hasPendingChanges() {
      return this.pendingChangesCount > 0
    },
    hasPendingUpdates() {
      return this.pendingChanges.updates.length > 0
    },
    hasPendingDeletes() {
      return this.pendingChanges.deletes.length > 0
    },
    editable() {
      return this.primaryKey && this.table.entityType === 'table'
    },
    // it's a table, but there's no primary key
    missingPrimaryKey() {
      return this.table.entityType === 'table' && !this.primaryKey
    },
    statusbarMode() {
      if (this.queryError) return 'failure'
      if (this.pendingChangesCount) return 'editing'
      return null
    },
    tableKeys() {
      const result = {}
      this.rawTableKeys.forEach((item) => {
        result[item.fromColumn] = item
      })
      return result
    },
    tableColumns() {
      const columnWidth = this.table.columns.length > 20 ? 125 : undefined
      const keyWidth = 40
      const results = []
      // 1. add a column for a real column
      // if a FK, add another column with the link
      // to the FK table.
      this.table.columns.forEach(column => {

        const keyData = this.tableKeys[column.columnName]
        // this needs fixing
        // currently it doesn't fetch the right result if you update the PK
        // because it uses the PK to fetch the result.
        const editable = this.editable && column.columnName !== this.primaryKey
        const slimDataType = this.slimDataType(column.dataType)
        const editorType = this.editorType(column.dataType)
        const useVerticalNavigation = editorType === 'textarea'
        const isPK = this.primaryKey && this.primaryKey === column.columnName

        const formatter = () => {
          return `<span class="tabletable-title">${column.columnName} <span class="badge">${slimDataType}</span></span>`
        }

        let headerTooltip = `${column.columnName} ${column.dataType}`
        if (keyData) {
          headerTooltip += ` -> ${keyData.toTable}(${keyData.toColumn})`
        } else if (isPK) {
          headerTooltip += ' [Primary Key]'
        }




        const result = {
          title: column.columnName,
          field: column.columnName,
          titleFormatter: formatter,
          mutatorData: this.resolveDataMutator(column.dataType),
          dataType: column.dataType,
          cellClick: this.cellClick,
          width: columnWidth,
          cssClass: isPK ? 'primary-key' : '',
          editable: this.cellEditCheck,
          editor: editable ? editorType : undefined,
          variableHeight: true,
          headerTooltip: headerTooltip,
          cellEditCancelled: cell => cell.getRow().normalizeHeight(),
          formatter: this.cellFormatter,
          editorParams: {
            verticalNavigation: useVerticalNavigation ? 'editor' : undefined,
            search: true,
            values: column.dataType === 'bool' ? [true, false] : undefined
            // elementAttributes: {
            //   maxLength: column.columnLength // TODO
            // }
          },
          cellEdited: this.cellEdited
        }
        results.push(result)


        if (keyData) {
          const icon = () => "<i class='material-icons fk-link'>launch</i>"
          const tooltip = () => {
            return `View record in ${keyData.toTable}`
          }
          const keyResult = {
            headerSort: false,
            download: false,
            width: keyWidth,
            resizable: false,
            field: column.columnName + '-link',
            title: "",
            cssClass: "foreign-key-button",
            cellClick: this.fkClick,
            formatter: icon,
            tooltip
          }
          result.cssClass = 'foreign-key'
          results.push(keyResult)
        }

      });
      return results
    },
    filterValue() {
      return this.filter.value;
    },
    filterForTabulator() {
      if (this.filterMode === FILTER_MODE_RAW && this.filterRaw) {
        return this.filterRaw
      } else if (
        this.filterMode === FILTER_MODE_BUILDER &&
        this.filter.type && this.filter.field && this.filter.value
      ) {
        return [this.filter]
      } else {
        return null
      }
    },
    initialSort() {
      if (this.table.columns.length === 0) {
        return [];
      }

      return [{ column: this.table.columns[0].columnName, dir: "asc" }];
    }
  },

  watch: {
    active() {
      if (!this.tabulator) return;
      if (this.active) {
        this.tabulator.restoreRedraw()
        this.$nextTick(() => {
          this.tabulator.redraw()
        })
      } else {
        this.tabulator.blockRedraw()
      }
    },
    tableColumns: {
      deep: true,
      async handler() {
        if(!this.tabulator) {
          return
        }
        await this.tabulator.setColumns(this.tableColumns)
        await this.refreshTable()
      }
    },
    filterValue() {
      if (this.filter.value === "") {
        this.clearFilter();
      }
    },
    filterRaw() {
      if (this.filterRaw === '') {
        this.clearFilter()
      }
    },
    lastUpdated() {
      this.setlastUpdatedText()
      let result = 'all'
      if (this.primaryKey && this.filter.value && this.filter.type === '=' && this.filter.field === this.primaryKey) {
        log.info("setting scope", this.filter.value)
        result = this.filter.value
      } else {
        if (this.filter.value) result = 'filtered'
      }
      this.$emit('setTabTitleScope', this.tabId, result)
    },
    filterMode() {
      this.triggerFilter()
    }
  },
  beforeDestroy() {
    if(this.interval) clearInterval(this.interval)
    if (this.tabulator) {
      this.tabulator.destroy()
    }
  },
  async mounted() {
    if (this.initialFilter) {
      this.filter = _.clone(this.initialFilter)
    }

<<<<<<< HEAD
    this.resetPendingChanges()

=======
    await this.$store.dispatch('updateTableColumns', this.table)
>>>>>>> 5c851cce
    this.rawTableKeys = await this.connection.getTableKeys(this.table.name, this.table.schema)
    this.primaryKey = await this.connection.getPrimaryKey(this.table.name, this.table.schema)
    this.tabulator = new Tabulator(this.$refs.table, {
      height: this.actualTableHeight,
      columns: this.tableColumns,
      nestedFieldSeparator: false,
      virtualDomHoz: false,
      ajaxURL: "http://fake",
      ajaxSorting: true,
      ajaxFiltering: true,
      pagination: "remote",
      paginationSize: this.limit,
      paginationElement: this.$refs.paginationArea,
      initialSort: this.initialSort,
      initialFilter: [this.initialFilter || {}],
      lastUpdated: null,
      // callbacks
      ajaxRequestFunc: this.dataFetch,
      index: this.primaryKey,
      keybindings: {
        scrollToEnd: false,
        scrollToStart: false,
        scrollPageUp: false,
        scrollPageDown: false
      },
      rowContextMenu:[
        {
          label: "Delete Row",
          action: (e, row) => {
            this.addRowToPendingDeletes(row)
          }
        },
      ]
    });

  },
  methods: {
    valueCellFor(cell) {
      const fromColumn = cell.getField().replace(/-link$/g, "")
      const valueCell = cell.getRow().getCell(fromColumn)
      return valueCell
    },
    slimDataType(dt) {
      if (!dt) return null
      if(dt === 'bit(1)') return dt

return dt.split("(")[0]
    },
    editorType(dt) {
      switch (dt) {
        case 'text': return 'textarea'
        case 'json': return 'textarea'
        case 'jsonb': return 'textarea'
        case 'bool': return 'select'
        default: return 'input'
      }
    },
    fkClick(e, cell) {
      log.info('fk-click', cell)
      const fromColumn = cell.getField().replace(/-link$/g, "")
      const valueCell = this.valueCellFor(cell)
      const value = valueCell.getValue()

      const keyData = this.tableKeys[fromColumn]
      const tableName = keyData.toTable
      const schemaName = keyData.toSchema
      const table = this.$store.state.tables.find(t => {
        return (!schemaName || schemaName === t.schema) && t.name === tableName
      })
      if (!table) {
        log.error("fk-click: unable to find destination table", tableName)
        return
      }
      const filter = {
        value,
        type: '=',
        field: keyData.toColumn
      }
      const payload = {
        table, filter, titleScope: value
      }
      log.debug('fk-click: clicked ', value, keyData)
      this.$root.$emit('loadTable', payload)
    },
    cellClick(e, cell) {
      // this makes it easier to select text if not editing
      if (!this.editable) {
        this.selectChildren(cell.getElement())
      } else {
        setTimeout(() => {
          cell.getRow().normalizeHeight();
        }, 10)

      }
    },
    cellEditCheck(cell) {
      const primaryKey = cell.getRow().getCells().find(c => c.getField() === this.primaryKey).getValue()
      const pendingDelete = _.find(this.pendingChanges.deletes, { primaryKey: primaryKey })

      return this.editable && cell.getColumn.title !== this.primaryKey && !pendingDelete
    },
    cellEdited(cell) {
      log.info('edit', cell)

      const pkCell = cell.getRow().getCells().find(c => c.getField() === this.primaryKey)
      const column = this.table.columns.find(c => c.columnName === cell.getField())
      if (!pkCell) {
        this.$noty.error("Can't edit column -- couldn't figure out primary key")
        // cell.setValue(cell.getOldValue())
        cell.restoreOldValue()
        return
      }

      if (cell.getValue() === "" && _.isNil(cell.getOldValue())) {
        cell.restoreOldValue()
        return
      }

      cell.getElement().classList.add('edited')
      const key = `${pkCell.getValue()}-${cell.getField()}`
      const currentEdit = _.find(this.pendingChanges.updates, { key: key })
      const payload = {
        key: key,
        table: this.table.name,
        schema: this.table.schema,
        column: cell.getField(),
        pkColumn: this.primaryKey,
        columnType: column ? column.dataType : undefined,
        primaryKey: pkCell.getValue(),
        oldValue: currentEdit ? currentEdit.oldValue : cell.getOldValue(),
        cell: cell,
        value: cell.getValue(0)
      }

      this.addPendingChange(CHANGE_TYPE_UPDATE, payload)
    },
    addRowToPendingDeletes(row) {
      row.getElement().classList.add('deleted')
      const pkCell = row.getCells().find(c => c.getField() === this.primaryKey)

      if (!pkCell) {
        this.$noty.error("Can't delete row -- couldn't figure out primary key")       
        return
      }

      const payload = {
        table: this.table.name,
        row: row,
        schema: this.table.schema,
        pkColumn: this.primaryKey,
        primaryKey: pkCell.getValue()
      }

      this.addPendingChange(CHANGE_TYPE_DELETE, payload)
    },
    addPendingChange(changeType, payload) {
      if (changeType === CHANGE_TYPE_UPDATE) {
        // remove existing pending updates with identical pKey-column combo
        let pendingUpdates = _.reject(this.pendingChanges.updates, { 'key': payload.key })
        pendingUpdates.push(payload)

        this.$set(this.pendingChanges, 'updates', pendingUpdates)
      } else if (changeType === CHANGE_TYPE_DELETE) {
        // remove pending updates for the row marked for deletion
        const filter = { 'primaryKey': payload.primaryKey }
        const discardedUpdates = _.filter(this.pendingChanges.updates, filter)
        const pendingUpdates = _.reject(this.pendingChanges.updates, filter)

        discardedUpdates.forEach(update => this.discardColumnUpdate(update))

        this.$set(this.pendingChanges, 'updates', pendingUpdates)

        if (!_.find(this.pendingChanges.deletes, { 'primaryKey': payload.primaryKey })) {
          this.pendingChanges.deletes.push(payload)
        }
      }
    },
    resetPendingChanges() {
      this.pendingChanges = {
        inserts: [],
        updates: [],
        deletes: []
      }
    },
    async saveChanges() {

        let replaceData = false

        try {
          const result = await this.connection.applyChanges(this.pendingChanges)
          const updateIncludedPK = this.pendingChanges.updates.find(e => e.column === e.pkColumn)

          if (updateIncludedPK || this.hasPendingDeletes) {
            replaceData = true
          } else if (this.hasPendingUpdates) {
            this.tabulator.updateData(result)
            this.pendingChanges.updates.forEach(edit => {
              edit.cell.getElement().classList.remove('edited')
              edit.cell.getElement().classList.add('edit-success')
              setTimeout(() => {
                if (edit.cell.getElement()) {
                  edit.cell.getElement().classList.remove('edit-success')
                }
              }, 1000)
            })
          }

          this.resetPendingChanges()

          if (replaceData) {
            this.tabulator.replaceData()
          }

        } catch (ex) {
          
          this.pendingChanges.updates.forEach(edit => {
              edit.cell.getElement().classList.add('edit-error')
          })
          
          this.setQueryError('Error saving changes', ex.message)
          this.$noty.error("Error saving changes")
          
          return
        }
    },
    discardChanges() {
      this.queryError = null

      this.pendingChanges.updates.forEach(edit => {
        this.discardColumnUpdate(edit)
      })

      this.pendingChanges.deletes.forEach(pendingDelete => {
        pendingDelete.row.getElement().classList.remove('deleted')
      })

      this.resetPendingChanges()
    },
    discardColumnUpdate(pendingUpdate) {
      const update = {}
      update[pendingUpdate.pkColumn] = pendingUpdate.primaryKey
      update[pendingUpdate.column] = pendingUpdate.oldValue
      pendingUpdate.cell.getElement().classList.remove('edited')
      pendingUpdate.cell.getElement().classList.remove('edit-error')

      this.tabulator.updateData([update])
    },
    triggerFilter() {
      this.tabulator.setData()
    },
    clearFilter() {
      this.tabulator.setData();
    },
    changeFilterMode(filterMode) {
      // Populate raw filter query with existing filter if raw filter is empty
      if (
        filterMode === FILTER_MODE_RAW &&
        !_.isNil(this.filter.value) &&
        _.isEmpty(this.filterRaw)
      ) {
        const rawFilter = _.join([this.filter.field, this.filter.type, this.filter.value], ' ')
        this.filterRaw = rawFilter
      }

      this.filterMode = filterMode
    },
    dataFetch(url, config, params) {
      // this conforms to the Tabulator API
      // for ajax requests. Except we're just calling the database.
      // we're using paging so requires page info
      let offset = 0;
      let limit = this.limit;
      let orderBy = null;
      let filters = this.filterForTabulator;

      if (params.sorters) {
        orderBy = params.sorters
      }

      if (params.size) {
        limit = params.size
      }

      if (params.page) {
        offset = (params.page - 1) * limit;
      }
      log.info("filters", filters)

      const result = new Promise((resolve, reject) => {
        (async () => {
          try {
            const response = await this.connection.selectTop(
              this.table.name,
              offset,
              limit,
              orderBy,
              filters,
              this.table.schema
            );
            log.debug('Update Fields', response.fields)
            if (_.difference(response.fields, this.table.columns.map(c => c.columnName)).length > 0) {
              log.debug('table has changed, updating')
              await this.$store.dispatch('updateTableColumns', this.table)
            }

            const r = response.result;
            this.totalRecords = Number(response.totalRecords) || 0;
            this.response = response
            this.resetPendingChanges()
            this.clearQueryError()
            const data = this.dataToTableData({ rows: r }, this.tableColumns);
            this.data = data
            this.lastUpdated = Date.now()
            resolve({
              last_page: Math.ceil(this.totalRecords / limit),
              data
            });
          } catch (error) {
            reject();
            this.setQueryError('Error loading data', error.message)
            this.$nextTick(() => {
              this.tabulator.clearData()
            })
          }
        })();
      });
      return result;
    },
    setlastUpdatedText() {
      if (!this.lastUpdated) return null
      this.lastUpdatedText = this.timeAgo.format(this.lastUpdated)
    },
    setQueryError(title, message) {
      this.queryError = {
        title: title,
        message: message
      }
    },
    clearQueryError() {
      this.queryError = null
    },
    async refreshTable() {
      const page = this.tabulator.getPage()
      await this.tabulator.replaceData()
      this.tabulator.setPage(page)
    },
  }
};
</script><|MERGE_RESOLUTION|>--- conflicted
+++ resolved
@@ -395,13 +395,8 @@
     if (this.initialFilter) {
       this.filter = _.clone(this.initialFilter)
     }
-
-<<<<<<< HEAD
     this.resetPendingChanges()
-
-=======
     await this.$store.dispatch('updateTableColumns', this.table)
->>>>>>> 5c851cce
     this.rawTableKeys = await this.connection.getTableKeys(this.table.name, this.table.schema)
     this.primaryKey = await this.connection.getPrimaryKey(this.table.name, this.table.schema)
     this.tabulator = new Tabulator(this.$refs.table, {
