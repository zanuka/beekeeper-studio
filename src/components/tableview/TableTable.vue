<template>
  <div class="tabletable flex-col">
    <div class="table-filter">
      <form @submit.prevent="triggerFilter">
        <div v-if="filterMode === 'raw'" class="filter-group row gutter">
          <div class="btn-wrap">
            <button class="btn btn-flat btn-fab" type="button" @click.stop="changeFilterMode('builder')" title="Toggle Filter Type">
              <i class="material-icons">sort</i>
            </button>
          </div>
          <div class="expand filter">
            <div class="filter-wrap">
              <input
                class="form-control"
                type="text"
                v-model="filterRaw"
                :placeholder=filterPlaceholder
              />
              <button
                type="button"
                class="clear btn-link"
                @click.prevent="filterRaw = ''"
              >
                <i class="material-icons">cancel</i>
              </button>
            </div>
          </div>
          <div class="btn-wrap">
            <button class="btn btn-primary" type="submit">Search</button>
          </div>
        </div>
        <div v-else-if="filterMode === 'builder'" class="filter-group row gutter">
          <div class="btn-wrap">
            <button class="btn btn-flat btn-fab" type="button" @click.stop="changeFilterMode('raw')" title="Toggle Filter Type">
              <i class="material-icons">code</i>
            </button>
          </div>
          <div>
            <div class="select-wrap">
              <select name="Filter Field" class="form-control" v-model="filter.field">
                <option
                  v-for="column in table.columns"
                  v-bind:key="column.columnName"
                  :value="column.columnName"
                >{{column.columnName}}</option>
              </select>
            </div>
          </div>
          <div>
            <div class="select-wrap">
              <select name="Filter Type" class="form-control" v-model="filter.type">
                <option v-for="(v, k) in filterTypes" v-bind:key="k" :value="v">{{k}}</option>
              </select>
            </div>
          </div>
          <div class="expand filter">
            <div class="filter-wrap">
              <input
                class="form-control"
                type="text"
                v-model="filter.value"
                placeholder="Enter Value"
              />
              <button
                type="button"
                class="clear btn-link"
                @click.prevent="filter.value = ''"
              >
                <i class="material-icons">cancel</i>
              </button>
            </div>
          </div>
          <div class="btn-wrap">
            <button class="btn btn-primary" type="submit">Search</button>
          </div>
        </div>
      </form>
    </div>
    <div ref="table"></div>
    <statusbar :mode="statusbarMode" class="tabulator-footer">
      <div class="col x4">
        <span class="statusbar-item" v-if="lastUpdatedText && !queryError" :title="`${totalRecordsText} Total Records`">
          <i class="material-icons">list_alt</i>
          <span>{{ totalRecordsText }}</span>
        </span>
        <span @click="refreshTable" @keypress.enter="refreshTable" tabindex="0" role="button" class="statusbar-item hoverable" v-if="lastUpdatedText && !queryError" :title="'Updated' + ' ' + lastUpdatedText">
          <i class="material-icons">update</i>
          <span>{{lastUpdatedText}}</span>
        </span>
        <span v-if="queryError" class="statusbar-item error" :title="queryError.message">
          <i class="material-icons">error</i>
          <span class="">{{ queryError.title }}</span>
        </span>
      </div>
      <div class="col x4 flex flex-center">
        <span ref="paginationArea" class="tabulator-paginator" v-show="this.totalRecords > this.limit"></span>
      </div>

      <div class="col x4 pending-edits flex flex-right">
        <div v-if="missingPrimaryKey" class="flex flex-right">
          <span class="statusbar-item">
            <i
            class="material-icons text-danger"
            v-tooltip="'Zero (or multiple) primary keys detected, table editing is disabled.'"
            >warning</i>
          </span>
        </div>
        <div v-if="pendingChangesCount > 0" class="flex flex-right">
          <a @click.prevent="discardChanges" class="btn btn-link">Discard</a>
          <a @click.prevent="saveChanges" class="btn btn-primary btn-icon" :title="pendingChangesCount + ' ' + 'pending edits'" :class="{'error': !!queryError}">
            <!-- <i v-if="queryError" class="material-icons">error</i> -->
            <span class="badge">{{pendingChangesCount}}</span>
            <span>Commit</span>
          </a>
        </div>
      </div>
    </statusbar>
  </div>
</template>

<style>
.loading-overlay {
  position: absolute;
  right: 50%;
  top: 200px;
}
</style>

<script>
import Tabulator from "tabulator-tables";
// import pluralize from 'pluralize'
import data_converter from "../../mixins/data_converter";
import DataMutators from '../../mixins/data_mutators'
import Statusbar from '../common/StatusBar'
import rawLog from 'electron-log'
import _ from 'lodash'
import TimeAgo from 'javascript-time-ago'

const CHANGE_TYPE_INSERT = 'insert'
const CHANGE_TYPE_UPDATE = 'update'
const CHANGE_TYPE_DELETE = 'delete'

const log = rawLog.scope('TableTable')
const FILTER_MODE_BUILDER = 'builder'
const FILTER_MODE_RAW = 'raw'

export default {
  components: { Statusbar },
  mixins: [data_converter, DataMutators],
  props: ["table", "connection", "initialFilter", "tabId", "active"],
  data() {
    return {
      filterTypes: {
        equals: "=",
        "does not equal": "!=",
        like: "like",
        "less than": "<",
        "less than or equal": "<=",
        "greater than": ">",
        "greater than or equal": ">="
      },
      filter: {
        value: null,
        type: "=",
        field: this.table.columns[0].columnName
      },
      filterRaw: null,
      filterMode: FILTER_MODE_BUILDER,
      headerFilter: true,
      columnsSet: false,
      tabulator: null,
      actualTableHeight: "100%",
      loading: false,
      data: null,
      response: null,
      limit: 100,
      rawTableKeys: [],
      primaryKey: null,
      pendingChanges: {
        inserts: [],
        updates: [],
        deletes: []
      },
      queryError: null,
      timeAgo: new TimeAgo('en-US'),
      lastUpdated: null,
      lastUpdatedText: null,
      interval: setInterval(this.setlastUpdatedText, 10000),
      totalRecords: 0,
      forceRedraw: false
    };
  },
  computed: {
    filterPlaceholder() {
      return `Enter condition, eg: name like 'Matthew%'`
    },
    totalRecordsText() {
      return `${this.totalRecords.toLocaleString()}`
    },
    pendingChangesCount() {
      return this.pendingChanges.inserts.length 
             + this.pendingChanges.updates.length 
             + this.pendingChanges.deletes.length
    },
    hasPendingChanges() {
      return this.pendingChangesCount > 0
    },
    hasPendingInserts() {
      return this.pendingChanges.inserts.length > 0
    },
    hasPendingUpdates() {
      return this.pendingChanges.updates.length > 0
    },
    hasPendingDeletes() {
      return this.pendingChanges.deletes.length > 0
    },
    editable() {
      return this.primaryKey && this.table.entityType === 'table'
    },
    // it's a table, but there's no primary key
    missingPrimaryKey() {
      return this.table.entityType === 'table' && !this.primaryKey
    },
    statusbarMode() {
      if (this.queryError) return 'failure'
      if (this.pendingChangesCount) return 'editing'
      return null
    },
    tableKeys() {
      const result = {}
      this.rawTableKeys.forEach((item) => {
        result[item.fromColumn] = item
      })
      return result
    },
    tableColumns() {
      const columnWidth = this.table.columns.length > 20 ? 125 : undefined
      const keyWidth = 40
      const results = []
      // 1. add a column for a real column
      // if a FK, add another column with the link
      // to the FK table.
      this.table.columns.forEach(column => {

        const keyData = this.tableKeys[column.columnName]
        // this needs fixing
        // currently it doesn't fetch the right result if you update the PK
        // because it uses the PK to fetch the result.
        const slimDataType = this.slimDataType(column.dataType)
        const editorType = this.editorType(column.dataType)
        const useVerticalNavigation = editorType === 'textarea'
        const isPK = this.primaryKey && this.primaryKey === column.columnName

        const formatter = () => {
          return `<span class="tabletable-title">${column.columnName} <span class="badge">${slimDataType}</span></span>`
        }

        let headerTooltip = `${column.columnName} ${column.dataType}`
        if (keyData) {
          headerTooltip += ` -> ${keyData.toTable}(${keyData.toColumn})`
        } else if (isPK) {
          headerTooltip += ' [Primary Key]'
        }




        const result = {
          title: column.columnName,
          field: column.columnName,
          titleFormatter: formatter,
          mutatorData: this.resolveDataMutator(column.dataType),
          dataType: column.dataType,
          cellClick: this.cellClick,
          width: columnWidth,
          cssClass: isPK ? 'primary-key' : '',
          editable: this.cellEditCheck,
<<<<<<< HEAD
          headerSort: this.allowHeaderSort(column),
          editor: editable ? editorType : undefined,
=======
          editor: editorType,
>>>>>>> 5e6ecd0c
          variableHeight: true,
          headerTooltip: headerTooltip,
          cellEditCancelled: cell => cell.getRow().normalizeHeight(),
          formatter: this.cellFormatter,
          editorParams: {
            verticalNavigation: useVerticalNavigation ? 'editor' : undefined,
            search: true,
            values: column.dataType === 'bool' ? [true, false] : undefined
            // elementAttributes: {
            //   maxLength: column.columnLength // TODO
            // }
          },
          cellEdited: this.cellEdited
        }
        results.push(result)


        if (keyData) {
          const icon = () => "<i class='material-icons fk-link'>launch</i>"
          const tooltip = () => {
            return `View record in ${keyData.toTable}`
          }
          const keyResult = {
            headerSort: false,
            download: false,
            width: keyWidth,
            resizable: false,
            field: column.columnName + '-link',
            title: "",
            cssClass: "foreign-key-button",
            cellClick: this.fkClick,
            formatter: icon,
            tooltip
          }
          result.cssClass = 'foreign-key'
          results.push(keyResult)
        }

      });
      return results
    },
    filterValue() {
      return this.filter.value;
    },
    filterForTabulator() {
      if (this.filterMode === FILTER_MODE_RAW && this.filterRaw) {
        return this.filterRaw
      } else if (
        this.filterMode === FILTER_MODE_BUILDER &&
        this.filter.type && this.filter.field && this.filter.value
      ) {
        return [this.filter]
      } else {
        return null
      }
    },
    initialSort() {
      if (this.table.columns.length === 0) {
        return [];
      }

      return [{ column: this.table.columns[0].columnName, dir: "asc" }];
    }
  },

  watch: {
    active() {
      if (!this.tabulator) return;
      if (this.active) {
        this.tabulator.restoreRedraw()
        if (this.forceRedraw) {
          this.forceRedraw = false
          this.$nextTick(() => {
            log.debug(`force redraw, table ${this.table.name}, tab ${this.tabId}`)
            this.tabulator.redraw(true)
          })
        }
      } else {
        this.tabulator.blockRedraw()
      }
    },
    tableColumns: {
      deep: true,
      async handler() {
        if(!this.tabulator) {
          return
        }
        if (!this.active) {
          this.forceRedraw = true
        }
        await this.tabulator.setColumns(this.tableColumns)
        await this.refreshTable()
      }
    },
    filterValue() {
      if (this.filter.value === "") {
        this.clearFilter();
      }
    },
    filterRaw() {
      if (this.filterRaw === '') {
        this.clearFilter()
      }
    },
    lastUpdated() {
      this.setlastUpdatedText()
      let result = 'all'
      if (this.primaryKey && this.filter.value && this.filter.type === '=' && this.filter.field === this.primaryKey) {
        log.info("setting scope", this.filter.value)
        result = this.filter.value
      } else {
        if (this.filter.value) result = 'filtered'
      }
      this.$emit('setTabTitleScope', this.tabId, result)
    },
    filterMode() {
      this.triggerFilter()
    }
  },
  beforeDestroy() {
    if(this.interval) clearInterval(this.interval)
    if (this.tabulator) {
      this.tabulator.destroy()
    }
  },
  async mounted() {
    if (this.initialFilter) {
      this.filter = _.clone(this.initialFilter)
    }
    this.resetPendingChanges()
    await this.$store.dispatch('updateTableColumns', this.table)
    this.rawTableKeys = await this.connection.getTableKeys(this.table.name, this.table.schema)
    this.primaryKey = await this.connection.getPrimaryKey(this.table.name, this.table.schema)
    this.tabulator = new Tabulator(this.$refs.table, {
      height: this.actualTableHeight,
      columns: this.tableColumns,
      nestedFieldSeparator: false,
      virtualDomHoz: false,
      ajaxURL: "http://fake",
      ajaxSorting: true,
      ajaxFiltering: true,
      pagination: "remote",
      paginationSize: this.limit,
      paginationElement: this.$refs.paginationArea,
      columnMaxInitialWidth: 300,
      initialSort: this.initialSort,
      initialFilter: [this.initialFilter || {}],
      lastUpdated: null,
      // callbacks
      ajaxRequestFunc: this.dataFetch,
      index: this.primaryKey,
      keybindings: {
        scrollToEnd: false,
        scrollToStart: false,
        scrollPageUp: false,
        scrollPageDown: false
      },
      rowContextMenu:[
        {
          label: '<x-menuitem><x-label><i class="material-icons">add_circle_outline</i> Add row</x-label></x-menuitem>',
          action: () => {
            this.tabulator.addRow({}, false).then(row => { 
              this.addRowToPendingInserts(row)
              this.tabulator.scrollToRow(row, 'bottom', false)
            })
          }
        },
        {
          label: '<x-menuitem><x-label><i class="material-icons">content_copy</i> Clone row</x-label></x-menuitem>',
          action: (e, row) => {
            let data = { ...row.getData() }

            if (this.primaryKey) {
              data[this.primaryKey] = undefined
            }

            this.tabulator.addRow(data, false).then(row => {
              this.addRowToPendingInserts(row)
              this.tabulator.scrollToRow(row, 'bottom', false)
            })
          }
        },
        {
          separator:true,
        },
        {
          label: '<x-menuitem><x-label><i class="material-icons">delete_outline</i> Delete row</x-label></x-menuitem>',
          action: (e, row) => {
            this.addRowToPendingDeletes(row)
          }
        },
      ]
    });

  },
  methods: {
    valueCellFor(cell) {
      const fromColumn = cell.getField().replace(/-link$/g, "")
      const valueCell = cell.getRow().getCell(fromColumn)
      return valueCell
    },
    allowHeaderSort(column) {
      if(!column.dataType) return true
      if(column.dataType.startsWith('json')) return false
      return true
    },
    slimDataType(dt) {
      if (!dt) return null
      if(dt === 'bit(1)') return dt

return dt.split("(")[0]
    },
    editorType(dt) {
      switch (dt) {
        case 'text': return 'textarea'
        case 'json': return 'textarea'
        case 'jsonb': return 'textarea'
        case 'bytea': return 'textarea'
        case 'bool': return 'select'
        default: return 'input'
      }
    },
    fkClick(e, cell) {
      log.info('fk-click', cell)
      const fromColumn = cell.getField().replace(/-link$/g, "")
      const valueCell = this.valueCellFor(cell)
      const value = valueCell.getValue()

      const keyData = this.tableKeys[fromColumn]
      const tableName = keyData.toTable
      const schemaName = keyData.toSchema
      const table = this.$store.state.tables.find(t => {
        return (!schemaName || schemaName === t.schema) && t.name === tableName
      })
      if (!table) {
        log.error("fk-click: unable to find destination table", tableName)
        return
      }
      const filter = {
        value,
        type: '=',
        field: keyData.toColumn
      }
      const payload = {
        table, filter, titleScope: value
      }
      log.debug('fk-click: clicked ', value, keyData)
      this.$root.$emit('loadTable', payload)
    },
    cellClick(e, cell) {
      // this makes it easier to select text if not editing
      if (!this.editable) {
        this.selectChildren(cell.getElement())
      } else {
        setTimeout(() => {
          cell.getRow().normalizeHeight();
        }, 10)

      }
    },
    cellEditCheck(cell) {
      const pendingInsert = _.find(this.pendingChanges.inserts, { row: cell.getRow() })

      if (pendingInsert) {
        return true
      }

      const primaryKey = cell.getRow().getCells().find(c => c.getField() === this.primaryKey).getValue()
      const pendingDelete = _.find(this.pendingChanges.deletes, { primaryKey: primaryKey })

      return this.editable && cell.getColumn().getField() !== this.primaryKey && !pendingDelete
    },
    cellEdited(cell) {
      log.info('edit', cell)

      // Dont handle cell edit if made on a pending insert
      if (_.find(this.pendingChanges.inserts, { row: cell.getRow() })) {
        return
      }

      const pkCell = cell.getRow().getCells().find(c => c.getField() === this.primaryKey)
      const column = this.table.columns.find(c => c.columnName === cell.getField())
      if (!pkCell) {
        this.$noty.error("Can't edit column -- couldn't figure out primary key")
        // cell.setValue(cell.getOldValue())
        cell.restoreOldValue()
        return
      }

      if (cell.getValue() === "" && _.isNil(cell.getOldValue())) {
        cell.restoreOldValue()
        return
      }

      cell.getElement().classList.add('edited')
      const key = `${pkCell.getValue()}-${cell.getField()}`
      const currentEdit = _.find(this.pendingChanges.updates, { key: key })
      const payload = {
        key: key,
        table: this.table.name,
        schema: this.table.schema,
        column: cell.getField(),
        pkColumn: this.primaryKey,
        columnType: column ? column.dataType : undefined,
        primaryKey: pkCell.getValue(),
        oldValue: currentEdit ? currentEdit.oldValue : cell.getOldValue(),
        cell: cell,
        value: cell.getValue(0)
      }

      this.addPendingChange(CHANGE_TYPE_UPDATE, payload)
    },
    addRowToPendingInserts(row) {
      row.getElement().classList.add('inserted')

      const payload = {
        table: this.table.name,
        row: row,
        schema: this.table.schema,
        pkColumn: this.primaryKey
      }

      this.addPendingChange(CHANGE_TYPE_INSERT, payload)
    },
    addRowToPendingDeletes(row) {
      const pkCell = row.getCells().find(c => c.getField() === this.primaryKey)

      if (!pkCell) {
        this.$noty.error("Can't delete row -- couldn't figure out primary key")       
        return
      }

      if (this.hasPendingInserts && _.find(this.pendingChanges.inserts, { row: row })) {
        this.$set(this.pendingChanges, 'inserts', _.reject(this.pendingChanges.inserts, { row: row }))
        this.tabulator.deleteRow(row)
        return
      }

      row.getElement().classList.add('deleted')

      const payload = {
        table: this.table.name,
        row: row,
        schema: this.table.schema,
        pkColumn: this.primaryKey,
        primaryKey: pkCell.getValue()
      }

      this.addPendingChange(CHANGE_TYPE_DELETE, payload)
    },
    addPendingChange(changeType, payload) {
      if (changeType === CHANGE_TYPE_INSERT) {
        // remove empty pkColumn data if present
        payload.data = _.omitBy(payload.row.getData(), (value, key) => {
          return (key === payload.pkColumn && !value)
        })

        this.pendingChanges.inserts.push(payload)
      }

      if (changeType === CHANGE_TYPE_UPDATE) {
        // remove existing pending updates with identical pKey-column combo
        let pendingUpdates = _.reject(this.pendingChanges.updates, { 'key': payload.key })
        pendingUpdates.push(payload)

        this.$set(this.pendingChanges, 'updates', pendingUpdates)
      } else if (changeType === CHANGE_TYPE_DELETE) {
        // remove pending updates for the row marked for deletion
        const filter = { 'primaryKey': payload.primaryKey }
        const discardedUpdates = _.filter(this.pendingChanges.updates, filter)
        const pendingUpdates = _.reject(this.pendingChanges.updates, filter)

        discardedUpdates.forEach(update => this.discardColumnUpdate(update))

        this.$set(this.pendingChanges, 'updates', pendingUpdates)

        if (!_.find(this.pendingChanges.deletes, { 'primaryKey': payload.primaryKey })) {
          this.pendingChanges.deletes.push(payload)
        }
      }
    },
    resetPendingChanges() {
      this.pendingChanges = {
        inserts: [],
        updates: [],
        deletes: []
      }
    },
    async saveChanges() {

        let replaceData = false

        try {
          const result = await this.connection.applyChanges(this.pendingChanges)
          const updateIncludedPK = this.pendingChanges.updates.find(e => e.column === e.pkColumn)

          if (updateIncludedPK || this.hasPendingInserts || this.hasPendingDeletes) {
            replaceData = true
          } else if (this.hasPendingUpdates) {
            this.tabulator.updateData(result)
            this.pendingChanges.updates.forEach(edit => {
              edit.cell.getElement().classList.remove('edited')
              edit.cell.getElement().classList.add('edit-success')
              setTimeout(() => {
                if (edit.cell.getElement()) {
                  edit.cell.getElement().classList.remove('edit-success')
                }
              }, 1000)
            })
          }

          this.resetPendingChanges()

          if (replaceData) {
            this.tabulator.replaceData()
          }

        } catch (ex) {
          
          this.pendingChanges.updates.forEach(edit => {
              edit.cell.getElement().classList.add('edit-error')
          })
          
          this.setQueryError('Error saving changes', ex.message)
          this.$noty.error("Error saving changes")
          
          return
        } finally {
          if (!this.active) {
            this.forceRedraw = true
          }
        }
    },
    discardChanges() {
      this.queryError = null

      this.pendingChanges.inserts.forEach(insert => this.tabulator.deleteRow(insert.row))

      this.pendingChanges.updates.forEach(edit => this.discardColumnUpdate(edit))

      this.pendingChanges.deletes.forEach(pendingDelete => {
        pendingDelete.row.getElement().classList.remove('deleted')
      })

      this.resetPendingChanges()
    },
    discardColumnUpdate(pendingUpdate) {
      const update = {}
      update[pendingUpdate.pkColumn] = pendingUpdate.primaryKey
      update[pendingUpdate.column] = pendingUpdate.oldValue
      pendingUpdate.cell.getElement().classList.remove('edited')
      pendingUpdate.cell.getElement().classList.remove('edit-error')

      this.tabulator.updateData([update])
    },
    triggerFilter() {
      this.tabulator.setData()
    },
    clearFilter() {
      this.tabulator.setData();
    },
    changeFilterMode(filterMode) {
      // Populate raw filter query with existing filter if raw filter is empty
      if (
        filterMode === FILTER_MODE_RAW &&
        !_.isNil(this.filter.value) &&
        _.isEmpty(this.filterRaw)
      ) {
        const rawFilter = _.join([this.filter.field, this.filter.type, this.filter.value], ' ')
        this.filterRaw = rawFilter
      }

      this.filterMode = filterMode
    },
    dataFetch(url, config, params) {
      // this conforms to the Tabulator API
      // for ajax requests. Except we're just calling the database.
      // we're using paging so requires page info
      let offset = 0;
      let limit = this.limit;
      let orderBy = null;
      let filters = this.filterForTabulator;

      if (params.sorters) {
        orderBy = params.sorters
      }

      if (params.size) {
        limit = params.size
      }

      if (params.page) {
        offset = (params.page - 1) * limit;
      }
      log.info("filters", filters)

      const result = new Promise((resolve, reject) => {
        (async () => {
          try {
            const response = await this.connection.selectTop(
              this.table.name,
              offset,
              limit,
              orderBy,
              filters,
              this.table.schema
            );
            if (_.difference(response.fields, this.table.columns.map(c => c.columnName)).length > 0) {
              log.debug('table has changed, updating')
              await this.$store.dispatch('updateTableColumns', this.table)
            }

            const r = response.result;
            this.totalRecords = Number(response.totalRecords) || 0;
            this.response = response
            this.resetPendingChanges()
            this.clearQueryError()
            const data = this.dataToTableData({ rows: r }, this.tableColumns);
            this.data = Object.freeze(data)
            this.lastUpdated = Date.now()
            resolve({
              last_page: Math.ceil(this.totalRecords / limit),
              data
            });
          } catch (error) {
            reject();
            this.setQueryError('Error loading data', error.message)
            this.$nextTick(() => {
              this.tabulator.clearData()
            })
          } finally {
            if (!this.active) {
              this.forceRedraw = true
            }
          }
        })();
      });
      return result;
    },
    setlastUpdatedText() {
      if (!this.lastUpdated) return null
      this.lastUpdatedText = this.timeAgo.format(this.lastUpdated)
    },
    setQueryError(title, message) {
      this.queryError = {
        title: title,
        message: message
      }
    },
    clearQueryError() {
      this.queryError = null
    },
    async refreshTable() {
      const page = this.tabulator.getPage()
      await this.tabulator.replaceData()
      this.tabulator.setPage(page)
      if (!this.active) this.forceRedraw = true
    },
  }
};
</script><|MERGE_RESOLUTION|>--- conflicted
+++ resolved
@@ -275,12 +275,9 @@
           width: columnWidth,
           cssClass: isPK ? 'primary-key' : '',
           editable: this.cellEditCheck,
-<<<<<<< HEAD
           headerSort: this.allowHeaderSort(column),
-          editor: editable ? editorType : undefined,
-=======
           editor: editorType,
->>>>>>> 5e6ecd0c
+
           variableHeight: true,
           headerTooltip: headerTooltip,
           cellEditCancelled: cell => cell.getRow().normalizeHeight(),
