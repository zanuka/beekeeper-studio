--- conflicted
+++ resolved
@@ -4,13 +4,8 @@
       <form @submit.prevent="triggerFilter">
         <div v-if="filterMode === 'raw'" class="filter-group row gutter">
           <div class="btn-wrap">
-<<<<<<< HEAD
             <button class="btn btn-flat btn-fab" type="button" @click.stop="changeFilterMode('builder')" title="Toggle Filter Type">
               <i class="material-icons">sort</i>
-=======
-            <button class="btn btn-primary" title="Switch filter mode" type="button" @click.stop="changeFilterMode('builder')">
-              <i class="material-icons">list</i>
->>>>>>> 017fe12b
             </button>
           </div>
           <div class="expand filter">
@@ -36,11 +31,7 @@
         </div>
         <div v-else-if="filterMode === 'builder'" class="filter-group row gutter">
           <div class="btn-wrap">
-<<<<<<< HEAD
             <button class="btn btn-flat btn-fab" type="button" @click.stop="changeFilterMode('raw')" title="Toggle Filter Type">
-=======
-            <button class="btn btn-primary" title="Switch filter mode" type="button" @click.stop="changeFilterMode('raw')">
->>>>>>> 017fe12b
               <i class="material-icons">code</i>
             </button>
           </div>
