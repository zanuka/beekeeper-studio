--- conflicted
+++ resolved
@@ -5,13 +5,8 @@
   display: flex;
   align-items: center;
   justify-content: center;
-<<<<<<< HEAD
-  background: rgba($theme-base, 0.1);
-  padding: 0 $gutter-h;
-=======
   background: $titlebar-bg;
   padding: $gutter-h;
->>>>>>> a1d09e5c
   margin: 0;
   z-index: 100;
   -webkit-app-region: drag;
